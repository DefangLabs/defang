--- conflicted
+++ resolved
@@ -6,13 +6,8 @@
 buildGo124Module {
   pname = "defang-cli";
   version = "git";
-<<<<<<< HEAD
-  src = ../../src;
-  vendorHash = "sha256-VYJjG99g66S8V6GzqdZngnHESaVkQ4C6Tl2VsFMVCLA="; # TODO: use fetchFromGitHub
-=======
   src = lib.cleanSource ../../src;
   vendorHash = "sha256-m8xBhpKS6Tvoik2WZbkWgM52/FkCEhbdFNRwByi30zw="; # TODO: use fetchFromGitHub
->>>>>>> 40cf4c95
 
   subPackages = [ "cmd/cli" ];
 
