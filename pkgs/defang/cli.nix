--- conflicted
+++ resolved
@@ -7,11 +7,7 @@
   pname = "defang-cli";
   version = "git";
   src = lib.cleanSource ../../src;
-<<<<<<< HEAD
-  vendorHash = "sha256-FMJ1ApdbPkb7EhdFnd/BZhDWxpSuuThFzvOzV8Kzx5w="; # TODO: use fetchFromGitHub
-=======
-  vendorHash = "sha256-le/O0WhOXO8ItgiG1ZRqDzMNV/2mOwWATn8T/xfn6dM="; # TODO: use fetchFromGitHub
->>>>>>> 17af806d
+  vendorHash = "sha256-LHvT6b81HCDSUx7P/mGJW4BcOoiMUiEgfzBjrzp6rS4="; # TODO: use fetchFromGitHub
 
   subPackages = [ "cmd/cli" ];
 
