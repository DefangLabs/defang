package pkg

import (
	"context"
	"encoding/json"
	"io"
	"math/rand"
	"os"
	"regexp"
	"strconv"
	"strings"
	"time"

	defangv1 "github.com/DefangLabs/defang/src/protos/io/defang/v1"
)

var (
	validServiceRegex = regexp.MustCompile(`^[a-z0-9]+(-[a-z0-9]+)*$`)      // alphanumeric+hyphens 1 ≤ len < 64
	validSecretRegex  = regexp.MustCompile(`^[A-Za-z_][A-Za-z0-9_]{0,63}$`) // alphanumeric+underscore 1 ≤ len ≤ 64
)

func IsValidServiceName(name string) bool {
	return len(name) < 20 && validServiceRegex.MatchString(name) // HACK to avoid long target group names
}

func IsValidTailName(name string) bool {
	return len(name) < 64 && validServiceRegex.MatchString(name)
}

func IsValidSecretName(name string) bool {
	return validSecretRegex.MatchString(name)
}

// Getenv returns the value of an environment variable; defaults to the fallback string.
func Getenv(key, fallback string) string {
	if value, ok := os.LookupEnv(key); ok {
		return value
	}
	return fallback
}

// GetenvBool returns the boolean value of an environment variable; defaults to false.
func GetenvBool(key string) bool {
	val, _ := strconv.ParseBool(os.Getenv(key))
	return val
}

func SplitByComma(s string) []string {
	if s == "" {
		return nil
	}
	return strings.Split(s, ",")
}

type OneOrList []string

func (l *OneOrList) UnmarshalJSON(data []byte) error {
	ls := []string{}
	if err := json.Unmarshal(data, &ls); err != nil {
		var s string
		if err := json.Unmarshal(data, &s); err != nil {
			return err
		}
		ls = []string{s}
	}
	*l = ls
	return nil
}

func RandomID() string {
	const uint64msb = 1 << 63 // always set the MSB to ensure we get ≥12 digits
	return strconv.FormatUint(rand.Uint64()|uint64msb, 36)[1:]
}

func IsValidRandomID(s string) bool {
	_, err := strconv.ParseUint(s, 36, 64)
	return len(s) == 12 && err == nil
}

func Min(a, b int) int {
	if a < b {
		return a
	}
	return b
}

func IsDirEmpty(dir string) (bool, error) {
	f, err := os.Open(dir)
	if err != nil {
		return false, err
	}
	defer f.Close()
	_, err = f.Readdirnames(1)
	if err == io.EOF {
		return true, nil
	}
	return false, err
}

func SleepWithContext(ctx context.Context, d time.Duration) error {
	timer := time.NewTimer(d)
	defer timer.Stop()
	select {
	case <-timer.C:
		return nil
	case <-ctx.Done():
		return ctx.Err()
	}
}

func Contains[T comparable](s []T, v T) bool {
	for _, val := range s {
		if val == v {
			return true
		}
	}
	return false
}

func SubscriptionTierToString(tier defangv1.SubscriptionTier) string {
	switch tier {
	case defangv1.SubscriptionTier_SUBSCRIPTION_TIER_UNSPECIFIED:
		fallthrough // free tier
	case defangv1.SubscriptionTier_HOBBY:
		return "Hobby"
	case defangv1.SubscriptionTier_PERSONAL:
		return "Personal"
	case defangv1.SubscriptionTier_PRO:
		return "Pro"
	case defangv1.SubscriptionTier_TEAM:
		return "Team"
	default:
		return "Unknown"
	}
}

<<<<<<< HEAD
func Ensure(cond bool, msg string) {
	if !cond {
		panic(msg)
	}
=======
func IsValidTime(t time.Time) bool {
	return t.Year() > 1970
>>>>>>> 76a9f8dd
}<|MERGE_RESOLUTION|>--- conflicted
+++ resolved
@@ -134,13 +134,12 @@
 	}
 }
 
-<<<<<<< HEAD
 func Ensure(cond bool, msg string) {
 	if !cond {
 		panic(msg)
 	}
-=======
+}
+
 func IsValidTime(t time.Time) bool {
 	return t.Year() > 1970
->>>>>>> 76a9f8dd
 }