--- conflicted
+++ resolved
@@ -17,9 +17,6 @@
 func NewNonBlockingStdin() io.ReadCloser {
 	cr, err := cancelreader.NewReader(os.Stdin)
 	if err != nil {
-<<<<<<< HEAD
-		return os.Stdin // FIXME: this risks closing the stdin handle #1240
-=======
 		// Don't return os.Stdin directly as it may result in it being closed.
 		// (This hack appears to work for Windows, but not on Unix.)
 		fd, err := dupFd(os.Stdin.Fd())
@@ -27,7 +24,6 @@
 			panic(err)
 		}
 		return os.NewFile(fd, "stdin-dup")
->>>>>>> 0c267bdb
 	}
 	return &nonBlockingStdin{cr}
 }
