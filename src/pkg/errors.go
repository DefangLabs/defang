--- conflicted
+++ resolved
@@ -8,13 +8,9 @@
 }
 
 func (e ErrDeploymentFailed) Error() string {
-<<<<<<< HEAD
-	return fmt.Sprintf("deployment failed for service %q: %v", e.Service, e.Message)
-=======
 	var service string
 	if e.Service != "" {
 		service = fmt.Sprintf(" for service %q", e.Service)
 	}
 	return fmt.Sprintf("deployment failed%s: %s", service, e.Message)
->>>>>>> 1c829466
 }