--- conflicted
+++ resolved
@@ -47,17 +47,7 @@
 		return "", err
 	}
 	filename := filename(params.Name)
-<<<<<<< HEAD
-	file, err := os.CreateTemp(directory, params.Name+".tmp.")
-	if err != nil {
-		return "", err
-	}
-	defer file.Close()
-
-	_, err = file.WriteString(content)
-=======
 	f, err := os.OpenFile(filename, os.O_WRONLY|os.O_CREATE|os.O_EXCL, 0644)
->>>>>>> 0e26be9b
 	if err != nil {
 		if errors.Is(err, os.ErrExist) {
 			instructions := fmt.Sprintf(
