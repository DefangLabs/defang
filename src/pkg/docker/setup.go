--- conflicted
+++ resolved
@@ -11,19 +11,11 @@
 	pkgtypes "github.com/defang-io/defang/src/pkg/types"
 )
 
-<<<<<<< HEAD
-func (d *Docker) SetUp(ctx context.Context, tasks []pkgtypes.Task) error {
-	if len(tasks) != 1 {
-		return errors.New("only one task is supported with docker driver")
-	}
-	task := tasks[0]
-=======
 func (d *Docker) SetUp(ctx context.Context, containers []pkgtypes.Container) error {
 	if len(containers) != 1 {
 		return errors.New("only one container is supported with docker driver")
 	}
 	task := containers[0]
->>>>>>> 22ad6b68
 	rc, err := d.ImagePull(ctx, task.Image, types.ImagePullOptions{Platform: task.Platform})
 	if err != nil {
 		return err
