package do

import (
	"bytes"
	"context"
	"encoding/base64"
	"errors"
	"fmt"
	"io"
	"net/url"
	"os"
	"regexp"
	"strings"
	"time"

	"github.com/aws/aws-sdk-go-v2/service/s3"
	"github.com/digitalocean/godo"
	"github.com/muesli/termenv"

	"github.com/DefangLabs/defang/src/pkg"
	"github.com/DefangLabs/defang/src/pkg/cli/client"
	"github.com/DefangLabs/defang/src/pkg/cli/client/byoc"
	"github.com/DefangLabs/defang/src/pkg/cli/compose"

	"github.com/DefangLabs/defang/src/pkg/clouds/aws"
	"github.com/DefangLabs/defang/src/pkg/clouds/do"
	"github.com/DefangLabs/defang/src/pkg/clouds/do/appPlatform"
	"github.com/DefangLabs/defang/src/pkg/clouds/do/region"
	"github.com/DefangLabs/defang/src/pkg/http"
	"github.com/DefangLabs/defang/src/pkg/term"
	"github.com/DefangLabs/defang/src/pkg/types"
	defangv1 "github.com/DefangLabs/defang/src/protos/io/defang/v1"
	composeTypes "github.com/compose-spec/compose-go/v2/types"
	"google.golang.org/protobuf/proto"
	"google.golang.org/protobuf/types/known/timestamppb"
)

const (
	ansiCyan      = "\033[36m"
	ansiReset     = "\033[0m"
	DEFANG        = "defang"
	RFC3339Micro  = "2006-01-02T15:04:05.000000Z07:00"
	replaceString = ansiCyan + "$0" + ansiReset
)

var (
	colorKeyRegex = regexp.MustCompile(`"(?:\\["\\/bfnrt]|[^\x00-\x1f"\\]|\\u[0-9a-fA-F]{4})*"\s*:|[^\x00-\x20"=&?]+=`)
)

type ByocDo struct {
	*byoc.ByocBaseClient

	buildRepo  string
	cdImageTag string
	client     *godo.Client
	driver     *appPlatform.DoApp
}

var _ client.Provider = (*ByocDo)(nil)

func NewByocProvider(ctx context.Context, tenantId types.TenantID) (*ByocDo, error) {
	doRegion := do.Region(os.Getenv("REGION"))
	if doRegion == "" {
		doRegion = region.SFO3 // TODO: change default
	}

	client, err := appPlatform.NewClient(ctx)
	if err != nil {
		return nil, err
	}

	b := &ByocDo{
		client: client,
		driver: appPlatform.New(doRegion),
	}
	b.ByocBaseClient = byoc.NewByocBaseClient(ctx, tenantId, b)
	return b, nil
}

func (b *ByocDo) getCdImageTag(ctx context.Context, projectName string) (string, error) {
	if b.cdImageTag != "" {
		return b.cdImageTag, nil
	}

	projUpdate, err := b.getProjectUpdate(ctx, projectName)
	if err != nil {
		return "", err
	}

	// older deployments may not have the cd_version field set,
	// these would have been deployed with public-beta
	if projUpdate != nil && projUpdate.CdVersion == "" {
		projUpdate.CdVersion = byoc.CdDefaultImageTag
	}

	// send project update with the current deploy's cd version,
	// most current version if new deployment
	imagePath := byoc.GetCdImage(appPlatform.CdImageBase, byoc.CdLatestImageTag)
	deploymentCdImageTag := byoc.ExtractImageTag(imagePath)
	if projUpdate != nil && len(projUpdate.Services) > 0 {
		deploymentCdImageTag = projUpdate.CdVersion
	}

	// possible values are [public-beta, 1, 2, ...]
	return deploymentCdImageTag, nil
}

func (b *ByocDo) getProjectUpdate(ctx context.Context, projectName string) (*defangv1.ProjectUpdate, error) {
	client, err := b.driver.CreateS3Client()
	if err != nil {
		return nil, err
	}

	bucketName, err := b.driver.GetBucketName(ctx, client)
	if err != nil {
		return nil, err
	}

	if bucketName == "" {
		// bucket is not created yet; return empty update in that case
		return nil, nil // no services yet
	}

	path := fmt.Sprintf("projects/%s/%s/project.pb", projectName, b.PulumiStack)
	getObjectOutput, err := client.GetObject(ctx, &s3.GetObjectInput{
		Bucket: &bucketName,
		Key:    &path,
	})

	if err != nil {
		if aws.IsS3NoSuchKeyError(err) {
			term.Debug("s3.GetObject:", err)
			return nil, nil // no services yet
		}
		return nil, byoc.AnnotateAwsError(err)
	}
	defer getObjectOutput.Body.Close()
	pbBytes, err := io.ReadAll(getObjectOutput.Body)
	if err != nil {
		return nil, err
	}

	// TODO: this is to handle older deployment which may have been stored erroneously. Remove in future
	if decodedBuffer, err := base64.StdEncoding.DecodeString(string(pbBytes)); err == nil {
		pbBytes = decodedBuffer
	}

	projUpdate := defangv1.ProjectUpdate{}
	if err := proto.Unmarshal(pbBytes, &projUpdate); err != nil {
		return nil, err
	}

	return &projUpdate, nil
}

func (b *ByocDo) Preview(ctx context.Context, req *defangv1.DeployRequest) (*defangv1.DeployResponse, error) {
	return b.deploy(ctx, req, "preview")
}

func (b *ByocDo) Deploy(ctx context.Context, req *defangv1.DeployRequest) (*defangv1.DeployResponse, error) {
	return b.deploy(ctx, req, "up")
}

func (b *ByocDo) deploy(ctx context.Context, req *defangv1.DeployRequest, cmd string) (*defangv1.DeployResponse, error) {
	// If multiple Compose files were provided, req.Compose is the merged representation of all the files
	project, err := compose.LoadFromContent(ctx, req.Compose)
	if err != nil {
		return nil, err
	}

<<<<<<< HEAD
	if err := b.setUp(ctx, project.Name); err != nil {
=======
	cdImageTag, err := b.getCdImageTag(ctx)
	if err != nil {
>>>>>>> c656181c
		return nil, err
	}

	etag := pkg.RandomID()

	serviceInfos := []*defangv1.ServiceInfo{}

	for _, service := range project.Services {
		serviceInfo := b.update(service, project.Name)
		serviceInfo.Etag = etag
		serviceInfos = append(serviceInfos, serviceInfo)
	}

	// Ensure all service endpoints are unique
	endpoints := make(map[string]bool)
	for _, serviceInfo := range serviceInfos {
		for _, endpoint := range serviceInfo.Endpoints {
			if endpoints[endpoint] {
				return nil, fmt.Errorf("duplicate endpoint: %s", endpoint) // CodeInvalidArgument
			}
			endpoints[endpoint] = true
		}
	}

	data, err := proto.Marshal(&defangv1.ProjectUpdate{
		CdVersion: cdImageTag,
		Compose:   req.Compose,
		Services:  serviceInfos,
	})

	if err != nil {
		return nil, err
	}

	payloadUrl, err := b.driver.CreateUploadURL(ctx, etag)
	if err != nil {
		return nil, err
	}

	// Do an HTTP PUT to the generated URL
	resp, err := http.Put(ctx, payloadUrl, "application/protobuf", bytes.NewReader(data))
	if err != nil {
		return nil, err
	}
	defer resp.Body.Close()
	if resp.StatusCode != 200 {
		return nil, fmt.Errorf("unexpected status code during upload: %s", resp.Status)
	}

	// FIXME: find the bucket and key name
	parsedUrl, err := url.Parse(payloadUrl)
	if err != nil {
		return nil, err
	}
	payloadKey := strings.TrimLeft(parsedUrl.Path, "/"+b.driver.BucketName+"/")
	payloadString, err := b.driver.CreateS3DownloadUrl(ctx, payloadKey)
	if err != nil {
		return nil, err
	}

	_, err = b.runCdCommand(ctx, project.Name, req.DelegateDomain, cmd, payloadString)
	if err != nil {
		return nil, err
	}

	return &defangv1.DeployResponse{
		Services: serviceInfos,
		Etag:     etag,
	}, nil
}

func (b *ByocDo) BootstrapCommand(ctx context.Context, req client.BootstrapCommandRequest) (string, error) {
	if err := b.setUp(ctx, req.Project); err != nil {
		return "", err
	}

	_, err := b.runCdCommand(ctx, req.Project, "dummy.domain", req.Command)
	if err != nil {
		return "", err
	}
	etag := pkg.RandomID()

	return etag, nil
}

func (b *ByocDo) BootstrapList(ctx context.Context) ([]string, error) {
	// Use DO api to query which apps (or projects) exist based on defang constant

	var projectList []string

	projects, _, err := b.client.Projects.List(ctx, &godo.ListOptions{})
	if err != nil {
		return nil, err
	}

	for _, project := range projects {
		if strings.Contains(project.Name, "Defang") {
			projectList = append(projectList, project.Name)
		}
	}

	return projectList, nil
}

func (b *ByocDo) CreateUploadURL(ctx context.Context, req *defangv1.UploadURLRequest) (*defangv1.UploadURLResponse, error) {
	if err := b.setUp(ctx, req.Project); err != nil {
		return nil, err
	}

	url, err := b.driver.CreateUploadURL(ctx, req.Digest)

	if err != nil {
		return nil, err
	}
	return &defangv1.UploadURLResponse{
		Url: url,
	}, nil
}

func (b *ByocDo) Delete(ctx context.Context, req *defangv1.DeleteRequest) (*defangv1.DeleteResponse, error) {
	return nil, client.ErrNotImplemented("not implemented for DigitalOcean")
}

func (b *ByocDo) Destroy(ctx context.Context, req *defangv1.DestroyRequest) (string, error) {
	return b.BootstrapCommand(ctx, client.BootstrapCommandRequest{Project: req.Project, Command: "down"})
}

func (b *ByocDo) DeleteConfig(ctx context.Context, secrets *defangv1.Secrets) error {
	//Create app, it fails, add secrets later
	// triggers an app update with the new config
	app, err := b.getAppByName(ctx, secrets.Project)

	toDelete := strings.Join(secrets.Names, ",")

	if err != nil {
		return err
	}

	deleteEnvVars(toDelete, &app.Spec.Envs)
	for _, service := range app.Spec.Services {
		deleteEnvVars(toDelete, &service.Envs)
	}

	_, _, err = b.client.Apps.Update(ctx, app.ID, &godo.AppUpdateRequest{Spec: app.Spec})

	return err
}

func (b *ByocDo) GetService(ctx context.Context, s *defangv1.ServiceID) (*defangv1.ServiceInfo, error) {
	//Dumps endpoint and tag. Reads the protobuff for that service. Combines with info from get app.
	//Only used in Tail
	app, err := b.getAppByName(ctx, s.Project)
	if err != nil {
		return nil, err
	}

	var serviceInfo *defangv1.ServiceInfo

	for _, service := range app.Spec.Services {
		if service.Name == s.Name {
			serviceInfo = b.processServiceInfo(service, s.Project)
		}
	}

	return serviceInfo, nil
}

func (b *ByocDo) getProjectInfo(ctx context.Context, services *[]*defangv1.ServiceInfo, projectName string) (*godo.App, error) {
	//Dumps endpoint and tag. Reads the protobuff for all services. Combines with info for g
	app, err := b.getAppByName(ctx, projectName)
	if err != nil {
		return nil, err
	}

	for _, service := range app.Spec.Services {
		serviceInfo := b.processServiceInfo(service, projectName)
		*services = append(*services, serviceInfo)
	}

	return app, nil
}

func (b *ByocDo) GetServices(ctx context.Context, req *defangv1.GetServicesRequest) (*defangv1.ListServicesResponse, error) {
	resp := defangv1.ListServicesResponse{}
	_, err := b.getProjectInfo(ctx, &resp.Services, req.Project)
	if err != nil {
		return nil, err
	}

	return &resp, err
}

func (b *ByocDo) ListConfig(ctx context.Context, req *defangv1.ListConfigsRequest) (*defangv1.Secrets, error) {
	app, err := b.getAppByName(ctx, req.Project)
	if err != nil {
		return nil, err
	}

	secrets := &defangv1.Secrets{}

	for _, envVar := range app.Spec.Envs {
		secrets.Names = append(secrets.Names, envVar.Key)
	}

	for _, service := range app.Spec.Services {
		for _, envVar := range service.Envs {
			secrets.Names = append(secrets.Names, envVar.Key)
		}
	}

	return secrets, nil
}

func (b *ByocDo) PutConfig(ctx context.Context, config *defangv1.PutConfigRequest) error {
	// redeploy app with updated config in pulumi "regular deployment"
	app, err := b.getAppByName(ctx, config.Project)
	if err != nil {
		return err
	}

	newSecret := &godo.AppVariableDefinition{
		Key:   config.Name,
		Value: config.Value,
		Type:  godo.AppVariableType_Secret,
	}

	app.Spec.Envs = append(app.Spec.Envs, newSecret)

	_, _, err = b.client.Apps.Update(ctx, app.ID, &godo.AppUpdateRequest{Spec: app.Spec})

	return err
}

func (b *ByocDo) Follow(ctx context.Context, req *defangv1.TailRequest) (client.ServerStream[defangv1.TailResponse], error) {
	//Look up the CD app directly instead of relying on the etag
	cdApp, err := b.getAppByName(ctx, appPlatform.CdName)
	if err != nil {
		return nil, err
	}

	var appLiveURL, deploymentID string

	if cdApp.PendingDeployment != nil {
		deploymentID = cdApp.PendingDeployment.GetID()
	}

	if deploymentID == "" && cdApp.ActiveDeployment != nil {
		deploymentID = cdApp.ActiveDeployment.GetID()
	}

	if deploymentID == "" {
		return nil, errors.New("no deployments found")
	}

	term.Info("Waiting for CD command to finish gathering logs")
	for {
		deploymentInfo, _, err := b.client.Apps.GetDeployment(ctx, cdApp.ID, deploymentID)
		if err != nil {
			return nil, err
		}

		if deploymentInfo.GetPhase() == godo.DeploymentPhase_Active {
			logs, _, err := b.client.Apps.GetLogs(ctx, cdApp.ID, deploymentID, "", godo.AppLogTypeDeploy, true, 50)
			if err != nil {
				return nil, err
			}

			appLiveURL, err = b.processServiceLogs(ctx, req.Project)
			if err != nil {
				return nil, err
			}

			readHistoricalLogs(ctx, logs.HistoricURLs)
			break
		}

		//Sleep for 15 seconds so we dont spam the DO API
		if err := pkg.SleepWithContext(ctx, (time.Second)*15); err != nil {
			return nil, err
		}
	}

	return newByocServerStream(ctx, appLiveURL, req.Etag)
}

func (b *ByocDo) TearDown(ctx context.Context) error {
	app, err := b.getAppByName(ctx, appPlatform.CdName)
	if err != nil {
		return err
	}

	_, err = b.client.Registry.Delete(ctx)
	if err != nil {
		return err
	}

	_, err = b.client.Apps.Delete(ctx, app.ID)
	if err != nil {
		return err
	}

	_, err = b.client.Projects.Delete(ctx, byoc.CdTaskPrefix)
	if err != nil {
		return err
	}

	return nil
}

func (b *ByocDo) AccountInfo(ctx context.Context) (client.AccountInfo, error) {
	return DoAccountInfo{region: b.driver.Region.String()}, nil
}

type DoAccountInfo struct {
	region string
	// accountID string TODO: Find out the best field to be used as account id from https://docs.digitalocean.com/reference/api/api-reference/#tag/Account
}

func (i DoAccountInfo) AccountID() string {
	return "DigitalOcean"
}

func (i DoAccountInfo) Region() string {
	return i.region
}

func (i DoAccountInfo) Details() string {
	return ""
}

func (b *ByocDo) Subscribe(context.Context, *defangv1.SubscribeRequest) (client.ServerStream[defangv1.SubscribeResponse], error) {
	//optional
	return nil, errors.New("please check the Activity tab in the DigitalOcean App Platform console")
}

func (b *ByocDo) Query(ctx context.Context, req *defangv1.DebugRequest) error {
	return client.ErrNotImplemented("AI debugging is not yet supported for DO BYOC")
}

func (b *ByocDo) PrepareDomainDelegation(ctx context.Context, req client.PrepareDomainDelegationRequest) (*client.PrepareDomainDelegationResponse, error) {
	return nil, nil // TODO: implement domain delegation for DO
}

func (b *ByocDo) runCdCommand(ctx context.Context, projectName, delegateDomain string, cmd ...string) (*godo.App, error) { // nolint:unparam
	env := b.environment(projectName, delegateDomain)
	if term.DoDebug() {
		// Convert the environment to a human-readable array of KEY=VALUE strings for debugging
		debugEnv := make([]string, len(env))
		for i, v := range env {
			debugEnv[i] = v.Key + "=" + v.Value
		}
		if err := byoc.DebugPulumi(ctx, debugEnv, cmd...); err != nil {
			return nil, err
		}
	}
	app, err := b.driver.Run(ctx, env, append([]string{"node", "lib/index.js"}, cmd...)...)
	return app, err
}

func (b *ByocDo) environment(projectName, delegateDomain string) []*godo.AppVariableDefinition {
	region := b.driver.Region // TODO: this should be the destination region, not the CD region; make customizable
	return []*godo.AppVariableDefinition{
		{
			Key:   "DEFANG_PREFIX",
			Value: byoc.DefangPrefix,
		},
		{
			Key:   "DEFANG_DEBUG",
			Value: pkg.Getenv("DEFANG_DEBUG", "false"),
		},
		{
			Key:   "DEFANG_ORG",
			Value: b.TenantID,
		},
		{
			Key:   "DOMAIN",
			Value: b.GetProjectDomain(projectName, delegateDomain),
		},
		{
			Key:   "PRIVATE_DOMAIN",
			Value: byoc.GetPrivateDomain(projectName),
		},
		{
			Key:   "PROJECT",
			Value: projectName,
		},
		{
			Key:   "PULUMI_BACKEND_URL",
			Value: fmt.Sprintf(`s3://%s?endpoint=%s.digitaloceanspaces.com`, b.driver.BucketName, region),
		},
		{
			Key:   "PULUMI_CONFIG_PASSPHRASE",
			Value: pkg.Getenv("PULUMI_CONFIG_PASSPHRASE", "asdf"),
		},
		{
			Key:   "STACK",
			Value: b.PulumiStack,
		},
		{
			Key:   "NPM_CONFIG_UPDATE_NOTIFIER",
			Value: "false",
		},
		{
			Key:   "PULUMI_SKIP_UPDATE_CHECK",
			Value: "true",
		},
		{
			Key:   "DIGITALOCEAN_TOKEN",
			Value: os.Getenv("DIGITALOCEAN_TOKEN"),
		},
		{
			Key:   "SPACES_ACCESS_KEY_ID",
			Value: os.Getenv("SPACES_ACCESS_KEY_ID"),
			Type:  godo.AppVariableType_Secret,
		},
		{
			Key:   "SPACES_SECRET_ACCESS_KEY",
			Value: os.Getenv("SPACES_SECRET_ACCESS_KEY"),
			Type:  godo.AppVariableType_Secret,
		},
		{
			Key:   "REGION",
			Value: region.String(),
		},
		{
			Key:   "DEFANG_BUILD_REPO",
			Value: b.buildRepo,
		},
		{
			Key:   "AWS_REGION", // Needed for CD S3 functions
			Value: region.String(),
		},
		{
			Key:   "AWS_ACCESS_KEY_ID", // Needed for CD S3 functions
			Value: os.Getenv("SPACES_ACCESS_KEY_ID"),
			Type:  godo.AppVariableType_Secret,
		},
		{
			Key:   "AWS_SECRET_ACCESS_KEY", // Needed for CD S3 functions
			Value: os.Getenv("SPACES_SECRET_ACCESS_KEY"),
			Type:  godo.AppVariableType_Secret,
		},
	}
}

func (b *ByocDo) update(service composeTypes.ServiceConfig, projectName string) *defangv1.ServiceInfo {
	si := &defangv1.ServiceInfo{
		Etag:    pkg.RandomID(),
		Project: projectName,
		Service: &defangv1.Service{Name: service.Name},
	}

	for _, port := range service.Ports {
		mode := defangv1.Mode_INGRESS
		if port.Mode == compose.Mode_HOST {
			mode = defangv1.Mode_HOST
		}
		si.Service.Ports = append(si.Service.Ports, &defangv1.Port{
			Target: port.Target,
			Mode:   mode,
		})
	}

	si.Status = "UPDATE_QUEUED"
	si.State = defangv1.ServiceState_UPDATE_QUEUED
	if service.Build != nil {
		si.Status = "BUILD_QUEUED" // in SaaS, this gets overwritten by the ECS events for "kaniko"
		si.State = defangv1.ServiceState_BUILD_QUEUED
	}
	return si
}

<<<<<<< HEAD
func (b *ByocDo) setUp(ctx context.Context, projectName string) error {
	projectCdImageTag, err := b.getCdImageTag(ctx, projectName)
	if err != nil {
		return err
	}

	if b.SetupDone && b.cdImageTag == projectCdImageTag {
=======
func (b *ByocDo) setUp(ctx context.Context) error {
	if b.SetupDone {
>>>>>>> c656181c
		return nil
	}

	if err := b.driver.SetUp(ctx); err != nil {
		return err
	}

	// Create the Container Registry here, because DO only allows a single one per account,
	// so we can't create it in the CD Pulumi process.
	registry, resp, err := b.client.Registry.Get(ctx)
	if err != nil {
		if resp.StatusCode != 404 {
			return err
		}
		term.Debug("Creating new registry")
		// Create registry if it doesn't exist
		registry, _, err = b.client.Registry.Create(ctx, &godo.RegistryCreateRequest{
			Name:                 pkg.RandomID(), // has to be globally unique
			SubscriptionTierSlug: "starter",      // max 1 repo; TODO: make this configurable
			Region:               b.driver.Region.String(),
		})
		if err != nil {
			return err
		}
	}

	b.buildRepo = registry.Name + "/kaniko-build" // TODO: use/add b.PulumiProject but only if !starter
	b.SetupDone = true

	return nil
}

func (b *ByocDo) getAppByName(ctx context.Context, name string) (*godo.App, error) {
	appName := name
	if !strings.Contains(name, "defang") {
		appName = fmt.Sprintf("%s-%s-%s-app", DEFANG, name, b.PulumiStack)
	}

	apps, _, err := b.client.Apps.List(ctx, &godo.ListOptions{})
	if err != nil {
		return nil, err
	}

	for _, app := range apps {
		if app.Spec.Name == appName {
			return app, nil
		}
	}

	return nil, fmt.Errorf("app not found: %s", appName)
}

func (b *ByocDo) processServiceInfo(service *godo.AppServiceSpec, projectName string) *defangv1.ServiceInfo {
	serviceInfo := &defangv1.ServiceInfo{
		Project: projectName,
		Etag:    pkg.RandomID(),
		Service: &defangv1.Service{
			Name: service.Name,
			// Image:       service.Image.Digest,
			// Environment: getServiceEnv(service.Envs),
		},
	}

	return serviceInfo
}

func (b *ByocDo) processServiceLogs(ctx context.Context, projectName string) (string, error) {
	appLiveURL := ""

	buildAppName := fmt.Sprintf("defang-%s-%s-build", projectName, b.PulumiStack)
	mainAppName := fmt.Sprintf("defang-%s-%s-app", projectName, b.PulumiStack)

	// If we can get projects working, we can add the project to the list options
	currentApps, _, err := b.client.Apps.List(ctx, &godo.ListOptions{})
	if err != nil {
		return "", err
	}

	for _, app := range currentApps {
		if app.Spec.Name == buildAppName {
			buildLogs, _, err := b.client.Apps.GetLogs(ctx, app.ID, "", "", godo.AppLogTypeDeploy, false, 50)
			if err != nil {
				return "", err
			}
			readHistoricalLogs(ctx, buildLogs.HistoricURLs)
		}
		if app.Spec.Name == mainAppName {
			deployments, _, err := b.client.Apps.ListDeployments(ctx, app.ID, &godo.ListOptions{})
			if err != nil {
				return "", err
			}

			mainDeployLogs, resp, err := b.client.Apps.GetLogs(ctx, app.ID, "", "", godo.AppLogTypeDeploy, true, 50)
			if resp.StatusCode != 200 {
				// godo has no concept of returning the "last deployment", only "Active", "Pending", etc
				// Create our own last deployment and return deployment logs if the deployment failed in the last 2 minutes
				if deployments[0].Phase == godo.DeploymentPhase_Error && deployments[0].UpdatedAt.After(time.Now().Add(-2*time.Minute)) {
					failDeployLogs, _, err := b.client.Apps.GetLogs(ctx, app.ID, deployments[0].ID, "", godo.AppLogTypeDeploy, true, 50)
					if err != nil {
						return "", err
					}
					readHistoricalLogs(ctx, failDeployLogs.HistoricURLs)
				}
				// Assume no deploy happened, return without an error
				return "", nil
			}
			if err != nil {
				return "", err
			}

			readHistoricalLogs(ctx, mainDeployLogs.HistoricURLs)

			mainRunLogs, resp, err := b.client.Apps.GetLogs(ctx, app.ID, "", "", godo.AppLogTypeRun, true, 50)
			if resp.StatusCode != 200 {
				// Assume no deploy happened, return without an error
				return "", nil
			}
			if err != nil {
				return "", err
			}
			readHistoricalLogs(ctx, mainRunLogs.HistoricURLs)
			appLiveURL = mainRunLogs.LiveURL
		}
	}
	return appLiveURL, nil
}

func readHistoricalLogs(ctx context.Context, urls []string) {
	for _, u := range urls {
		resp, err := http.GetWithContext(ctx, u)
		if err != nil {
			continue
		}
		defer resp.Body.Close()
		// io.Copy(os.Stdout, resp.Body)
		tailResp := &defangv1.TailResponse{}
		body, _ := io.ReadAll(resp.Body)
		lines := strings.Split(string(body), "\n")
		for _, line := range lines {
			parts := strings.SplitN(line, " ", 3)
			if len(parts) == 1 {
				continue
			}
			ts, _ := time.Parse(time.RFC3339Nano, parts[1])
			tailResp.Entries = append(tailResp.Entries, &defangv1.LogEntry{
				Message:   parts[2],
				Timestamp: timestamppb.New(ts),
				Service:   parts[0],
			})
		}

		for _, msg := range tailResp.Entries {
			printlogs(msg)
		}
	}
}

func getServiceEnv(envVars []*godo.AppVariableDefinition) map[string]string { // nolint:unused
	env := make(map[string]string)
	for _, envVar := range envVars {
		env[envVar.Key] = envVar.Value
	}
	return env
}

func printlogs(msg *defangv1.LogEntry) {
	service := msg.Service
	etag := msg.Etag
	ts := msg.Timestamp.AsTime()
	tsString := ts.Local().Format(RFC3339Micro)
	tsColor := termenv.ANSIBrightBlack
	if term.HasDarkBackground() {
		tsColor = termenv.ANSIWhite
	}
	if msg.Stderr {
		tsColor = termenv.ANSIBrightRed
	}
	var prefixLen int
	trimmed := strings.TrimRight(msg.Message, "\t\r\n ")
	buf := term.NewMessageBuilder(term.StdoutCanColor())
	for i, line := range strings.Split(trimmed, "\n") {
		if i == 0 {
			prefixLen, _ = buf.Printc(tsColor, tsString, " ")
			l, _ := buf.Printc(termenv.ANSIYellow, etag, " ")
			prefixLen += l
			l, _ = buf.Printc(termenv.ANSIYellow, etag, " ")
			prefixLen += l
			l, _ = buf.Printc(termenv.ANSIGreen, service, " ")
			prefixLen += l
		} else {
			io.WriteString(buf, strings.Repeat(" ", prefixLen))
		}
		if term.StdoutCanColor() {
			if !strings.Contains(line, "\033[") {
				line = colorKeyRegex.ReplaceAllString(line, replaceString) // add some color
			}
		} else {
			line = term.StripAnsi(line)
		}
		io.WriteString(buf, line)
	}
	term.Println(buf.String())
}<|MERGE_RESOLUTION|>--- conflicted
+++ resolved
@@ -168,12 +168,12 @@
 		return nil, err
 	}
 
-<<<<<<< HEAD
-	if err := b.setUp(ctx, project.Name); err != nil {
-=======
-	cdImageTag, err := b.getCdImageTag(ctx)
-	if err != nil {
->>>>>>> c656181c
+	if err := b.setUp(ctx); err != nil {
+		return nil, err
+	}
+
+	cdImageTag, err := b.getCdImageTag(ctx, project.Name)
+	if err != nil {
 		return nil, err
 	}
 
@@ -246,7 +246,7 @@
 }
 
 func (b *ByocDo) BootstrapCommand(ctx context.Context, req client.BootstrapCommandRequest) (string, error) {
-	if err := b.setUp(ctx, req.Project); err != nil {
+	if err := b.setUp(ctx); err != nil {
 		return "", err
 	}
 
@@ -279,7 +279,7 @@
 }
 
 func (b *ByocDo) CreateUploadURL(ctx context.Context, req *defangv1.UploadURLRequest) (*defangv1.UploadURLResponse, error) {
-	if err := b.setUp(ctx, req.Project); err != nil {
+	if err := b.setUp(ctx); err != nil {
 		return nil, err
 	}
 
@@ -646,18 +646,8 @@
 	return si
 }
 
-<<<<<<< HEAD
-func (b *ByocDo) setUp(ctx context.Context, projectName string) error {
-	projectCdImageTag, err := b.getCdImageTag(ctx, projectName)
-	if err != nil {
-		return err
-	}
-
-	if b.SetupDone && b.cdImageTag == projectCdImageTag {
-=======
 func (b *ByocDo) setUp(ctx context.Context) error {
 	if b.SetupDone {
->>>>>>> c656181c
 		return nil
 	}
 
