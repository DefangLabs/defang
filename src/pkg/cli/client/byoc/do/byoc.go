package do

import (
	"bytes"
	"context"
	"errors"
	"fmt"
	"github.com/digitalocean/godo"
	"io"
	"net/url"
	"os"
	"strings"
	"time"

	"github.com/DefangLabs/defang/src/pkg"
	"github.com/DefangLabs/defang/src/pkg/cli/client"
	"github.com/DefangLabs/defang/src/pkg/cli/client/byoc"

	"github.com/DefangLabs/defang/src/pkg/clouds/do"
	"github.com/DefangLabs/defang/src/pkg/clouds/do/appPlatform"
	"github.com/DefangLabs/defang/src/pkg/clouds/do/region"
	"github.com/DefangLabs/defang/src/pkg/http"
	"github.com/DefangLabs/defang/src/pkg/term"
	"github.com/DefangLabs/defang/src/pkg/types"
	defangv1 "github.com/DefangLabs/defang/src/protos/io/defang/v1"
	"google.golang.org/protobuf/proto"
)

type ByocDo struct {
	*byoc.ByocBaseClient

	apps      map[string]*godo.App
	buildRepo string
	driver    *appPlatform.DoApp
}

func NewByoc(ctx context.Context, grpcClient client.GrpcClient, tenantId types.TenantID) *ByocDo {
	doRegion := do.Region(os.Getenv("REGION"))
	if doRegion == "" {
		doRegion = region.SFO3
	}

	b := &ByocDo{
		driver: appPlatform.New(byoc.CdTaskPrefix, doRegion),
		apps:   map[string]*godo.App{},
	}
	b.ByocBaseClient = byoc.NewByocBaseClient(ctx, grpcClient, tenantId, b)

	return b
}

func (b *ByocDo) Deploy(ctx context.Context, req *defangv1.DeployRequest) (*defangv1.DeployResponse, error) {
	if err := b.setUp(ctx); err != nil {
		return nil, err
	}

	etag := pkg.RandomID()

	serviceInfos := []*defangv1.ServiceInfo{}
	//var warnings Warnings

	for _, service := range req.Services {
		serviceInfo, err := b.update(ctx, service)
		if err != nil {
			return nil, err
		}
		serviceInfo.Etag = etag
		serviceInfos = append(serviceInfos, serviceInfo)
	}

	// Ensure all service endpoints are unique
	endpoints := make(map[string]bool)
	for _, serviceInfo := range serviceInfos {
		for _, endpoint := range serviceInfo.Endpoints {
			if endpoints[endpoint] {
				return nil, fmt.Errorf("duplicate endpoint: %s", endpoint) // CodeInvalidArgument
			}
			endpoints[endpoint] = true
		}
	}

	data, err := proto.Marshal(&defangv1.ListServicesResponse{
		Services: serviceInfos,
	})

	if err != nil {
		return nil, err
	}

	payloadUrl, err := b.driver.CreateUploadURL(ctx, etag)
	if err != nil {
		return nil, err
	}

	// Do an HTTP PUT to the generated URL
	resp, err := http.Put(ctx, payloadUrl, "application/protobuf", bytes.NewReader(data))
	if err != nil {
		return nil, err
	}
	defer resp.Body.Close()
	if resp.StatusCode != 200 {
		return nil, fmt.Errorf("unexpected status code during upload: %s", resp.Status)
	}

	// FIXME: find the bucket and key name
	parsedUrl, err := url.Parse(payloadUrl)
	if err != nil {
		return nil, err
	}
	payloadKey := strings.TrimLeft(parsedUrl.Path, "/"+b.driver.BucketName+"/")
	payloadString, err := b.driver.CreateS3DownloadUrl(ctx, payloadKey)
	if err != nil {
		return nil, err
	}

	term.Debug(fmt.Sprintf("PAYLOAD STRING: %s", payloadString))

	cdApp, err := b.runCdCommand(ctx, "up", payloadString)
	if err != nil {
		return nil, err
	}
	b.apps[etag] = cdApp

	return &defangv1.DeployResponse{
		Services: serviceInfos,
		Etag:     etag,
	}, nil
}

func (b *ByocDo) BootstrapCommand(ctx context.Context, command string) (string, error) {
	if err := b.setUp(ctx); err != nil {
		return "", err
	}

	cdApp, err := b.runCdCommand(ctx, command)
	if err != nil {
		return "", err
	}
	etag := pkg.RandomID()
	b.apps[etag] = cdApp

	return etag, nil
}

func (b *ByocDo) BootstrapList(ctx context.Context) ([]string, error) {
	return nil, client.ErrNotImplemented("not implemented for ByocDo")
}

func (b *ByocDo) CreateUploadURL(ctx context.Context, req *defangv1.UploadURLRequest) (*defangv1.UploadURLResponse, error) {
	if err := b.setUp(ctx); err != nil {
		return nil, err
	}

	url, err := b.driver.CreateUploadURL(ctx, req.Digest)

	if err != nil {
		return nil, err
	}
	return &defangv1.UploadURLResponse{
		Url: url,
	}, nil
}

func (b *ByocDo) Delete(ctx context.Context, req *defangv1.DeleteRequest) (*defangv1.DeleteResponse, error) {
	if err := b.setUp(ctx); err != nil {
		return nil, err
	}

	return &defangv1.DeleteResponse{}, errors.ErrUnsupported
}

func (b *ByocDo) Destroy(ctx context.Context) (string, error) {
	return b.BootstrapCommand(ctx, "down")
}

func (b *ByocDo) DeleteConfig(ctx context.Context, secrets *defangv1.Secrets) error {
	return errors.New("Digital Ocean does not currently support config.")
}

func (b *ByocDo) GetService(ctx context.Context, s *defangv1.ServiceID) (*defangv1.ServiceInfo, error) {
	return &defangv1.ServiceInfo{}, errors.ErrUnsupported
}

func (b *ByocDo) GetServices(ctx context.Context) (*defangv1.ListServicesResponse, error) {
	return &defangv1.ListServicesResponse{}, errors.ErrUnsupported
}

func (b *ByocDo) ListConfig(ctx context.Context) (*defangv1.Secrets, error) {
	return nil, errors.New("Digital Ocean does not currently support config.")
}

func (b *ByocDo) PutConfig(ctx context.Context, secret *defangv1.SecretValue) error {
	return errors.New("Digital Ocean does not currently support config.")
}

func (b *ByocDo) Restart(ctx context.Context, names ...string) (types.ETag, error) {
	return "", errors.ErrUnsupported
}

func (b *ByocDo) ServiceDNS(name string) string {
	return ""
}

func (b *ByocDo) Follow(ctx context.Context, req *defangv1.TailRequest) (client.ServerStream[defangv1.TailResponse], error) {
	if err := b.setUp(ctx); err != nil {
		return nil, err
	}
	// This is an etag; look up the app ID
	cdApp := b.apps[req.Etag]
	if cdApp == nil {
		return nil, fmt.Errorf("unknown etag: %s", req.Etag)
	}

	term.Debug(fmt.Sprintf("FOLLOW APP ID: %s", cdApp.ID))
	var appLiveURL string
	term.Info("Waiting for Deploy to finish to gather logs")
	deploymentID := cdApp.PendingDeployment.ID
	for {

		deploymentInfo, _, err := b.driver.Client.Apps.GetDeployment(ctx, cdApp.ID, deploymentID)

		if err != nil {
			return nil, err
		}

		term.Debug(fmt.Sprintf("DEPLOYMENT ID: %s", deploymentID))

		if deploymentInfo.GetPhase() == godo.DeploymentPhase_Error {
			logs, _, err := b.driver.Client.Apps.GetLogs(ctx, cdApp.ID, "", "", godo.AppLogTypeDeploy, false, 150)
			if err != nil {
				return nil, err
			}
			readHistoricalLogs(ctx, logs.HistoricURLs)
			return nil, errors.New("problem deploying app")
		}

		if deploymentInfo.GetPhase() == godo.DeploymentPhase_Active {
			logs, _, err := b.driver.Client.Apps.GetLogs(ctx, cdApp.ID, "", "", godo.AppLogTypeDeploy, true, 50)

			if err != nil {
				return nil, err
			}

			readHistoricalLogs(ctx, logs.HistoricURLs)

			project, err := b.LoadProject(ctx)
			if err != nil {
				return nil, err
			}

			buildAppName := fmt.Sprintf("defang-%s-%s-build", project.Name, b.PulumiStack)
			mainAppName := fmt.Sprintf("defang-%s-%s-app", project.Name, b.PulumiStack)

			term.Debugf("BUILD APP NAME: %s", buildAppName)
			term.Debugf("MAIN APP NAME: %s", mainAppName)

			// If we can get projects working, we can add the project to the list options
			currentApps, _, err := b.driver.Client.Apps.List(ctx, &godo.ListOptions{})

			if err != nil {
				return nil, err
			}

			for _, app := range currentApps {
				term.Debugf("APP NAME: %s", app.Spec.Name)
				if app.Spec.Name == buildAppName {
					buildLogs, _, err := b.driver.Client.Apps.GetLogs(ctx, app.ID, "", "", godo.AppLogTypeDeploy, false, 50)
					if err != nil {
						return nil, err
					}
					readHistoricalLogs(ctx, buildLogs.HistoricURLs)
				}
				if app.Spec.Name == mainAppName {
					mainLogs, _, err := b.driver.Client.Apps.GetLogs(ctx, app.ID, "", "", godo.AppLogTypeRun, true, 50)
					if err != nil {
						return nil, err
					}
					readHistoricalLogs(ctx, mainLogs.HistoricURLs)
					appLiveURL = mainLogs.LiveURL
				}
			}

			break
		}
		//Sleep for 15 seconds so we dont spam the DO API
		pkg.SleepWithContext(ctx, (time.Second)*15)

	}
	term.Debug("LIVE URL:", appLiveURL)

	return newByocServerStream(ctx, appLiveURL, req.Etag)
}

func (b *ByocDo) TearDown(ctx context.Context) error {
	return errors.ErrUnsupported
	//return b.Driver.TearDown(ctx)
}

func (b *ByocDo) WhoAmI(ctx context.Context) (*defangv1.WhoAmIResponse, error) {
	if _, err := b.GrpcClient.WhoAmI(ctx); err != nil {
		return nil, err
	}

	return &defangv1.WhoAmIResponse{
		Tenant:  b.TenantID,
		Region:  b.driver.Region.String(),
		Account: "Digital Ocean",
	}, nil
}

func (b *ByocDo) GetVersion(context.Context) (*defangv1.Version, error) {
	cdVersion := byoc.CdImage[strings.LastIndex(byoc.CdImage, ":")+1:]
	return &defangv1.Version{Fabric: cdVersion}, nil
}

func (b *ByocDo) Get(ctx context.Context, s *defangv1.ServiceID) (*defangv1.ServiceInfo, error) {
	return &defangv1.ServiceInfo{}, errors.ErrUnsupported
}

func (b *ByocDo) Subscribe(context.Context, *defangv1.SubscribeRequest) (client.ServerStream[defangv1.SubscribeResponse], error) {
	return nil, errors.ErrUnsupported
}

func (b *ByocDo) runCdCommand(ctx context.Context, cmd ...string) (*godo.App, error) {
	env := b.environment()
	if term.DoDebug() {
		debugEnv := " -"
		for _, v := range env {
			debugEnv += " " + v.Key + "=" + v.Value
		}
		term.Debug(debugEnv, "npm run dev", strings.Join(cmd, " "))
	}
	app, err := b.driver.Run(ctx, env, append([]string{"node", "lib/index.js"}, cmd...)...)
	return app, err
}

func (b *ByocDo) environment() []*godo.AppVariableDefinition {
	region := b.driver.Region // TODO: this should be the destination region, not the CD region; make customizable
<<<<<<< HEAD
	return []*godo.AppVariableDefinition{
		{
			Key:   "DEFANG_PREFIX",
			Value: byoc.DefangPrefix,
		},
		{
			Key:   "DEFANG_DEBUG",
			Value: pkg.Getenv("DEFANG_DEBUG", "false"),
		},
		{
			Key:   "DEFANG_ORG",
			Value: b.TenantID,
		},
		{
			Key:   "DOMAIN",
			Value: b.ProjectDomain,
		},
		{
			Key:   "PRIVATE_DOMAIN",
			Value: b.PrivateDomain,
		},
		{
			Key:   "PROJECT",
			Value: b.PulumiProject,
		},
		{
			Key:   "PULUMI_BACKEND_URL",
			Value: fmt.Sprintf(`s3://%s?endpoint=%s.digitaloceanspaces.com`, b.driver.BucketName, region),
		},
		{
			Key:   "PULUMI_CONFIG_PASSPHRASE",
			Value: pkg.Getenv("PULUMI_CONFIG_PASSPHRASE", "asdf"),
		},
		{
			Key:   "STACK",
			Value: b.PulumiStack,
		},
		{
			Key:   "NPM_CONFIG_UPDATE_NOTIFIER",
			Value: "false",
		},
		{
			Key:   "PULUMI_SKIP_UPDATE_CHECK",
			Value: "true",
		},
		{
			Key:   "DIGITALOCEAN_TOKEN",
			Value: pkg.Getenv("DIGITALOCEAN_TOKEN", os.Getenv("DO_PAT")),
		},
		{
			Key:   "SPACES_ACCESS_KEY_ID",
			Value: pkg.Getenv("SPACES_ACCESS_KEY_ID", os.Getenv("DO_SPACES_ID")),
			Type:  godo.AppVariableType_Secret,
		},
		{
			Key:   "SPACES_SECRET_ACCESS_KEY",
			Value: pkg.Getenv("SPACES_SECRET_ACCESS_KEY", os.Getenv("DO_SPACES_KEY")),
			Type:  godo.AppVariableType_Secret,
		},
		{
			Key:   "REGION",
			Value: region.String(),
		},
		{
			Key:   "DEFANG_BUILD_REPO",
			Value: b.buildRepo,
		},
		{
			Key:   "AWS_REGION", // FIXME: why do we need this?
			Value: region.String(),
		},
		{
			Key:   "AWS_ACCESS_KEY_ID", // FIXME: why do we need this?
			Value: pkg.Getenv("SPACES_ACCESS_KEY_ID", os.Getenv("DO_SPACES_ID")),
			Type:  godo.AppVariableType_Secret,
		},
		{
			Key:   "AWS_SECRET_ACCESS_KEY", // FIXME: why do we need this?
			Value: pkg.Getenv("SPACES_SECRET_ACCESS_KEY", os.Getenv("DO_SPACES_KEY")),
			Type:  godo.AppVariableType_Secret,
		},
=======
	return map[string]string{
		// "AWS_REGION":               region.String(), should be set by ECS (because of CD task role)
		"DEFANG_PREFIX":              byoc.DefangPrefix,
		"DEFANG_DEBUG":               os.Getenv("DEFANG_DEBUG"), // TODO: use the global DoDebug flag
		"DEFANG_ORG":                 b.TenantID,
		"DOMAIN":                     b.ProjectDomain,
		"PRIVATE_DOMAIN":             b.PrivateDomain,
		"PROJECT":                    b.ProjectName,
		"PULUMI_BACKEND_URL":         fmt.Sprintf(`s3://%s.digitaloceanspaces.com/%s`, region, b.driver.BucketName), // TODO: add a way to override bucket
		"PULUMI_CONFIG_PASSPHRASE":   pkg.Getenv("PULUMI_CONFIG_PASSPHRASE", "asdf"),                                // TODO: make customizable
		"STACK":                      b.PulumiStack,
		"NPM_CONFIG_UPDATE_NOTIFIER": "false",
		"PULUMI_SKIP_UPDATE_CHECK":   "true",
		"DO_PAT":                     os.Getenv("DO_PAT"),
		"DO_SPACES_ID":               os.Getenv("DO_SPACES_ID"),
		"DO_SPACES_KEY":              os.Getenv("DO_SPACES_KEY"),
>>>>>>> dbee3642
	}
}

func (b *ByocDo) update(ctx context.Context, service *defangv1.Service) (*defangv1.ServiceInfo, error) {

	si := &defangv1.ServiceInfo{
		Service: service,
		Project: b.ProjectName,
		Etag:    pkg.RandomID(),
	}

	//hasIngress := false
	//fqn := service.Name
	return si, nil
}

func (b *ByocDo) setUp(ctx context.Context) error {
	if b.SetupDone {
		return nil
	}

	if err := b.driver.SetUp(ctx); err != nil {
		return err
	}

	// Create the Container Registry here, because DO only allows a single one per account,
	// so we can't create it in the CD Pulumi process.
	registry, _, err := b.driver.Client.Registry.Get(ctx)
	if err != nil {
		term.Debug("Registry.Get error:", err) // FIXME: check error
		// Create registry if it doesn't exist
		registry, _, err = b.driver.Client.Registry.Create(ctx, &godo.RegistryCreateRequest{
			Name:                 pkg.RandomID(), // has to be globally unique
			SubscriptionTierSlug: "starter",      // max 1 repo; TODO: make this configurable
			Region:               b.driver.Region.String(),
		})
		if err != nil {
			return err
		}
	}

	b.buildRepo = registry.Name + "/kaniko-build" // TODO: use/add b.PulumiProject but only if !starter

	b.SetupDone = true

	return nil
}

func readHistoricalLogs(ctx context.Context, urls []string) {
	for _, u := range urls {
		resp, err := http.GetWithContext(ctx, u)
		term.Debugf("GET LOGS STATUS CODE: %d", resp.StatusCode)
		if err != nil {
			continue
		}
		defer resp.Body.Close()
		io.Copy(os.Stdout, resp.Body)
	}
}<|MERGE_RESOLUTION|>--- conflicted
+++ resolved
@@ -5,12 +5,13 @@
 	"context"
 	"errors"
 	"fmt"
-	"github.com/digitalocean/godo"
 	"io"
 	"net/url"
 	"os"
 	"strings"
 	"time"
+
+	"github.com/digitalocean/godo"
 
 	"github.com/DefangLabs/defang/src/pkg"
 	"github.com/DefangLabs/defang/src/pkg/cli/client"
@@ -336,7 +337,6 @@
 
 func (b *ByocDo) environment() []*godo.AppVariableDefinition {
 	region := b.driver.Region // TODO: this should be the destination region, not the CD region; make customizable
-<<<<<<< HEAD
 	return []*godo.AppVariableDefinition{
 		{
 			Key:   "DEFANG_PREFIX",
@@ -360,7 +360,7 @@
 		},
 		{
 			Key:   "PROJECT",
-			Value: b.PulumiProject,
+			Value: b.ProjectName,
 		},
 		{
 			Key:   "PULUMI_BACKEND_URL",
@@ -418,24 +418,6 @@
 			Value: pkg.Getenv("SPACES_SECRET_ACCESS_KEY", os.Getenv("DO_SPACES_KEY")),
 			Type:  godo.AppVariableType_Secret,
 		},
-=======
-	return map[string]string{
-		// "AWS_REGION":               region.String(), should be set by ECS (because of CD task role)
-		"DEFANG_PREFIX":              byoc.DefangPrefix,
-		"DEFANG_DEBUG":               os.Getenv("DEFANG_DEBUG"), // TODO: use the global DoDebug flag
-		"DEFANG_ORG":                 b.TenantID,
-		"DOMAIN":                     b.ProjectDomain,
-		"PRIVATE_DOMAIN":             b.PrivateDomain,
-		"PROJECT":                    b.ProjectName,
-		"PULUMI_BACKEND_URL":         fmt.Sprintf(`s3://%s.digitaloceanspaces.com/%s`, region, b.driver.BucketName), // TODO: add a way to override bucket
-		"PULUMI_CONFIG_PASSPHRASE":   pkg.Getenv("PULUMI_CONFIG_PASSPHRASE", "asdf"),                                // TODO: make customizable
-		"STACK":                      b.PulumiStack,
-		"NPM_CONFIG_UPDATE_NOTIFIER": "false",
-		"PULUMI_SKIP_UPDATE_CHECK":   "true",
-		"DO_PAT":                     os.Getenv("DO_PAT"),
-		"DO_SPACES_ID":               os.Getenv("DO_SPACES_ID"),
-		"DO_SPACES_KEY":              os.Getenv("DO_SPACES_KEY"),
->>>>>>> dbee3642
 	}
 }
 
