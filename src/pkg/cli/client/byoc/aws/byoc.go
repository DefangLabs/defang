--- conflicted
+++ resolved
@@ -6,7 +6,6 @@
 	"encoding/base64"
 	"errors"
 	"fmt"
-	"github.com/defang-io/defang/src/pkg/cli/client/byoc"
 	"io"
 	"net"
 	"os"
@@ -16,6 +15,7 @@
 
 	"github.com/DefangLabs/defang/src/pkg"
 	"github.com/DefangLabs/defang/src/pkg/cli/client"
+	"github.com/DefangLabs/defang/src/pkg/cli/client/byoc"
 	"github.com/DefangLabs/defang/src/pkg/clouds/aws"
 	"github.com/DefangLabs/defang/src/pkg/clouds/aws/ecs"
 	"github.com/DefangLabs/defang/src/pkg/clouds/aws/ecs/cfn"
@@ -330,13 +330,8 @@
 	}, nil
 }
 
-<<<<<<< HEAD
-func (ByocAws) GetVersions(context.Context) (*defangv1.Version, error) {
-	cdVersion := byoc.CdImage[strings.LastIndex(byoc.CdImage, ":")+1:]
-=======
 func (*ByocAws) GetVersions(context.Context) (*defangv1.Version, error) {
 	cdVersion := CdImage[strings.LastIndex(CdImage, ":")+1:]
->>>>>>> 68bd28e1
 	return &defangv1.Version{Fabric: cdVersion}, nil
 }
 
@@ -406,15 +401,8 @@
 
 // stackDir returns a stack-qualified path, like the Pulumi TS function `stackDir`
 func (b *ByocAws) stackDir(name string) string {
-<<<<<<< HEAD
-	if b.pulumiProject == "" {
-		panic("pulumiProject not set")
-	}
-	return fmt.Sprintf("/%s/%s/%s/%s", byoc.DefangPrefix, b.pulumiProject, b.pulumiStack, name) // same as shared/common.ts
-=======
 	ensure(b.pulumiProject != "", "pulumiProject not set")
 	return fmt.Sprintf("/%s/%s/%s/%s", DefangPrefix, b.pulumiProject, b.pulumiStack, name) // same as shared/common.ts
->>>>>>> 68bd28e1
 }
 
 func (b *ByocAws) GetServices(ctx context.Context) (*defangv1.ListServicesResponse, error) {
@@ -457,14 +445,7 @@
 }
 
 func (b *ByocAws) getSecretID(name string) string {
-<<<<<<< HEAD
-	if b.pulumiProject == "" {
-		panic("pulumiProject not set")
-	}
-	return fmt.Sprintf("/%s/%s/%s/%s", byoc.DefangPrefix, b.pulumiProject, b.pulumiStack, name) // same as defang_service.ts
-=======
 	return b.stackDir(name) // same as defang_service.ts
->>>>>>> 68bd28e1
 }
 
 func (b *ByocAws) PutConfig(ctx context.Context, secret *defangv1.SecretValue) error {
