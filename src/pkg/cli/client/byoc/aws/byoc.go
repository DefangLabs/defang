--- conflicted
+++ resolved
@@ -216,20 +216,9 @@
 		return nil, err
 	}
 
-<<<<<<< HEAD
 	serviceInfos, err := b.GetServiceInfos(ctx, project.Name, req.DelegateDomain, etag, project.Services)
 	if err != nil {
 		return nil, err
-=======
-	var serviceInfos []*defangv1.ServiceInfo
-	for _, service := range project.Services {
-		serviceInfo, err := b.update(ctx, project.Name, req.DelegateDomain, service)
-		if err != nil {
-			return nil, fmt.Errorf("service %q: %w", service.Name, err)
-		}
-		serviceInfo.Etag = etag // same etag for all services
-		serviceInfos = append(serviceInfos, serviceInfo)
->>>>>>> 781d168c
 	}
 
 	// Ensure all service endpoints are unique
