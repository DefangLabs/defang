package aws

import (
	"bytes"
	"context"
	"encoding/base64"
	"encoding/json"
	"errors"
	"fmt"
	"io"
	"net"
	"os"
	"slices"
	"sort"
	"strings"
	"sync"
	"time"

	"github.com/DefangLabs/defang/src/pkg"
	"github.com/DefangLabs/defang/src/pkg/cli/client"
	"github.com/DefangLabs/defang/src/pkg/cli/client/byoc"
	"github.com/DefangLabs/defang/src/pkg/cli/compose"
	"github.com/DefangLabs/defang/src/pkg/clouds/aws"
	"github.com/DefangLabs/defang/src/pkg/clouds/aws/ecs"
	"github.com/DefangLabs/defang/src/pkg/clouds/aws/ecs/cfn"
	"github.com/DefangLabs/defang/src/pkg/http"
	"github.com/DefangLabs/defang/src/pkg/term"
	"github.com/DefangLabs/defang/src/pkg/track"
	"github.com/DefangLabs/defang/src/pkg/types"
	defangv1 "github.com/DefangLabs/defang/src/protos/io/defang/v1"
	awssdk "github.com/aws/aws-sdk-go-v2/aws"
	"github.com/aws/aws-sdk-go-v2/credentials/stscreds"
	"github.com/aws/aws-sdk-go-v2/service/route53"
	r53types "github.com/aws/aws-sdk-go-v2/service/route53/types"
	"github.com/aws/aws-sdk-go-v2/service/s3"
	"github.com/aws/aws-sdk-go-v2/service/sts"
	"github.com/aws/smithy-go/ptr"
	"github.com/bufbuild/connect-go"
	composeTypes "github.com/compose-spec/compose-go/v2/types"
	"google.golang.org/protobuf/proto"
)

const (
	CdImageRepo = "public.ecr.aws/defang-io/cd"
)

var (
	PulumiVersion = pkg.Getenv("DEFANG_PULUMI_VERSION", "3.136.1")
)

type ByocAws struct {
	*byoc.ByocBaseClient

<<<<<<< HEAD
	cdImageTag string
	cdTasks    map[string]ecs.TaskArn
	driver     *cfn.AwsEcs // TODO: ecs is stateful, contains the output of the cd cfn stack after setUpCD
=======
	cdImageTag      string
	delegationSetId string
	driver          *cfn.AwsEcs
>>>>>>> 0fa1d166

	ecsEventHandlers []ECSEventHandler
	handlersLock     sync.RWMutex
	lastCdEtag       types.ETag
	lastCdStart      time.Time
	lastCdTaskArn    ecs.TaskArn
}

var _ client.Provider = (*ByocAws)(nil)

func NewByocProvider(ctx context.Context, tenantId types.TenantID) *ByocAws {
	b := &ByocAws{
		driver: cfn.New(byoc.CdTaskPrefix, aws.Region("")), // default region
	}
	b.ByocBaseClient = byoc.NewByocBaseClient(ctx, tenantId, b)
	return b
}

func (b *ByocAws) setUpCD(ctx context.Context, projectName string) error {
	// note: the CD image is tagged with the major release number, use that for setup
	projectCdImageTag, err := b.getCdImageTag(ctx, projectName)
	if err != nil {
		return err
	}

	if b.SetupDone && b.cdImageTag == projectCdImageTag {
		return nil
	}

	b.cdImageTag = projectCdImageTag
	cdTaskName := byoc.CdTaskPrefix
	containers := []types.Container{
		{
			Image:     "public.ecr.aws/pulumi/pulumi-nodejs:" + PulumiVersion,
			Name:      ecs.CdContainerName,
			Cpus:      2.0,
			Memory:    2048_000_000, // 2G
			Essential: ptr.Bool(true),
			VolumesFrom: []string{
				cdTaskName,
			},
			WorkDir:    "/app",
			DependsOn:  map[string]types.ContainerCondition{cdTaskName: "START"},
			EntryPoint: []string{"node", "lib/index.js"},
		},
		{
			Image:     byoc.GetCdImage(CdImageRepo, b.cdImageTag),
			Name:      cdTaskName,
			Essential: ptr.Bool(false),
			Volumes: []types.TaskVolume{
				{
					Source:   "pulumi-plugins",
					Target:   "/root/.pulumi/plugins",
					ReadOnly: true,
				},
				{
					Source:   "cd",
					Target:   "/app",
					ReadOnly: true,
				},
			},
		},
	}
	if err := b.driver.SetUp(ctx, containers); err != nil {
		return byoc.AnnotateAwsError(err)
	}

	b.SetupDone = true
	return nil
}

func (b *ByocAws) getCdImageTag(ctx context.Context, projectName string) (string, error) {
	if b.cdImageTag != "" {
		return b.cdImageTag, nil
	}

<<<<<<< HEAD
	// see if we already have a deployment running
	projUpdate, err := b.getProjectUpdate(ctx, projectName)
=======
	// see if we have a previous deployment; use the same cd image tag
	projUpdate, err := b.getProjectUpdate(ctx)
>>>>>>> 0fa1d166
	if err != nil {
		return "", err
	}

	// older deployments may not have the cd_version field set,
	// these would have been deployed with public-beta
	if projUpdate != nil && projUpdate.CdVersion == "" {
		projUpdate.CdVersion = byoc.CdDefaultImageTag
	}

	// send project update with the current deploy's cd image tag,
	// most current version if new deployment
	imagePath := byoc.GetCdImage(CdImageRepo, byoc.CdLatestImageTag)
	deploymentCdImageTag := byoc.ExtractImageTag(imagePath)
	if (projUpdate != nil) && (len(projUpdate.Services) > 0) && (projUpdate.CdVersion != "") {
		deploymentCdImageTag = projUpdate.CdVersion
	}

	// possible values are [public-beta, 1, 2,...]
	return deploymentCdImageTag, nil
}

func (b *ByocAws) Deploy(ctx context.Context, req *defangv1.DeployRequest) (*defangv1.DeployResponse, error) {
	return b.deploy(ctx, req, "up")
}

func (b *ByocAws) Preview(ctx context.Context, req *defangv1.DeployRequest) (*defangv1.DeployResponse, error) {
	return b.deploy(ctx, req, "preview")
}

func (b *ByocAws) deploy(ctx context.Context, req *defangv1.DeployRequest, cmd string) (*defangv1.DeployResponse, error) {
	// If multiple Compose files were provided, req.Compose is the merged representation of all the files
	project, err := compose.LoadFromContent(ctx, req.Compose)
	if err != nil {
		return nil, err
	}

	if err := b.setUpCD(ctx, project.Name); err != nil {
		return nil, err
	}

	etag := pkg.RandomID()
	if len(project.Services) > b.Quota.Services {
		return nil, errors.New("maximum number of services reached")
	}

	serviceInfos := []*defangv1.ServiceInfo{}
	for _, service := range project.Services {
		serviceInfo, err := b.update(ctx, project.Name, req.DelegateDomain, service)
		if err != nil {
			return nil, fmt.Errorf("service %q: %w", service.Name, err)
		}
		serviceInfo.Etag = etag // same etag for all services
		serviceInfos = append(serviceInfos, serviceInfo)
	}

	// Ensure all service endpoints are unique
	endpoints := make(map[string]bool)
	for _, serviceInfo := range serviceInfos {
		for _, endpoint := range serviceInfo.Endpoints {
			if endpoints[endpoint] {
				return nil, fmt.Errorf("duplicate endpoint: %s", endpoint) // CodeInvalidArgument
			}
			endpoints[endpoint] = true
		}
	}

	data, err := proto.Marshal(&defangv1.ProjectUpdate{
		CdVersion: b.cdImageTag,
		Compose:   req.Compose,
		Services:  serviceInfos,
	})
	if err != nil {
		return nil, err
	}

	var payloadString string
	if len(data) < 1000 {
		// Small payloads can be sent as base64-encoded command-line argument
		payloadString = base64.StdEncoding.EncodeToString(data)
		// TODO: consider making this a proper Data URL: "data:application/protobuf;base64,abcd…"
	} else {
		payloadUrl, err := b.driver.CreateUploadURL(ctx, etag)
		if err != nil {
			return nil, err
		}

		// Do an HTTP PUT to the generated URL
		resp, err := http.Put(ctx, payloadUrl, "application/protobuf", bytes.NewReader(data))
		if err != nil {
			return nil, err
		}
		defer resp.Body.Close()
		if resp.StatusCode != 200 {
			return nil, fmt.Errorf("unexpected status code during upload: %s", resp.Status)
		}
		payloadString = http.RemoveQueryParam(payloadUrl)
	}

	cdCommand := cdCmd{
		mode:           req.Mode,
		project:        project.Name,
		delegateDomain: req.DelegateDomain,
		cmd:            []string{cmd, payloadString},
	}
	taskArn, err := b.runCdCommand(ctx, cdCommand)
	if err != nil {
		return nil, err
	}
	b.lastCdEtag = etag
	b.lastCdStart = time.Now()
	b.lastCdTaskArn = taskArn

	for _, si := range serviceInfos {
		if si.UseAcmeCert {
			term.Infof("To activate TLS certificate for %v, run 'defang cert gen'", si.Domainname)
		}
	}

	return &defangv1.DeployResponse{
		Services: serviceInfos, // TODO: Should we use the retrieved services instead?
		Etag:     etag,
	}, nil
}

func (b *ByocAws) findZone(ctx context.Context, domain, roleARN string) (string, error) {
	cfg, err := b.driver.LoadConfig(ctx)
	if err != nil {
		return "", byoc.AnnotateAwsError(err)
	}

	if roleARN != "" {
		stsClient := sts.NewFromConfig(cfg)
		creds := stscreds.NewAssumeRoleProvider(stsClient, roleARN)
		cfg.Credentials = awssdk.NewCredentialsCache(creds)
	}

	r53Client := route53.NewFromConfig(cfg)

	domain = strings.TrimSuffix(domain, ".")
	domain = strings.ToLower(domain)
	for {
		zone, err := aws.GetHostedZoneByName(ctx, domain, r53Client)
		if errors.Is(err, aws.ErrZoneNotFound) {
			if strings.Count(domain, ".") <= 1 {
				return "", nil
			}
			domain = domain[strings.Index(domain, ".")+1:]
			continue
		} else if err != nil {
			return "", err
		}
		return *zone.Id, nil
	}
}

func (b *ByocAws) PrepareDomainDelegation(ctx context.Context, req client.PrepareDomainDelegationRequest) (*client.PrepareDomainDelegationResponse, error) {
	projectDomain := b.getProjectDomain(req.Project, req.DelegateDomain)

	cfg, err := b.driver.LoadConfig(ctx)
	if err != nil {
		return nil, byoc.AnnotateAwsError(err)
	}
	r53Client := route53.NewFromConfig(cfg)

	// There's four cases to consider:
	//  1. The subdomain zone does not exist: we get NS records from the delegation set and let CD/Pulumi create the hosted zone
	//  2. The subdomain zone exists:
	//    a. The zone was created by the older CLI: we need to get the NS records from the existing zone
	//    b. The zone was created by the new CD/Pulumi: we get the NS records from the delegation set and let CD/Pulumi create the hosted zone
	//    c. The zone was created another way: the deployment will likely fail with a "zone already exists" error

	var nsServers []string
	zone, err := aws.GetHostedZoneByName(ctx, projectDomain, r53Client)
	if err != nil {
		if !errors.Is(err, aws.ErrZoneNotFound) {
			return nil, byoc.AnnotateAwsError(err) // TODO: we should not fail deployment if this fails
		}
		// Case 1: The zone doesn't exist: we'll create a delegation set and let CD/Pulumi create the hosted zone
	} else {
		// Case 2: Get the NS records for the existing subdomain zone
		nsServers, err = aws.ListResourceRecords(ctx, *zone.Id, projectDomain, r53types.RRTypeNs, r53Client)
		if err != nil {
			return nil, byoc.AnnotateAwsError(err) // TODO: we should not fail deployment if this fails
		}
	}

	var resp client.PrepareDomainDelegationResponse
	if zone == nil || zone.Config.Comment == nil || *zone.Config.Comment != aws.CreateHostedZoneComment {
		// Case 2b or 2c: The zone does not exist, or was not created by an older version of this CLI.
		// Get the NS records for the delegation set (using the existing zone) and let Pulumi create the hosted zone for us
		var zoneId *string
		if zone != nil {
			zoneId = zone.Id
		}
		delegationSet, err := aws.CreateDelegationSet(ctx, zoneId, r53Client)
		var delegationSetAlreadyCreated *r53types.DelegationSetAlreadyCreated
		var delegationSetAlreadyReusable *r53types.DelegationSetAlreadyReusable
		if errors.As(err, &delegationSetAlreadyCreated) || errors.As(err, &delegationSetAlreadyReusable) {
			term.Debug("Route53 delegation set already created:", err)
			delegationSet, err = aws.GetDelegationSet(ctx, r53Client)
		}
		if err != nil {
			return nil, byoc.AnnotateAwsError(err)
		}
		if len(delegationSet.NameServers) == 0 {
			return nil, errors.New("no NS records found for the delegation set") // should not happen
		}
		term.Debug("Route53 delegation set ID:", *delegationSet.Id)
		resp.DelegationSetId = strings.TrimPrefix(*delegationSet.Id, "/delegationset/")

		// Ensure the NS records match the ones from the delegation set
		sort.Strings(nsServers)
		sort.Strings(delegationSet.NameServers)
		if !slices.Equal(delegationSet.NameServers, nsServers) {
			track.Evt("Compose-Up delegateSubdomain diff", track.P("fromDS", delegationSet.NameServers), track.P("fromZone", nsServers))
			term.Debugf("NS records for the existing subdomain zone do not match the delegation set: %v <> %v", delegationSet.NameServers, nsServers)
		}

		nsServers = delegationSet.NameServers
	} else {
		// Case 2a: The zone was created by the older CLI, we'll use the existing NS records; track how many times this happens
		track.Evt("Compose-Up delegateSubdomain old", track.P("domain", projectDomain))
	}
	resp.NameServers = nsServers

	return &resp, nil
}

func (b *ByocAws) AccountInfo(ctx context.Context) (client.AccountInfo, error) {
	// Use STS to get the account ID
	cfg, err := b.driver.LoadConfig(ctx)
	if err != nil {
		return nil, byoc.AnnotateAwsError(err)
	}
	identity, err := sts.NewFromConfig(cfg).GetCallerIdentity(ctx, &sts.GetCallerIdentityInput{})
	if err != nil {
		return nil, byoc.AnnotateAwsError(err)
	}
	return AWSAccountInfo{
		region:    cfg.Region,
		accountID: *identity.Account,
		arn:       *identity.Arn,
	}, nil
}

type AWSAccountInfo struct {
	accountID string
	region    string
	arn       string
}

func (i AWSAccountInfo) AccountID() string {
	return i.accountID
}

func (i AWSAccountInfo) Region() string {
	return i.region
}

func (i AWSAccountInfo) Details() string {
	return i.arn
}

func (b *ByocAws) GetService(ctx context.Context, s *defangv1.ServiceID) (*defangv1.ServiceInfo, error) {
	all, err := b.GetServices(ctx, &defangv1.GetServicesRequest{Project: s.Project})
	if err != nil {
		return nil, err
	}
	for _, service := range all.Services {
		if service.Service.Name == s.Name {
			return service, nil
		}
	}
	return nil, connect.NewError(connect.CodeNotFound, fmt.Errorf("service %q not found", s.Name))
}

func (b *ByocAws) bucketName() string {
	return pkg.Getenv("DEFANG_CD_BUCKET", b.driver.BucketName)
}

func (b *ByocAws) environment(projectName string) map[string]string {
	region := b.driver.Region // TODO: this should be the destination region, not the CD region; make customizable
	return map[string]string{
		// "AWS_REGION":               region.String(), should be set by ECS (because of CD task role)
		"DEFANG_DEBUG":               os.Getenv("DEFANG_DEBUG"), // TODO: use the global DoDebug flag
		"DEFANG_ORG":                 b.TenantID,
		"DEFANG_PREFIX":              byoc.DefangPrefix,
		"NPM_CONFIG_UPDATE_NOTIFIER": "false",
		"PRIVATE_DOMAIN":             byoc.GetPrivateDomain(projectName),
		"PROJECT":                    projectName, // may be empty
		"PULUMI_BACKEND_URL":         fmt.Sprintf(`s3://%s?region=%s&awssdk=v2`, b.bucketName(), region),
		"PULUMI_CONFIG_PASSPHRASE":   pkg.Getenv("PULUMI_CONFIG_PASSPHRASE", "asdf"), // TODO: make customizable
		"PULUMI_SKIP_UPDATE_CHECK":   "true",
		"STACK":                      b.PulumiStack,
	}
}

type cdCmd struct {
	mode            defangv1.DeploymentMode
	project         string
	delegateDomain  string
	delegationSetId string
	cmd             []string
}

func (b *ByocAws) runCdCommand(ctx context.Context, cmd cdCmd) (ecs.TaskArn, error) {
	// Setup the deployment environment
	env := b.environment(cmd.project)
	if cmd.delegationSetId != "" {
		env["DELEGATION_SET_ID"] = cmd.delegationSetId
	}
	if cmd.delegateDomain != "" {
		env["DOMAIN"] = cmd.delegateDomain
	} else {
		env["DOMAIN"] = "dummy.domain"
	}
	env["DEFANG_MODE"] = strings.ToLower(cmd.mode.String())

	if term.DoDebug() {
		// Convert the environment to a human-readable array of KEY=VALUE strings for debugging
		debugEnv := []string{"AWS_REGION=" + b.driver.Region.String()}
		if awsProfile := os.Getenv("AWS_PROFILE"); awsProfile != "" {
			debugEnv = append(debugEnv, "AWS_PROFILE="+awsProfile)
		}
		for k, v := range env {
			debugEnv = append(debugEnv, k+"="+v)
		}
		if err := byoc.DebugPulumi(ctx, debugEnv, cmd.cmd...); err != nil {
			return nil, err
		}
	}
	return b.driver.Run(ctx, env, cmd.cmd...)
}

func (b *ByocAws) Delete(ctx context.Context, req *defangv1.DeleteRequest) (*defangv1.DeleteResponse, error) {
	if len(req.Names) > 0 {
		return nil, client.ErrNotImplemented("per-service deletion is not supported for BYOC")
	}
	if err := b.setUpCD(ctx, req.Project); err != nil {
		return nil, err
	}
	// FIXME: this should only delete the services that are specified in the request, not all
	cmd := cdCmd{
		mode:           defangv1.DeploymentMode_UNSPECIFIED_MODE,
		project:        req.Project,
		delegateDomain: req.DelegateDomain,
		cmd:            []string{"up", ""}, // 2nd empty string is a empty payload
	}
	taskArn, err := b.runCdCommand(ctx, cmd)
	if err != nil {
		return nil, byoc.AnnotateAwsError(err)
	}
	etag := ecs.GetTaskID(taskArn) // TODO: this is the CD task ID, not the etag
	b.lastCdEtag = etag
	b.lastCdStart = time.Now()
	b.lastCdTaskArn = taskArn
	return &defangv1.DeleteResponse{Etag: etag}, nil
}

// stackDir returns a stack-qualified path, like the Pulumi TS function `stackDir`
func (b *ByocAws) stackDir(projectName, name string) string {
	ensure(projectName != "", "ProjectName not set")
	return fmt.Sprintf("/%s/%s/%s/%s", byoc.DefangPrefix, projectName, b.PulumiStack, name) // same as shared/common.ts
}

<<<<<<< HEAD
func (b *ByocAws) getProjectUpdate(ctx context.Context, projectName string) (*defangv1.ProjectUpdate, error) {
=======
func (b *ByocAws) getProjectUpdate(ctx context.Context) (*defangv1.ProjectUpdate, error) {
	if b.ProjectName == "" {
		return nil, nil // no services yet
	}

>>>>>>> 0fa1d166
	bucketName := b.bucketName()
	if bucketName == "" {
		if err := b.driver.FillOutputs(ctx); err != nil {
			// FillOutputs might fail if the stack is not created yet; return empty update in that case
			var cfnErr *cfn.ErrStackNotFoundException
			if errors.As(err, &cfnErr) {
				return nil, nil // no services yet
			}
			return nil, byoc.AnnotateAwsError(err)
		}
		bucketName = b.bucketName()
	}

	cfg, err := b.driver.LoadConfig(ctx)
	if err != nil {
		return nil, byoc.AnnotateAwsError(err)
	}

	s3Client := s3.NewFromConfig(cfg)
	// Path to the state file, Defined at: https://github.com/DefangLabs/defang-mvp/blob/main/pulumi/cd/byoc/aws/index.ts#L89
	ensure(projectName != "", "ProjectName not set")
	path := fmt.Sprintf("projects/%s/%s/project.pb", projectName, b.PulumiStack)

	term.Debug("Getting services from bucket:", bucketName, path)
	getObjectOutput, err := s3Client.GetObject(ctx, &s3.GetObjectInput{
		Bucket: &bucketName,
		Key:    &path,
	})

	if err != nil {
		if aws.IsS3NoSuchKeyError(err) {
			term.Debug("s3.GetObject:", err)
			return nil, nil // no services yet
		}
		return nil, byoc.AnnotateAwsError(err)
	}
	defer getObjectOutput.Body.Close()
	pbBytes, err := io.ReadAll(getObjectOutput.Body)
	if err != nil {
		return nil, err
	}

	projUpdate := defangv1.ProjectUpdate{}
	if err := proto.Unmarshal(pbBytes, &projUpdate); err != nil {
		return nil, err
	}

	return &projUpdate, nil
}

func (b *ByocAws) GetServices(ctx context.Context, req *defangv1.GetServicesRequest) (*defangv1.ListServicesResponse, error) {
	projUpdate, err := b.getProjectUpdate(ctx, req.Project)
	if err != nil {
		return nil, err
	}

	listServiceResp := defangv1.ListServicesResponse{}
	if projUpdate != nil {
		listServiceResp.Services = projUpdate.Services
		listServiceResp.Project = projUpdate.Project
	}

	return &listServiceResp, nil
}

func (b *ByocAws) getSecretID(projectName, name string) string {
	return b.stackDir(projectName, name) // same as defang_service.ts
}

func (b *ByocAws) PutConfig(ctx context.Context, secret *defangv1.PutConfigRequest) error {
	if !pkg.IsValidSecretName(secret.Name) {
		return connect.NewError(connect.CodeInvalidArgument, fmt.Errorf("invalid secret name; must be alphanumeric or _, cannot start with a number: %q", secret.Name))
	}
	fqn := b.getSecretID(secret.Project, secret.Name)
	term.Debugf("Putting parameter %q", fqn)
	err := b.driver.PutSecret(ctx, fqn, secret.Value)
	return byoc.AnnotateAwsError(err)
}

func (b *ByocAws) ListConfig(ctx context.Context, req *defangv1.ListConfigsRequest) (*defangv1.Secrets, error) {
	prefix := b.getSecretID(req.Project, "")
	term.Debugf("Listing parameters with prefix %q", prefix)
	awsSecrets, err := b.driver.ListSecretsByPrefix(ctx, prefix)
	if err != nil {
		return nil, err
	}
	configs := make([]string, len(awsSecrets))
	for i, secret := range awsSecrets {
		configs[i] = strings.TrimPrefix(secret, prefix)
	}
	return &defangv1.Secrets{Names: configs}, nil
}

func (b *ByocAws) CreateUploadURL(ctx context.Context, req *defangv1.UploadURLRequest) (*defangv1.UploadURLResponse, error) {
	if err := b.setUpCD(ctx, req.Project); err != nil {
		return nil, err
	}

	url, err := b.driver.CreateUploadURL(ctx, req.Digest)
	if err != nil {
		return nil, err
	}
	return &defangv1.UploadURLResponse{
		Url: url,
	}, nil
}

func (b *ByocAws) Query(ctx context.Context, req *defangv1.DebugRequest) error {
	// The LogStreamNamePrefix filter can only be used with one service name
	var service string
	if len(req.Services) == 1 {
		service = req.Services[0]
	}

	since := b.lastCdStart // TODO: get start time from req.Etag
	if since.IsZero() {
		since = time.Now().Add(-time.Hour)
	}

	// Gather logs from the CD task, kaniko, ECS events, and all services
	sb := strings.Builder{}
	for _, lgi := range b.getLogGroupInputs(req.Etag, req.Project, service) {
		parseECSEventRecords := strings.HasSuffix(lgi.LogGroupARN, "/ecs")
		if err := ecs.Query(ctx, lgi, since, time.Now(), func(logEvents []ecs.LogEvent) {
			for _, event := range logEvents {
				msg := term.StripAnsi(*event.Message)
				if parseECSEventRecords {
					if event, err := ecs.ParseECSEvent([]byte(msg)); err == nil {
						// TODO: once we know the AWS deploymentId from TaskStateChangeEvent detail.startedBy, we can do a 2nd query to filter by deploymentId
						if event.Etag() != "" && req.Etag != "" && event.Etag() != req.Etag {
							continue
						}
						if event.Service() != "" && len(req.Services) > 0 && !slices.Contains(req.Services, event.Service()) {
							continue
						}
						// This matches the status messages in the Defang Playground Loki logs
						sb.WriteString("status=")
						sb.WriteString(event.Status())
						sb.WriteByte('\n')
						continue
					}
				}
				sb.WriteString(msg)
				sb.WriteByte('\n')
			}
		}); err != nil {
			term.Warn("CloudWatch query failed:", byoc.AnnotateAwsError(err))
			// continue reading other log groups
		}
	}

	req.Logs = sb.String()
	return nil
}

func (b *ByocAws) Follow(ctx context.Context, req *defangv1.TailRequest) (client.ServerStream[defangv1.TailResponse], error) {

	etag := req.Etag
	// if etag == "" && req.Service == "cd" {
	// 	etag = awsecs.GetTaskID(b.cdTaskArn); TODO: find the last CD task
	// }
	// How to tail multiple tasks/services at once?
	//  * No Etag, no service:	tail all tasks/services
	//  * Etag, no service: 	tail all tasks/services with that Etag
	//  * No Etag, service:		tail all tasks/services with that service name
	//  * Etag, service:		tail that task/service
	var err error
	var taskArn ecs.TaskArn
	var eventStream ecs.EventStream
	stopWhenCDTaskDone := false
	if etag != "" && !pkg.IsValidRandomID(etag) { // Assume invalid "etag" is a task ID
		eventStream, err = b.driver.TailTaskID(ctx, etag)
		taskArn, _ = b.driver.GetTaskArn(etag)
		term.Debugf("Tailing task %s", *taskArn)
		etag = "" // no need to filter by etag
		stopWhenCDTaskDone = true
	} else {
		var service string
		if len(req.Services) == 1 {
			service = req.Services[0]
		}
<<<<<<< HEAD
		eventStream, err = ecs.TailLogGroups(ctx, req.Since.AsTime(), b.getLogGroupInputs(etag, req.Project, service)...)
=======
		eventStream, err = ecs.TailLogGroups(ctx, req.Since.AsTime(), b.getLogGroupInputs(etag, service)...)
		taskArn = b.lastCdTaskArn
>>>>>>> 0fa1d166
	}
	if err != nil {
		return nil, byoc.AnnotateAwsError(err)
	}
	if taskArn != nil {
		var cancel context.CancelCauseFunc
		ctx, cancel = context.WithCancelCause(ctx)
		go func() {
			if err := ecs.WaitForTask(ctx, taskArn, 3*time.Second); err != nil {
				if stopWhenCDTaskDone || errors.As(err, &ecs.TaskFailure{}) {
					time.Sleep(time.Second) // make sure we got all the logs from the task before cancelling
					cancel(err)
				}
			}
		}()
	}

	return newByocServerStream(ctx, eventStream, etag, req.GetServices(), b), nil
}

func (b *ByocAws) makeLogGroupARN(name string) string {
	return b.driver.MakeARN("logs", "log-group:"+name)
}

func (b *ByocAws) getLogGroupInputs(etag types.ETag, projectName, service string) []ecs.LogGroupInput {
	var serviceLogsPrefix string
	if service != "" {
		serviceLogsPrefix = service + "/" + service + "_" + etag
	}
	// Tail CD, kaniko, and all services (this requires ProjectName to be set)
	kanikoTail := ecs.LogGroupInput{LogGroupARN: b.makeLogGroupARN(b.stackDir(projectName, "builds"))} // must match logic in ecs/common.ts; TODO: filter by etag/service
	term.Debug("Query kaniko logs", kanikoTail.LogGroupARN)
	servicesTail := ecs.LogGroupInput{LogGroupARN: b.makeLogGroupARN(b.stackDir(projectName, "logs")), LogStreamNamePrefix: serviceLogsPrefix} // must match logic in ecs/common.ts
	term.Debug("Query services logs", servicesTail.LogGroupARN, serviceLogsPrefix)
	ecsTail := ecs.LogGroupInput{LogGroupARN: b.makeLogGroupARN(b.stackDir(projectName, "ecs"))} // must match logic in ecs/common.ts; TODO: filter by etag/service/deploymentId
	term.Debug("Query ecs events logs", ecsTail.LogGroupARN)
	cdTail := ecs.LogGroupInput{LogGroupARN: b.driver.LogGroupARN} // TODO: filter by etag
	// If we know the CD task ARN, only tail the logstream for that CD task
	if b.lastCdTaskArn != nil && b.lastCdEtag == etag {
		cdTail.LogStreamNames = []string{ecs.GetCDLogStreamForTaskID(ecs.GetTaskID(b.lastCdTaskArn))}
	}
	term.Debug("Query CD logs", cdTail.LogGroupARN, cdTail.LogStreamNames)
	return []ecs.LogGroupInput{cdTail, kanikoTail, servicesTail, ecsTail} // more or less in chronological order
}

// This function was copied from Fabric controller and slightly modified to work with BYOC
func (b *ByocAws) update(ctx context.Context, projectName, delegateDomain string, service composeTypes.ServiceConfig) (*defangv1.ServiceInfo, error) {
	if err := compose.ValidateService(&service); err != nil {
		return nil, err
	}

	ensure(projectName != "", "ProjectName not set")
	si := &defangv1.ServiceInfo{
		Etag:    pkg.RandomID(), // TODO: could be hash for dedup/idempotency
		Project: projectName,    // was: tenant
		Service: &defangv1.Service{Name: service.Name},
	}

	hasHost := false
	hasIngress := false
	fqn := service.Name
	if _, ok := service.Extensions["x-defang-static-files"]; !ok {
		for _, port := range service.Ports {
			hasIngress = hasIngress || port.Mode == compose.Mode_INGRESS
			hasHost = hasHost || port.Mode == compose.Mode_HOST
			si.Endpoints = append(si.Endpoints, b.getEndpoint(projectName, delegateDomain, fqn, &port))
			mode := defangv1.Mode_INGRESS
			if port.Mode == compose.Mode_HOST {
				mode = defangv1.Mode_HOST
			}
			si.Service.Ports = append(si.Service.Ports, &defangv1.Port{
				Target: port.Target,
				Mode:   mode,
			})
		}
	} else {
		si.PublicFqdn = b.getPublicFqdn(projectName, delegateDomain, fqn)
		si.Endpoints = append(si.Endpoints, si.PublicFqdn)
	}
	if hasIngress {
		// si.LbIps = b.PrivateLbIps // only set LB IPs if there are ingress ports // FIXME: double check this is not being used at all
		si.PublicFqdn = b.getPublicFqdn(projectName, delegateDomain, fqn)
	}
	if hasHost {
		si.PrivateFqdn = b.getPrivateFqdn(projectName, fqn)
	}

	if service.DomainName != "" {
		if !hasIngress && service.Extensions["x-defang-static-files"] == nil {
			return nil, errors.New("domainname requires at least one ingress port") // retryable CodeFailedPrecondition
		}
		// Do a DNS lookup for DomainName and confirm it's indeed a CNAME to the service's public FQDN
		cname, _ := net.LookupCNAME(service.DomainName)
		if strings.TrimSuffix(cname, ".") != si.PublicFqdn {
			dnsRole, _ := service.Extensions["x-defang-dns-role"].(string)
			zoneId, err := b.findZone(ctx, service.DomainName, dnsRole)
			if err != nil {
				return nil, err
			}
			if zoneId == "" {
				si.UseAcmeCert = true
				// TODO: We should add link to documentation on how the acme cert workflow works
				// TODO: Should we make this the default behavior or require the user to set a flag?
			} else {
				si.ZoneId = zoneId
			}
		}
	}

	si.Status = "UPDATE_QUEUED"
	si.State = defangv1.ServiceState_UPDATE_QUEUED
	if service.Build != nil {
		si.Status = "BUILD_QUEUED" // in SaaS, this gets overwritten by the ECS events for "kaniko"
		si.State = defangv1.ServiceState_BUILD_QUEUED
	}
	return si, nil
}

type qualifiedName = string // legacy

// This function was copied from Fabric controller and slightly modified to work with BYOC
func (b *ByocAws) getEndpoint(fqn qualifiedName, projectName, delegateDomain string, port *composeTypes.ServicePortConfig) string {
	if port.Mode == compose.Mode_HOST {
		privateFqdn := b.getPrivateFqdn(projectName, fqn)
		return fmt.Sprintf("%s:%d", privateFqdn, port.Target)
	}
	projectDomain := b.getProjectDomain(projectName, delegateDomain)
	if projectDomain == "" {
		return ":443" // placeholder for the public ALB/distribution
	}
	safeFqn := byoc.DnsSafeLabel(fqn)
	return fmt.Sprintf("%s--%d.%s", safeFqn, port.Target, projectDomain)
}

// This function was copied from Fabric controller and slightly modified to work with BYOC
func (b *ByocAws) getPublicFqdn(projectName, delegateDomain, fqn qualifiedName) string {
	if projectName == "" {
		return "" //b.fqdn
	}
	safeFqn := byoc.DnsSafeLabel(fqn)
	return fmt.Sprintf("%s.%s", safeFqn, b.getProjectDomain(projectName, delegateDomain))
}

// This function was copied from Fabric controller and slightly modified to work with BYOC
func (b *ByocAws) getPrivateFqdn(projectName string, fqn qualifiedName) string {
	safeFqn := byoc.DnsSafeLabel(fqn)
	return fmt.Sprintf("%s.%s", safeFqn, byoc.GetPrivateDomain(projectName)) // TODO: consider merging this with ServiceDNS
}

func (b *ByocAws) getProjectDomain(projectName, zone string) string {
	if projectName == "" {
		return "" // no project name => no custom domain
	}
	projectLabel := byoc.DnsSafeLabel(projectName)
	if projectLabel == byoc.DnsSafeLabel(b.TenantID) {
		return byoc.DnsSafe(zone) // the zone will already have the tenant ID
	}
	return projectLabel + "." + byoc.DnsSafe(zone)
}

func (b *ByocAws) TearDown(ctx context.Context) error {
	return b.driver.TearDown(ctx)
}

func (b *ByocAws) BootstrapCommand(ctx context.Context, req client.BootstrapCommandRequest) (string, error) {
	if err := b.setUpCD(ctx, req.Project); err != nil {
		return "", err
	}
	cmd := cdCmd{
		mode:    defangv1.DeploymentMode_UNSPECIFIED_MODE,
		project: req.Project,
		cmd:     []string{req.Command},
	}
	cdTaskArn, err := b.runCdCommand(ctx, cmd) // TODO: make domain optional for defang cd
	if err != nil || cdTaskArn == nil {
		return "", byoc.AnnotateAwsError(err)
	}
	return ecs.GetTaskID(cdTaskArn), nil
}

func (b *ByocAws) Destroy(ctx context.Context, req *defangv1.DestroyRequest) (string, error) {
	return b.BootstrapCommand(ctx, client.BootstrapCommandRequest{Project: req.Project, Command: "down"})
}

func (b *ByocAws) DeleteConfig(ctx context.Context, secrets *defangv1.Secrets) error {
	ids := make([]string, len(secrets.Names))
	for i, name := range secrets.Names {
		ids[i] = b.getSecretID(secrets.Project, name)
	}
	term.Debug("Deleting parameters", ids)
	if err := b.driver.DeleteSecrets(ctx, ids...); err != nil {
		return byoc.AnnotateAwsError(err)
	}
	return nil
}

func (b *ByocAws) BootstrapList(ctx context.Context) ([]string, error) {
	bucketName := b.bucketName()
	if bucketName == "" {
		if err := b.driver.FillOutputs(ctx); err != nil {
			return nil, byoc.AnnotateAwsError(err)
		}
		bucketName = b.bucketName()
	}

	cfg, err := b.driver.LoadConfig(ctx)
	if err != nil {
		return nil, byoc.AnnotateAwsError(err)
	}

	s3client := s3.NewFromConfig(cfg)
	prefix := `.pulumi/stacks/` // TODO: should we filter on `projectName`?

	term.Debug("Listing stacks in bucket:", bucketName)
	out, err := s3client.ListObjectsV2(ctx, &s3.ListObjectsV2Input{
		Bucket: &bucketName,
		Prefix: &prefix,
	})
	if err != nil {
		return nil, byoc.AnnotateAwsError(err)
	}
	var stacks []string
	for _, obj := range out.Contents {
		// The JSON file for an empty stack is ~600 bytes; we add a margin of 100 bytes to account for the length of the stack/project names
		if obj.Key == nil || !strings.HasSuffix(*obj.Key, ".json") || obj.Size == nil || *obj.Size < 700 {
			continue
		}
		// Cut off the prefix and the .json suffix
		stack := (*obj.Key)[len(prefix) : len(*obj.Key)-5]
		// Check the contents of the JSON file, because the size is not a reliable indicator of a valid stack
		objOutput, err := s3client.GetObject(ctx, &s3.GetObjectInput{
			Bucket: &bucketName,
			Key:    obj.Key,
		})
		if err != nil {
			term.Debugf("Failed to get Pulumi state object %q: %v", *obj.Key, err)
		} else {
			defer objOutput.Body.Close()
			var state struct {
				Version    int `json:"version"`
				Checkpoint struct {
					// Stack  string `json:"stack"` TODO: could use this instead of deriving the stack name from the key
					Latest struct {
						Resources         []struct{} `json:"resources,omitempty"`
						PendingOperations []struct {
							Resource struct {
								Urn string `json:"urn"`
							}
						} `json:"pending_operations,omitempty"`
					}
				}
			}
			if err := json.NewDecoder(objOutput.Body).Decode(&state); err != nil {
				term.Debugf("Failed to decode Pulumi state %q: %v", *obj.Key, err)
			} else if state.Version != 3 {
				term.Debug("Skipping Pulumi state with version", state.Version)
			} else if len(state.Checkpoint.Latest.PendingOperations) > 0 {
				for _, op := range state.Checkpoint.Latest.PendingOperations {
					parts := strings.Split(op.Resource.Urn, "::") // prefix::project::type::resource => urn:provider:stack::project::plugin:file:class::name
					stack += fmt.Sprintf(" (pending %q)", parts[3])
				}
			} else if len(state.Checkpoint.Latest.Resources) == 0 {
				continue // skip: no resources and no pending operations
			}
		}

		stacks = append(stacks, stack)
	}
	return stacks, nil
}

func ensure(cond bool, msg string) {
	if !cond {
		panic(msg)
	}
}

type ECSEventHandler interface {
	HandleECSEvent(evt ecs.Event)
}

func (b *ByocAws) Subscribe(ctx context.Context, req *defangv1.SubscribeRequest) (client.ServerStream[defangv1.SubscribeResponse], error) {
	s := &byocSubscribeServerStream{
		services: req.Services,
		etag:     req.Etag,
		ctx:      ctx,

		ch: make(chan *defangv1.SubscribeResponse),
	}
	b.AddEcsEventHandler(s)
	return s, nil
}

func (b *ByocAws) HandleECSEvent(evt ecs.Event) {
	b.handlersLock.RLock()
	defer b.handlersLock.RUnlock()
	for _, handler := range b.ecsEventHandlers {
		handler.HandleECSEvent(evt)
	}
}

func (b *ByocAws) AddEcsEventHandler(handler ECSEventHandler) {
	b.handlersLock.Lock()
	defer b.handlersLock.Unlock()
	b.ecsEventHandlers = append(b.ecsEventHandlers, handler)
}<|MERGE_RESOLUTION|>--- conflicted
+++ resolved
@@ -51,15 +51,8 @@
 type ByocAws struct {
 	*byoc.ByocBaseClient
 
-<<<<<<< HEAD
 	cdImageTag string
-	cdTasks    map[string]ecs.TaskArn
 	driver     *cfn.AwsEcs // TODO: ecs is stateful, contains the output of the cd cfn stack after setUpCD
-=======
-	cdImageTag      string
-	delegationSetId string
-	driver          *cfn.AwsEcs
->>>>>>> 0fa1d166
 
 	ecsEventHandlers []ECSEventHandler
 	handlersLock     sync.RWMutex
@@ -84,6 +77,7 @@
 	if err != nil {
 		return err
 	}
+	term.Debugf("~~~~~~~~ Using CD image tag: %s", projectCdImageTag)
 
 	if b.SetupDone && b.cdImageTag == projectCdImageTag {
 		return nil
@@ -136,13 +130,8 @@
 		return b.cdImageTag, nil
 	}
 
-<<<<<<< HEAD
-	// see if we already have a deployment running
+	// see if we have a previous deployment; use the same cd image tag
 	projUpdate, err := b.getProjectUpdate(ctx, projectName)
-=======
-	// see if we have a previous deployment; use the same cd image tag
-	projUpdate, err := b.getProjectUpdate(ctx)
->>>>>>> 0fa1d166
 	if err != nil {
 		return "", err
 	}
@@ -509,15 +498,10 @@
 	return fmt.Sprintf("/%s/%s/%s/%s", byoc.DefangPrefix, projectName, b.PulumiStack, name) // same as shared/common.ts
 }
 
-<<<<<<< HEAD
 func (b *ByocAws) getProjectUpdate(ctx context.Context, projectName string) (*defangv1.ProjectUpdate, error) {
-=======
-func (b *ByocAws) getProjectUpdate(ctx context.Context) (*defangv1.ProjectUpdate, error) {
-	if b.ProjectName == "" {
-		return nil, nil // no services yet
-	}
-
->>>>>>> 0fa1d166
+	if projectName == "" {
+		return nil, nil
+	}
 	bucketName := b.bucketName()
 	if bucketName == "" {
 		if err := b.driver.FillOutputs(ctx); err != nil {
@@ -699,12 +683,8 @@
 		if len(req.Services) == 1 {
 			service = req.Services[0]
 		}
-<<<<<<< HEAD
 		eventStream, err = ecs.TailLogGroups(ctx, req.Since.AsTime(), b.getLogGroupInputs(etag, req.Project, service)...)
-=======
-		eventStream, err = ecs.TailLogGroups(ctx, req.Since.AsTime(), b.getLogGroupInputs(etag, service)...)
 		taskArn = b.lastCdTaskArn
->>>>>>> 0fa1d166
 	}
 	if err != nil {
 		return nil, byoc.AnnotateAwsError(err)
