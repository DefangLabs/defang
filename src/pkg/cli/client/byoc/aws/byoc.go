--- conflicted
+++ resolved
@@ -625,7 +625,6 @@
 		start = req.Since.AsTime()
 	} else if start.IsZero() {
 		start = time.Now().Add(-time.Hour)
-<<<<<<< HEAD
 	}
 
 	end := time.Now()
@@ -633,15 +632,6 @@
 		end = req.Until.AsTime()
 	}
 
-=======
-	}
-
-	end := time.Now()
-	if req.Until.IsValid() {
-		end = req.Until.AsTime()
-	}
-
->>>>>>> 60093927
 	// get stack information (for log group ARN)
 	err := b.driver.FillOutputs(ctx)
 	if err != nil {
