package aws

import (
	"bytes"
	"context"
	"encoding/base64"
	"encoding/json"
	"errors"
	"fmt"
	"io"
	"net"
	"os"
	"slices"
	"sort"
	"strings"
	"sync"
	"time"

	"github.com/DefangLabs/defang/src/pkg"
	"github.com/DefangLabs/defang/src/pkg/cli/client"
	"github.com/DefangLabs/defang/src/pkg/cli/client/byoc"
	"github.com/DefangLabs/defang/src/pkg/cli/compose"
	"github.com/DefangLabs/defang/src/pkg/clouds/aws"
	"github.com/DefangLabs/defang/src/pkg/clouds/aws/ecs"
	"github.com/DefangLabs/defang/src/pkg/clouds/aws/ecs/cfn"
	"github.com/DefangLabs/defang/src/pkg/http"
	"github.com/DefangLabs/defang/src/pkg/term"
	"github.com/DefangLabs/defang/src/pkg/track"
	"github.com/DefangLabs/defang/src/pkg/types"
	defangv1 "github.com/DefangLabs/defang/src/protos/io/defang/v1"
	awssdk "github.com/aws/aws-sdk-go-v2/aws"
	"github.com/aws/aws-sdk-go-v2/credentials/stscreds"
	"github.com/aws/aws-sdk-go-v2/service/route53"
	r53types "github.com/aws/aws-sdk-go-v2/service/route53/types"
	"github.com/aws/aws-sdk-go-v2/service/s3"
	"github.com/aws/aws-sdk-go-v2/service/sts"
	"github.com/aws/smithy-go/ptr"
	"github.com/bufbuild/connect-go"
	composeTypes "github.com/compose-spec/compose-go/v2/types"
	"google.golang.org/protobuf/proto"
)

const (
	CdImageRepo = "public.ecr.aws/defang-io/cd"
)

var (
	PulumiVersion = pkg.Getenv("DEFANG_PULUMI_VERSION", "3.136.1")
)

type ByocAws struct {
	*byoc.ByocBaseClient

	driver *cfn.AwsEcs // TODO: ecs is stateful, contains the output of the cd cfn stack after setUpCD

	ecsEventHandlers []ECSEventHandler
	handlersLock     sync.RWMutex
	lastCdEtag       types.ETag
	lastCdStart      time.Time
	lastCdTaskArn    ecs.TaskArn
}

var _ client.Provider = (*ByocAws)(nil)

func NewByocProvider(ctx context.Context, tenantId types.TenantID) *ByocAws {
	b := &ByocAws{
		driver: cfn.New(byoc.CdTaskPrefix, aws.Region("")), // default region
	}
	b.ByocBaseClient = byoc.NewByocBaseClient(ctx, tenantId, b)
	return b
}

func (b *ByocAws) setUpCD(ctx context.Context, projectName string) (string, error) {
	if b.SetupDone {
		return "", nil
	}

	// note: the CD image is tagged with the major release number, use that for setup
	projectCdImageTag, err := b.getCdImageTag(ctx, projectName)
	if err != nil {
		return "", err
	}

	cdTaskName := byoc.CdTaskPrefix
	containers := []types.Container{
		{
			Image:     "public.ecr.aws/pulumi/pulumi-nodejs:" + PulumiVersion,
			Name:      ecs.CdContainerName,
			Cpus:      2.0,
			Memory:    2048_000_000, // 2G
			Essential: ptr.Bool(true),
			VolumesFrom: []string{
				cdTaskName,
			},
			WorkDir:    "/app",
			DependsOn:  map[string]types.ContainerCondition{cdTaskName: "START"},
			EntryPoint: []string{"node", "lib/index.js"},
		},
		{
			Image:     byoc.GetCdImage(CdImageRepo, projectCdImageTag),
			Name:      cdTaskName,
			Essential: ptr.Bool(false),
			Volumes: []types.TaskVolume{
				{
					Source:   "pulumi-plugins",
					Target:   "/root/.pulumi/plugins",
					ReadOnly: true,
				},
				{
					Source:   "cd",
					Target:   "/app",
					ReadOnly: true,
				},
			},
		},
	}
	if err := b.driver.SetUp(ctx, containers); err != nil {
		return "", byoc.AnnotateAwsError(err)
	}

	b.SetupDone = true
	return projectCdImageTag, nil
}

func (b *ByocAws) getCdImageTag(ctx context.Context, projectName string) (string, error) {
	// see if we have a previous deployment; use the same cd image tag
	projUpdate, err := b.getProjectUpdate(ctx, projectName)
	if err != nil {
		return "", err
	}

	// older deployments may not have the cd_version field set,
	// these would have been deployed with public-beta
	if projUpdate != nil && projUpdate.CdVersion == "" {
		projUpdate.CdVersion = byoc.CdDefaultImageTag
	}

	// send project update with the current deploy's cd image tag,
	// most current version if new deployment
	imagePath := byoc.GetCdImage(CdImageRepo, byoc.CdLatestImageTag)
	deploymentCdImageTag := byoc.ExtractImageTag(imagePath)
	if (projUpdate != nil) && (len(projUpdate.Services) > 0) && (projUpdate.CdVersion != "") {
		deploymentCdImageTag = projUpdate.CdVersion
	}

	// possible values are [public-beta, 1, 2,...]
	return deploymentCdImageTag, nil
}

func (b *ByocAws) Deploy(ctx context.Context, req *defangv1.DeployRequest) (*defangv1.DeployResponse, error) {
	return b.deploy(ctx, req, "up")
}

func (b *ByocAws) Preview(ctx context.Context, req *defangv1.DeployRequest) (*defangv1.DeployResponse, error) {
	return b.deploy(ctx, req, "preview")
}

func (b *ByocAws) deploy(ctx context.Context, req *defangv1.DeployRequest, cmd string) (*defangv1.DeployResponse, error) {
	// If multiple Compose files were provided, req.Compose is the merged representation of all the files
	project, err := compose.LoadFromContent(ctx, req.Compose)
	if err != nil {
		return nil, err
	}

<<<<<<< HEAD
	// If multiple Compose files were provided, req.Compose is the merged representation of all the files
	project, err := compose.LoadFromContent(ctx, req.Compose, "")
=======
	cdImageTag, err := b.setUpCD(ctx, project.Name)
>>>>>>> d10efd5d
	if err != nil {
		return nil, err
	}

	etag := pkg.RandomID()
	if len(project.Services) > b.Quota.Services {
		return nil, errors.New("maximum number of services reached")
	}

	serviceInfos := []*defangv1.ServiceInfo{}
	for _, service := range project.Services {
		serviceInfo, err := b.update(ctx, project.Name, req.DelegateDomain, service)
		if err != nil {
			return nil, fmt.Errorf("service %q: %w", service.Name, err)
		}
		serviceInfo.Etag = etag // same etag for all services
		serviceInfos = append(serviceInfos, serviceInfo)
	}

	// Ensure all service endpoints are unique
	endpoints := make(map[string]bool)
	for _, serviceInfo := range serviceInfos {
		for _, endpoint := range serviceInfo.Endpoints {
			if endpoints[endpoint] {
				return nil, fmt.Errorf("duplicate endpoint: %s", endpoint) // CodeInvalidArgument
			}
			endpoints[endpoint] = true
		}
	}

	data, err := proto.Marshal(&defangv1.ProjectUpdate{
		CdVersion: cdImageTag,
		Compose:   req.Compose,
		Services:  serviceInfos,
	})
	if err != nil {
		return nil, err
	}

	var payloadString string
	if len(data) < 1000 {
		// Small payloads can be sent as base64-encoded command-line argument
		payloadString = base64.StdEncoding.EncodeToString(data)
		// TODO: consider making this a proper Data URL: "data:application/protobuf;base64,abcd…"
	} else {
		payloadUrl, err := b.driver.CreateUploadURL(ctx, etag)
		if err != nil {
			return nil, err
		}

		// Do an HTTP PUT to the generated URL
		resp, err := http.Put(ctx, payloadUrl, "application/protobuf", bytes.NewReader(data))
		if err != nil {
			return nil, err
		}
		defer resp.Body.Close()
		if resp.StatusCode != 200 {
			return nil, fmt.Errorf("unexpected status code during upload: %s", resp.Status)
		}
		payloadString = http.RemoveQueryParam(payloadUrl)
	}

	cdCommand := cdCmd{
		mode:            req.Mode,
		project:         project.Name,
		delegateDomain:  req.DelegateDomain,
		delegationSetId: req.DelegationSetId,
		cmd:             []string{cmd, payloadString},
	}
	taskArn, err := b.runCdCommand(ctx, cdCommand)
	if err != nil {
		return nil, err
	}
	b.lastCdEtag = etag
	b.lastCdStart = time.Now()
	b.lastCdTaskArn = taskArn

	for _, si := range serviceInfos {
		if si.UseAcmeCert {
			term.Infof("To activate TLS certificate for %v, run 'defang cert gen'", si.Domainname)
		}
	}

	return &defangv1.DeployResponse{
		Services: serviceInfos, // TODO: Should we use the retrieved services instead?
		Etag:     etag,
	}, nil
}

func (b *ByocAws) findZone(ctx context.Context, domain, roleARN string) (string, error) {
	cfg, err := b.driver.LoadConfig(ctx)
	if err != nil {
		return "", byoc.AnnotateAwsError(err)
	}

	if roleARN != "" {
		stsClient := sts.NewFromConfig(cfg)
		creds := stscreds.NewAssumeRoleProvider(stsClient, roleARN)
		cfg.Credentials = awssdk.NewCredentialsCache(creds)
	}

	r53Client := route53.NewFromConfig(cfg)

	domain = strings.TrimSuffix(domain, ".")
	domain = strings.ToLower(domain)
	for {
		zone, err := aws.GetHostedZoneByName(ctx, domain, r53Client)
		if errors.Is(err, aws.ErrZoneNotFound) {
			if strings.Count(domain, ".") <= 1 {
				return "", nil
			}
			domain = domain[strings.Index(domain, ".")+1:]
			continue
		} else if err != nil {
			return "", err
		}
		return *zone.Id, nil
	}
}

func (b *ByocAws) PrepareDomainDelegation(ctx context.Context, req client.PrepareDomainDelegationRequest) (*client.PrepareDomainDelegationResponse, error) {
	projectDomain := b.GetProjectDomain(req.Project, req.DelegateDomain)

	cfg, err := b.driver.LoadConfig(ctx)
	if err != nil {
		return nil, byoc.AnnotateAwsError(err)
	}
	r53Client := route53.NewFromConfig(cfg)

	// There's four cases to consider:
	//  1. The subdomain zone does not exist: we get NS records from the delegation set and let CD/Pulumi create the hosted zone
	//  2. The subdomain zone exists:
	//    a. The zone was created by the older CLI: we need to get the NS records from the existing zone
	//    b. The zone was created by the new CD/Pulumi: we get the NS records from the delegation set and let CD/Pulumi create the hosted zone
	//    c. The zone was created another way: the deployment will likely fail with a "zone already exists" error

	var nsServers []string
	zone, err := aws.GetHostedZoneByName(ctx, projectDomain, r53Client)
	if err != nil {
		if !errors.Is(err, aws.ErrZoneNotFound) {
			return nil, byoc.AnnotateAwsError(err) // TODO: we should not fail deployment if this fails
		}
		term.Debugf("Zone %q not found, delegation set will be created", projectDomain)
		// Case 1: The zone doesn't exist: we'll create a delegation set and let CD/Pulumi create the hosted zone
	} else {
		// Case 2: Get the NS records for the existing subdomain zone
		nsServers, err = aws.ListResourceRecords(ctx, *zone.Id, projectDomain, r53types.RRTypeNs, r53Client)
		if err != nil {
			return nil, byoc.AnnotateAwsError(err) // TODO: we should not fail deployment if this fails
		}
		term.Debugf("Zone %q found, NS records: %v", projectDomain, nsServers)
	}

	var resp client.PrepareDomainDelegationResponse
	if zone == nil || zone.Config.Comment == nil || *zone.Config.Comment != aws.CreateHostedZoneComment {
		// Case 2b or 2c: The zone does not exist, or was not created by an older version of this CLI.
		// Get the NS records for the delegation set (using the existing zone) and let Pulumi create the hosted zone for us
		var zoneId *string
		if zone != nil {
			zoneId = zone.Id
		}
		delegationSet, err := aws.CreateDelegationSet(ctx, zoneId, r53Client)
		var delegationSetAlreadyCreated *r53types.DelegationSetAlreadyCreated
		var delegationSetAlreadyReusable *r53types.DelegationSetAlreadyReusable
		if errors.As(err, &delegationSetAlreadyCreated) || errors.As(err, &delegationSetAlreadyReusable) {
			term.Debug("Route53 delegation set already created:", err)
			delegationSet, err = aws.GetDelegationSet(ctx, r53Client)
		}
		if err != nil {
			return nil, byoc.AnnotateAwsError(err)
		}
		if len(delegationSet.NameServers) == 0 {
			return nil, errors.New("no NS records found for the delegation set") // should not happen
		}
		term.Debug("Route53 delegation set ID:", *delegationSet.Id)
		resp.DelegationSetId = strings.TrimPrefix(*delegationSet.Id, "/delegationset/")

		// Ensure the NS records match the ones from the delegation set if the zone already exists
		if zoneId != nil {
			sort.Strings(nsServers)
			sort.Strings(delegationSet.NameServers)
			if !slices.Equal(delegationSet.NameServers, nsServers) {
				track.Evt("Compose-Up delegateSubdomain diff", track.P("fromDS", delegationSet.NameServers), track.P("fromZone", nsServers))
				term.Debugf("NS records for the existing subdomain zone do not match the delegation set: %v <> %v", delegationSet.NameServers, nsServers)
			}
		}

		nsServers = delegationSet.NameServers
	} else {
		// Case 2a: The zone was created by the older CLI, we'll use the existing NS records; track how many times this happens
		track.Evt("Compose-Up delegateSubdomain old", track.P("domain", projectDomain))
	}
	resp.NameServers = nsServers

	return &resp, nil
}

func (b *ByocAws) AccountInfo(ctx context.Context) (client.AccountInfo, error) {
	// Use STS to get the account ID
	cfg, err := b.driver.LoadConfig(ctx)
	if err != nil {
		return nil, byoc.AnnotateAwsError(err)
	}
	identity, err := sts.NewFromConfig(cfg).GetCallerIdentity(ctx, &sts.GetCallerIdentityInput{})
	if err != nil {
		return nil, byoc.AnnotateAwsError(err)
	}
	return AWSAccountInfo{
		region:    cfg.Region,
		accountID: *identity.Account,
		arn:       *identity.Arn,
	}, nil
}

type AWSAccountInfo struct {
	accountID string
	region    string
	arn       string
}

func (i AWSAccountInfo) AccountID() string {
	return i.accountID
}

func (i AWSAccountInfo) Region() string {
	return i.region
}

func (i AWSAccountInfo) Details() string {
	return i.arn
}

func (b *ByocAws) GetService(ctx context.Context, s *defangv1.ServiceID) (*defangv1.ServiceInfo, error) {
	all, err := b.GetServices(ctx, &defangv1.GetServicesRequest{Project: s.Project})
	if err != nil {
		return nil, err
	}
	for _, service := range all.Services {
		if service.Service.Name == s.Name {
			return service, nil
		}
	}
	return nil, connect.NewError(connect.CodeNotFound, fmt.Errorf("service %q not found", s.Name))
}

func (b *ByocAws) bucketName() string {
	return pkg.Getenv("DEFANG_CD_BUCKET", b.driver.BucketName)
}

func (b *ByocAws) environment(projectName string) map[string]string {
	region := b.driver.Region // TODO: this should be the destination region, not the CD region; make customizable
	return map[string]string{
		// "AWS_REGION":               region.String(), should be set by ECS (because of CD task role)
		"DEFANG_DEBUG":               os.Getenv("DEFANG_DEBUG"), // TODO: use the global DoDebug flag
		"DEFANG_ORG":                 b.TenantID,
		"DEFANG_PREFIX":              byoc.DefangPrefix,
		"NPM_CONFIG_UPDATE_NOTIFIER": "false",
		"PRIVATE_DOMAIN":             byoc.GetPrivateDomain(projectName),
		"PROJECT":                    projectName, // may be empty
		"PULUMI_BACKEND_URL":         fmt.Sprintf(`s3://%s?region=%s&awssdk=v2`, b.bucketName(), region),
		"PULUMI_CONFIG_PASSPHRASE":   pkg.Getenv("PULUMI_CONFIG_PASSPHRASE", "asdf"), // TODO: make customizable
		"PULUMI_SKIP_UPDATE_CHECK":   "true",
		"STACK":                      b.PulumiStack,
	}
}

type cdCmd struct {
	mode            defangv1.DeploymentMode
	project         string
	delegateDomain  string
	delegationSetId string
	cmd             []string
}

func (b *ByocAws) runCdCommand(ctx context.Context, cmd cdCmd) (ecs.TaskArn, error) {
	// Setup the deployment environment
	env := b.environment(cmd.project)
	if cmd.delegationSetId != "" {
		env["DELEGATION_SET_ID"] = cmd.delegationSetId
	}
	if cmd.delegateDomain != "" {
		env["DOMAIN"] = b.GetProjectDomain(cmd.project, cmd.delegateDomain)
	} else {
		env["DOMAIN"] = "dummy.domain"
	}
	env["DEFANG_MODE"] = strings.ToLower(cmd.mode.String())

	if term.DoDebug() {
		// Convert the environment to a human-readable array of KEY=VALUE strings for debugging
		debugEnv := []string{"AWS_REGION=" + b.driver.Region.String()}
		if awsProfile := os.Getenv("AWS_PROFILE"); awsProfile != "" {
			debugEnv = append(debugEnv, "AWS_PROFILE="+awsProfile)
		}
		for k, v := range env {
			debugEnv = append(debugEnv, k+"="+v)
		}
		if err := byoc.DebugPulumi(ctx, debugEnv, cmd.cmd...); err != nil {
			return nil, err
		}
	}
	return b.driver.Run(ctx, env, cmd.cmd...)
}

func (b *ByocAws) Delete(ctx context.Context, req *defangv1.DeleteRequest) (*defangv1.DeleteResponse, error) {
	if len(req.Names) > 0 {
		return nil, client.ErrNotImplemented("per-service deletion is not supported for BYOC")
	}
	if _, err := b.setUpCD(ctx, req.Project); err != nil {
		return nil, err
	}
	// FIXME: this should only delete the services that are specified in the request, not all
	cmd := cdCmd{
		mode:           defangv1.DeploymentMode_UNSPECIFIED_MODE,
		project:        req.Project,
		delegateDomain: req.DelegateDomain,
		cmd:            []string{"up", ""}, // 2nd empty string is a empty payload
	}
	taskArn, err := b.runCdCommand(ctx, cmd)
	if err != nil {
		return nil, byoc.AnnotateAwsError(err)
	}
	etag := ecs.GetTaskID(taskArn) // TODO: this is the CD task ID, not the etag
	b.lastCdEtag = etag
	b.lastCdStart = time.Now()
	b.lastCdTaskArn = taskArn
	return &defangv1.DeleteResponse{Etag: etag}, nil
}

// stackDir returns a stack-qualified path, like the Pulumi TS function `stackDir`
func (b *ByocAws) stackDir(projectName, name string) string {
	ensure(projectName != "", "ProjectName not set")
	return fmt.Sprintf("/%s/%s/%s/%s", byoc.DefangPrefix, projectName, b.PulumiStack, name) // same as shared/common.ts
}

func (b *ByocAws) getProjectUpdate(ctx context.Context, projectName string) (*defangv1.ProjectUpdate, error) {
	if projectName == "" {
		return nil, nil
	}
	bucketName := b.bucketName()
	if bucketName == "" {
		if err := b.driver.FillOutputs(ctx); err != nil {
			// FillOutputs might fail if the stack is not created yet; return empty update in that case
			var cfnErr *cfn.ErrStackNotFoundException
			if errors.As(err, &cfnErr) {
				return nil, nil // no services yet
			}
			return nil, byoc.AnnotateAwsError(err)
		}
		bucketName = b.bucketName()
	}

	cfg, err := b.driver.LoadConfig(ctx)
	if err != nil {
		return nil, byoc.AnnotateAwsError(err)
	}

	s3Client := s3.NewFromConfig(cfg)
	// Path to the state file, Defined at: https://github.com/DefangLabs/defang-mvp/blob/main/pulumi/cd/byoc/aws/index.ts#L89
	ensure(projectName != "", "ProjectName not set")
	path := fmt.Sprintf("projects/%s/%s/project.pb", projectName, b.PulumiStack)

	term.Debug("Getting services from bucket:", bucketName, path)
	getObjectOutput, err := s3Client.GetObject(ctx, &s3.GetObjectInput{
		Bucket: &bucketName,
		Key:    &path,
	})

	if err != nil {
		if aws.IsS3NoSuchKeyError(err) {
			term.Debug("s3.GetObject:", err)
			return nil, nil // no services yet
		}
		return nil, byoc.AnnotateAwsError(err)
	}
	defer getObjectOutput.Body.Close()
	pbBytes, err := io.ReadAll(getObjectOutput.Body)
	if err != nil {
		return nil, err
	}

	projUpdate := defangv1.ProjectUpdate{}
	if err := proto.Unmarshal(pbBytes, &projUpdate); err != nil {
		return nil, err
	}

	return &projUpdate, nil
}

func (b *ByocAws) GetServices(ctx context.Context, req *defangv1.GetServicesRequest) (*defangv1.ListServicesResponse, error) {
	projUpdate, err := b.getProjectUpdate(ctx, req.Project)
	if err != nil {
		return nil, err
	}

	listServiceResp := defangv1.ListServicesResponse{}
	if projUpdate != nil {
		listServiceResp.Services = projUpdate.Services
		listServiceResp.Project = projUpdate.Project
	}

	return &listServiceResp, nil
}

func (b *ByocAws) getSecretID(projectName, name string) string {
	return b.stackDir(projectName, name) // same as defang_service.ts
}

func (b *ByocAws) PutConfig(ctx context.Context, secret *defangv1.PutConfigRequest) error {
	if !pkg.IsValidSecretName(secret.Name) {
		return connect.NewError(connect.CodeInvalidArgument, fmt.Errorf("invalid secret name; must be alphanumeric or _, cannot start with a number: %q", secret.Name))
	}
	fqn := b.getSecretID(secret.Project, secret.Name)
	term.Debugf("Putting parameter %q", fqn)
	err := b.driver.PutSecret(ctx, fqn, secret.Value)
	return byoc.AnnotateAwsError(err)
}

func (b *ByocAws) ListConfig(ctx context.Context, req *defangv1.ListConfigsRequest) (*defangv1.Secrets, error) {
	prefix := b.getSecretID(req.Project, "")
	term.Debugf("Listing parameters with prefix %q", prefix)
	awsSecrets, err := b.driver.ListSecretsByPrefix(ctx, prefix)
	if err != nil {
		return nil, err
	}
	configs := make([]string, len(awsSecrets))
	for i, secret := range awsSecrets {
		configs[i] = strings.TrimPrefix(secret, prefix)
	}
	return &defangv1.Secrets{Names: configs}, nil
}

func (b *ByocAws) CreateUploadURL(ctx context.Context, req *defangv1.UploadURLRequest) (*defangv1.UploadURLResponse, error) {
	if _, err := b.setUpCD(ctx, req.Project); err != nil {
		return nil, err
	}

	url, err := b.driver.CreateUploadURL(ctx, req.Digest)
	if err != nil {
		return nil, err
	}
	return &defangv1.UploadURLResponse{
		Url: url,
	}, nil
}

func (b *ByocAws) Query(ctx context.Context, req *defangv1.DebugRequest) error {
	// The LogStreamNamePrefix filter can only be used with one service name
	var service string
	if len(req.Services) == 1 {
		service = req.Services[0]
	}

	since := b.lastCdStart // TODO: get start time from req.Etag
	if since.IsZero() {
		since = time.Now().Add(-time.Hour)
	}

	// Gather logs from the CD task, kaniko, ECS events, and all services
	sb := strings.Builder{}
	for _, lgi := range b.getLogGroupInputs(req.Etag, req.Project, service) {
		parseECSEventRecords := strings.HasSuffix(lgi.LogGroupARN, "/ecs")
		if err := ecs.Query(ctx, lgi, since, time.Now(), func(logEvents []ecs.LogEvent) {
			for _, event := range logEvents {
				msg := term.StripAnsi(*event.Message)
				if parseECSEventRecords {
					if event, err := ecs.ParseECSEvent([]byte(msg)); err == nil {
						// TODO: once we know the AWS deploymentId from TaskStateChangeEvent detail.startedBy, we can do a 2nd query to filter by deploymentId
						if event.Etag() != "" && req.Etag != "" && event.Etag() != req.Etag {
							continue
						}
						if event.Service() != "" && len(req.Services) > 0 && !slices.Contains(req.Services, event.Service()) {
							continue
						}
						// This matches the status messages in the Defang Playground Loki logs
						sb.WriteString("status=")
						sb.WriteString(event.Status())
						sb.WriteByte('\n')
						continue
					}
				}
				sb.WriteString(msg)
				sb.WriteByte('\n')
			}
		}); err != nil {
			term.Warn("CloudWatch query failed:", byoc.AnnotateAwsError(err))
			// continue reading other log groups
		}
	}

	req.Logs = sb.String()
	return nil
}

func (b *ByocAws) Follow(ctx context.Context, req *defangv1.TailRequest) (client.ServerStream[defangv1.TailResponse], error) {

	etag := req.Etag
	// if etag == "" && req.Service == "cd" {
	// 	etag = awsecs.GetTaskID(b.cdTaskArn); TODO: find the last CD task
	// }
	// How to tail multiple tasks/services at once?
	//  * No Etag, no service:	tail all tasks/services
	//  * Etag, no service: 	tail all tasks/services with that Etag
	//  * No Etag, service:		tail all tasks/services with that service name
	//  * Etag, service:		tail that task/service
	var err error
	var taskArn ecs.TaskArn
	var eventStream ecs.EventStream
	stopWhenCDTaskDone := false
	if etag != "" && !pkg.IsValidRandomID(etag) { // Assume invalid "etag" is a task ID
		eventStream, err = b.driver.TailTaskID(ctx, etag)
		taskArn, _ = b.driver.GetTaskArn(etag)
		term.Debugf("Tailing task %s", *taskArn)
		etag = "" // no need to filter by etag
		stopWhenCDTaskDone = true
	} else {
		var service string
		if len(req.Services) == 1 {
			service = req.Services[0]
		}
		eventStream, err = ecs.TailLogGroups(ctx, req.Since.AsTime(), b.getLogGroupInputs(etag, req.Project, service)...)
		taskArn = b.lastCdTaskArn
	}
	if err != nil {
		return nil, byoc.AnnotateAwsError(err)
	}
	if taskArn != nil {
		var cancel context.CancelCauseFunc
		ctx, cancel = context.WithCancelCause(ctx)
		go func() {
			if err := ecs.WaitForTask(ctx, taskArn, 3*time.Second); err != nil {
				if stopWhenCDTaskDone || errors.As(err, &ecs.TaskFailure{}) {
					time.Sleep(time.Second) // make sure we got all the logs from the task before cancelling
					cancel(err)
				}
			}
		}()
	}

	return newByocServerStream(ctx, eventStream, etag, req.GetServices(), b), nil
}

func (b *ByocAws) makeLogGroupARN(name string) string {
	return b.driver.MakeARN("logs", "log-group:"+name)
}

func (b *ByocAws) getLogGroupInputs(etag types.ETag, projectName, service string) []ecs.LogGroupInput {
	var serviceLogsPrefix string
	if service != "" {
		serviceLogsPrefix = service + "/" + service + "_" + etag
	}
	// Tail CD, kaniko, and all services (this requires ProjectName to be set)
	kanikoTail := ecs.LogGroupInput{LogGroupARN: b.makeLogGroupARN(b.stackDir(projectName, "builds"))} // must match logic in ecs/common.ts; TODO: filter by etag/service
	term.Debug("Query kaniko logs", kanikoTail.LogGroupARN)
	servicesTail := ecs.LogGroupInput{LogGroupARN: b.makeLogGroupARN(b.stackDir(projectName, "logs")), LogStreamNamePrefix: serviceLogsPrefix} // must match logic in ecs/common.ts
	term.Debug("Query services logs", servicesTail.LogGroupARN, serviceLogsPrefix)
	ecsTail := ecs.LogGroupInput{LogGroupARN: b.makeLogGroupARN(b.stackDir(projectName, "ecs"))} // must match logic in ecs/common.ts; TODO: filter by etag/service/deploymentId
	term.Debug("Query ecs events logs", ecsTail.LogGroupARN)
	cdTail := ecs.LogGroupInput{LogGroupARN: b.driver.LogGroupARN} // TODO: filter by etag
	// If we know the CD task ARN, only tail the logstream for that CD task
	if b.lastCdTaskArn != nil && b.lastCdEtag == etag {
		cdTail.LogStreamNames = []string{ecs.GetCDLogStreamForTaskID(ecs.GetTaskID(b.lastCdTaskArn))}
	}
	term.Debug("Query CD logs", cdTail.LogGroupARN, cdTail.LogStreamNames)
	return []ecs.LogGroupInput{cdTail, kanikoTail, servicesTail, ecsTail} // more or less in chronological order
}

// This function was copied from Fabric controller and slightly modified to work with BYOC
func (b *ByocAws) update(ctx context.Context, projectName, delegateDomain string, service composeTypes.ServiceConfig) (*defangv1.ServiceInfo, error) {
	if err := compose.ValidateService(&service); err != nil {
		return nil, err
	}

	ensure(projectName != "", "ProjectName not set")
	si := &defangv1.ServiceInfo{
		Etag:    pkg.RandomID(), // TODO: could be hash for dedup/idempotency
		Project: projectName,    // was: tenant
		Service: &defangv1.Service{Name: service.Name},
	}

	hasHost := false
	hasIngress := false
	fqn := service.Name
	if _, ok := service.Extensions["x-defang-static-files"]; !ok {
		for _, port := range service.Ports {
			hasIngress = hasIngress || port.Mode == compose.Mode_INGRESS
			hasHost = hasHost || port.Mode == compose.Mode_HOST
			si.Endpoints = append(si.Endpoints, b.getEndpoint(projectName, delegateDomain, fqn, &port))
			mode := defangv1.Mode_INGRESS
			if port.Mode == compose.Mode_HOST {
				mode = defangv1.Mode_HOST
			}
			si.Service.Ports = append(si.Service.Ports, &defangv1.Port{
				Target: port.Target,
				Mode:   mode,
			})
		}
	} else {
		si.PublicFqdn = b.getPublicFqdn(projectName, delegateDomain, fqn)
		si.Endpoints = append(si.Endpoints, si.PublicFqdn)
	}
	if hasIngress {
		// si.LbIps = b.PrivateLbIps // only set LB IPs if there are ingress ports // FIXME: double check this is not being used at all
		si.PublicFqdn = b.getPublicFqdn(projectName, delegateDomain, fqn)
	}
	if hasHost {
		si.PrivateFqdn = b.getPrivateFqdn(projectName, fqn)
	}

	if service.DomainName != "" {
		if !hasIngress && service.Extensions["x-defang-static-files"] == nil {
			return nil, errors.New("domainname requires at least one ingress port") // retryable CodeFailedPrecondition
		}
		// Do a DNS lookup for DomainName and confirm it's indeed a CNAME to the service's public FQDN
		cname, _ := net.LookupCNAME(service.DomainName)
		if strings.TrimSuffix(cname, ".") != si.PublicFqdn {
			dnsRole, _ := service.Extensions["x-defang-dns-role"].(string)
			zoneId, err := b.findZone(ctx, service.DomainName, dnsRole)
			if err != nil {
				return nil, err
			}
			if zoneId == "" {
				si.UseAcmeCert = true
				// TODO: We should add link to documentation on how the acme cert workflow works
				// TODO: Should we make this the default behavior or require the user to set a flag?
			} else {
				si.ZoneId = zoneId
			}
		}
	}

	si.Status = "UPDATE_QUEUED"
	si.State = defangv1.ServiceState_UPDATE_QUEUED
	if service.Build != nil {
		si.Status = "BUILD_QUEUED" // in SaaS, this gets overwritten by the ECS events for "kaniko"
		si.State = defangv1.ServiceState_BUILD_QUEUED
	}
	return si, nil
}

type qualifiedName = string // legacy

// This function was copied from Fabric controller and slightly modified to work with BYOC
func (b *ByocAws) getEndpoint(fqn qualifiedName, projectName, delegateDomain string, port *composeTypes.ServicePortConfig) string {
	if port.Mode == compose.Mode_HOST {
		privateFqdn := b.getPrivateFqdn(projectName, fqn)
		return fmt.Sprintf("%s:%d", privateFqdn, port.Target)
	}
	projectDomain := b.GetProjectDomain(projectName, delegateDomain)
	if projectDomain == "" {
		return ":443" // placeholder for the public ALB/distribution
	}
	safeFqn := byoc.DnsSafeLabel(fqn)
	return fmt.Sprintf("%s--%d.%s", safeFqn, port.Target, projectDomain)
}

// This function was copied from Fabric controller and slightly modified to work with BYOC
func (b *ByocAws) getPublicFqdn(projectName, delegateDomain, fqn qualifiedName) string {
	if projectName == "" {
		return "" //b.fqdn
	}
	safeFqn := byoc.DnsSafeLabel(fqn)
	return fmt.Sprintf("%s.%s", safeFqn, b.GetProjectDomain(projectName, delegateDomain))
}

// This function was copied from Fabric controller and slightly modified to work with BYOC
func (b *ByocAws) getPrivateFqdn(projectName string, fqn qualifiedName) string {
	safeFqn := byoc.DnsSafeLabel(fqn)
	return fmt.Sprintf("%s.%s", safeFqn, byoc.GetPrivateDomain(projectName)) // TODO: consider merging this with ServiceDNS
}

func (b *ByocAws) TearDown(ctx context.Context) error {
	return b.driver.TearDown(ctx)
}

func (b *ByocAws) BootstrapCommand(ctx context.Context, req client.BootstrapCommandRequest) (string, error) {
	if _, err := b.setUpCD(ctx, req.Project); err != nil {
		return "", err
	}
	cmd := cdCmd{
		mode:    defangv1.DeploymentMode_UNSPECIFIED_MODE,
		project: req.Project,
		cmd:     []string{req.Command},
	}
	cdTaskArn, err := b.runCdCommand(ctx, cmd) // TODO: make domain optional for defang cd
	if err != nil || cdTaskArn == nil {
		return "", byoc.AnnotateAwsError(err)
	}
	return ecs.GetTaskID(cdTaskArn), nil
}

func (b *ByocAws) Destroy(ctx context.Context, req *defangv1.DestroyRequest) (string, error) {
	return b.BootstrapCommand(ctx, client.BootstrapCommandRequest{Project: req.Project, Command: "down"})
}

func (b *ByocAws) DeleteConfig(ctx context.Context, secrets *defangv1.Secrets) error {
	ids := make([]string, len(secrets.Names))
	for i, name := range secrets.Names {
		ids[i] = b.getSecretID(secrets.Project, name)
	}
	term.Debug("Deleting parameters", ids)
	if err := b.driver.DeleteSecrets(ctx, ids...); err != nil {
		return byoc.AnnotateAwsError(err)
	}
	return nil
}

func (b *ByocAws) BootstrapList(ctx context.Context) ([]string, error) {
	bucketName := b.bucketName()
	if bucketName == "" {
		if err := b.driver.FillOutputs(ctx); err != nil {
			return nil, byoc.AnnotateAwsError(err)
		}
		bucketName = b.bucketName()
	}

	cfg, err := b.driver.LoadConfig(ctx)
	if err != nil {
		return nil, byoc.AnnotateAwsError(err)
	}

	s3client := s3.NewFromConfig(cfg)
	prefix := `.pulumi/stacks/` // TODO: should we filter on `projectName`?

	term.Debug("Listing stacks in bucket:", bucketName)
	out, err := s3client.ListObjectsV2(ctx, &s3.ListObjectsV2Input{
		Bucket: &bucketName,
		Prefix: &prefix,
	})
	if err != nil {
		return nil, byoc.AnnotateAwsError(err)
	}
	var stacks []string
	for _, obj := range out.Contents {
		// The JSON file for an empty stack is ~600 bytes; we add a margin of 100 bytes to account for the length of the stack/project names
		if obj.Key == nil || !strings.HasSuffix(*obj.Key, ".json") || obj.Size == nil || *obj.Size < 700 {
			continue
		}
		// Cut off the prefix and the .json suffix
		stack := (*obj.Key)[len(prefix) : len(*obj.Key)-5]
		// Check the contents of the JSON file, because the size is not a reliable indicator of a valid stack
		objOutput, err := s3client.GetObject(ctx, &s3.GetObjectInput{
			Bucket: &bucketName,
			Key:    obj.Key,
		})
		if err != nil {
			term.Debugf("Failed to get Pulumi state object %q: %v", *obj.Key, err)
		} else {
			defer objOutput.Body.Close()
			var state struct {
				Version    int `json:"version"`
				Checkpoint struct {
					// Stack  string `json:"stack"` TODO: could use this instead of deriving the stack name from the key
					Latest struct {
						Resources         []struct{} `json:"resources,omitempty"`
						PendingOperations []struct {
							Resource struct {
								Urn string `json:"urn"`
							}
						} `json:"pending_operations,omitempty"`
					}
				}
			}
			if err := json.NewDecoder(objOutput.Body).Decode(&state); err != nil {
				term.Debugf("Failed to decode Pulumi state %q: %v", *obj.Key, err)
			} else if state.Version != 3 {
				term.Debug("Skipping Pulumi state with version", state.Version)
			} else if len(state.Checkpoint.Latest.PendingOperations) > 0 {
				for _, op := range state.Checkpoint.Latest.PendingOperations {
					parts := strings.Split(op.Resource.Urn, "::") // prefix::project::type::resource => urn:provider:stack::project::plugin:file:class::name
					stack += fmt.Sprintf(" (pending %q)", parts[3])
				}
			} else if len(state.Checkpoint.Latest.Resources) == 0 {
				continue // skip: no resources and no pending operations
			}
		}

		stacks = append(stacks, stack)
	}
	return stacks, nil
}

func ensure(cond bool, msg string) {
	if !cond {
		panic(msg)
	}
}

type ECSEventHandler interface {
	HandleECSEvent(evt ecs.Event)
}

func (b *ByocAws) Subscribe(ctx context.Context, req *defangv1.SubscribeRequest) (client.ServerStream[defangv1.SubscribeResponse], error) {
	s := &byocSubscribeServerStream{
		services: req.Services,
		etag:     req.Etag,
		ctx:      ctx,

		ch: make(chan *defangv1.SubscribeResponse),
	}
	b.AddEcsEventHandler(s)
	return s, nil
}

func (b *ByocAws) HandleECSEvent(evt ecs.Event) {
	b.handlersLock.RLock()
	defer b.handlersLock.RUnlock()
	for _, handler := range b.ecsEventHandlers {
		handler.HandleECSEvent(evt)
	}
}

func (b *ByocAws) AddEcsEventHandler(handler ECSEventHandler) {
	b.handlersLock.Lock()
	defer b.handlersLock.Unlock()
	b.ecsEventHandlers = append(b.ecsEventHandlers, handler)
}<|MERGE_RESOLUTION|>--- conflicted
+++ resolved
@@ -157,17 +157,12 @@
 
 func (b *ByocAws) deploy(ctx context.Context, req *defangv1.DeployRequest, cmd string) (*defangv1.DeployResponse, error) {
 	// If multiple Compose files were provided, req.Compose is the merged representation of all the files
-	project, err := compose.LoadFromContent(ctx, req.Compose)
-	if err != nil {
-		return nil, err
-	}
-
-<<<<<<< HEAD
-	// If multiple Compose files were provided, req.Compose is the merged representation of all the files
 	project, err := compose.LoadFromContent(ctx, req.Compose, "")
-=======
+	if err != nil {
+		return nil, err
+	}
+
 	cdImageTag, err := b.setUpCD(ctx, project.Name)
->>>>>>> d10efd5d
 	if err != nil {
 		return nil, err
 	}
