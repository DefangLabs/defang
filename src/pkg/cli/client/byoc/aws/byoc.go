package aws

import (
	"bytes"
	"context"
	"encoding/base64"
	"errors"
	"fmt"
	"io"
	"net"
	"os"
	"slices"
	"strings"
	"sync"
	"time"

	"github.com/DefangLabs/defang/src/pkg"
	"github.com/DefangLabs/defang/src/pkg/cli/client"
	"github.com/DefangLabs/defang/src/pkg/cli/client/byoc"
	"github.com/DefangLabs/defang/src/pkg/cli/compose"
	"github.com/DefangLabs/defang/src/pkg/clouds/aws"
	"github.com/DefangLabs/defang/src/pkg/clouds/aws/ecs"
	"github.com/DefangLabs/defang/src/pkg/clouds/aws/ecs/cfn"
	"github.com/DefangLabs/defang/src/pkg/dns"
	"github.com/DefangLabs/defang/src/pkg/http"
	"github.com/DefangLabs/defang/src/pkg/logs"
	"github.com/DefangLabs/defang/src/pkg/term"
	"github.com/DefangLabs/defang/src/pkg/types"
	defangv1 "github.com/DefangLabs/defang/src/protos/io/defang/v1"
	awssdk "github.com/aws/aws-sdk-go-v2/aws"
	"github.com/aws/aws-sdk-go-v2/credentials/stscreds"
	cwTypes "github.com/aws/aws-sdk-go-v2/service/cloudwatchlogs/types"
	"github.com/aws/aws-sdk-go-v2/service/route53"
	"github.com/aws/aws-sdk-go-v2/service/s3"
	s3types "github.com/aws/aws-sdk-go-v2/service/s3/types"
	"github.com/aws/aws-sdk-go-v2/service/sts"
	"github.com/aws/smithy-go"
	"github.com/aws/smithy-go/ptr"
	"github.com/bufbuild/connect-go"
	composeTypes "github.com/compose-spec/compose-go/v2/types"
	"google.golang.org/protobuf/proto"
)

var (
	PulumiVersion = pkg.Getenv("DEFANG_PULUMI_VERSION", "3.136.1")
)

type StsProviderAPI interface {
	GetCallerIdentity(ctx context.Context, params *sts.GetCallerIdentityInput, optFns ...func(*sts.Options)) (*sts.GetCallerIdentityOutput, error)
	AssumeRole(ctx context.Context, params *sts.AssumeRoleInput, optFns ...func(*sts.Options)) (*sts.AssumeRoleOutput, error)
}

var StsClient StsProviderAPI

type ByocAws struct {
	*byoc.ByocBaseClient

	driver *cfn.AwsEcs // TODO: ecs is stateful, contains the output of the cd cfn stack after setUpCD

	ecsEventHandlers []ECSEventHandler
	handlersLock     sync.RWMutex
	cdEtag           types.ETag
	cdStart          time.Time
	cdTaskArn        ecs.TaskArn
}

var _ client.Provider = (*ByocAws)(nil)

type ErrMissingAwsCreds struct {
	err error
}

func (e ErrMissingAwsCreds) Error() string {
	return "Could not authenticate to the AWS service. Please check your AWS credentials and try again. (https://docs.defang.io/docs/providers/aws/#getting-started)"
}

func (e ErrMissingAwsCreds) Unwrap() error {
	return e.err
}

type ErrMissingAwsRegion struct {
	err error
}

func (e ErrMissingAwsRegion) Error() string {
	return e.err.Error() + " (https://docs.defang.io/docs/providers/aws#region)"
}

func (e ErrMissingAwsRegion) Unwrap() error {
	return e.err
}

func AnnotateAwsError(err error) error {
	if err == nil {
		return nil
	}
	term.Debug("AWS error:", err)
	if strings.Contains(err.Error(), "missing AWS region:") {
		return ErrMissingAwsRegion{err}
	}
	if cerr := new(aws.ErrNoSuchKey); errors.As(err, &cerr) {
		return connect.NewError(connect.CodeNotFound, err)
	}
	if cerr := new(aws.ErrParameterNotFound); errors.As(err, &cerr) {
		return connect.NewError(connect.CodeNotFound, err)
	}
	if cerr := new(smithy.OperationError); errors.As(err, &cerr) {
		return ErrMissingAwsCreds{err}
	}
	if cerr := new(cwTypes.SessionStreamingException); errors.As(err, &cerr) {
		return connect.NewError(connect.CodeInternal, err)
	}
	return err
}

type NewByocInterface func(ctx context.Context, tenantName types.TenantName) *ByocAws

func newByocProvider(ctx context.Context, tenantName types.TenantName) *ByocAws {
	b := &ByocAws{
		driver: cfn.New(byoc.CdTaskPrefix, aws.Region("")), // default region
	}
	b.ByocBaseClient = byoc.NewByocBaseClient(ctx, tenantName, b)

	return b
}

var NewByocProvider NewByocInterface = newByocProvider

func initStsClient(cfg awssdk.Config) {
	if StsClient == nil {
		StsClient = sts.NewFromConfig(cfg)
	}
}

func (b *ByocAws) setUpCD(ctx context.Context) error {
	if b.SetupDone {
		return nil
	}

	term.Debugf("Using CD image: %q", b.CDImage)

	cdTaskName := byoc.CdTaskPrefix
	containers := []types.Container{
		{
			Image:     "public.ecr.aws/pulumi/pulumi-nodejs:" + PulumiVersion,
			Name:      ecs.CdContainerName,
			Cpus:      2.0,
			Memory:    2048_000_000, // 2G
			Essential: ptr.Bool(true),
			VolumesFrom: []string{
				cdTaskName,
			},
			WorkDir:    "/app",
			DependsOn:  map[string]types.ContainerCondition{cdTaskName: "START"},
			EntryPoint: []string{"node", "lib/index.js"},
		},
		{
			Image:     b.CDImage,
			Name:      cdTaskName,
			Essential: ptr.Bool(false),
			Volumes: []types.TaskVolume{
				{
					Source:   "pulumi-plugins",
					Target:   "/root/.pulumi/plugins",
					ReadOnly: true,
				},
				{
					Source:   "cd",
					Target:   "/app",
					ReadOnly: true,
				},
			},
		},
	}
	if err := b.driver.SetUp(ctx, containers); err != nil {
		return AnnotateAwsError(err)
	}

	b.SetupDone = true
	return nil
}

func (b *ByocAws) Deploy(ctx context.Context, req *defangv1.DeployRequest) (*defangv1.DeployResponse, error) {
	return b.deploy(ctx, req, "up")
}

func (b *ByocAws) Preview(ctx context.Context, req *defangv1.DeployRequest) (*defangv1.DeployResponse, error) {
	return b.deploy(ctx, req, "preview")
}

func (b *ByocAws) deploy(ctx context.Context, req *defangv1.DeployRequest, cmd string) (*defangv1.DeployResponse, error) {
	cfg, err := b.driver.LoadConfig(ctx)
	if err != nil {
		return nil, AnnotateAwsError(err)
	}

	// If multiple Compose files were provided, req.Compose is the merged representation of all the files
	project, err := compose.LoadFromContent(ctx, req.Compose, "")
	if err != nil {
		return nil, err
	}

	if err := b.setUpCD(ctx); err != nil {
		return nil, err
	}

	etag := pkg.RandomID()
	quotaClient = NewServiceQuotasClient(ctx, cfg)
	if err = ValidateGPUResources(ctx, project); err != nil {
		return nil, err
	}

	serviceInfos := []*defangv1.ServiceInfo{}
	for _, service := range project.Services {
		serviceInfo, err := b.update(ctx, project.Name, req.DelegateDomain, service)
		if err != nil {
			return nil, fmt.Errorf("service %q: %w", service.Name, err)
		}
		serviceInfo.Etag = etag // same etag for all services
		serviceInfos = append(serviceInfos, serviceInfo)
	}

	// Ensure all service endpoints are unique
	endpoints := make(map[string]bool)
	for _, serviceInfo := range serviceInfos {
		for _, endpoint := range serviceInfo.Endpoints {
			if endpoints[endpoint] {
				return nil, fmt.Errorf("duplicate endpoint: %s", endpoint) // CodeInvalidArgument
			}
			endpoints[endpoint] = true
		}
	}

	data, err := proto.Marshal(&defangv1.ProjectUpdate{
		CdVersion: b.CDImage,
		Compose:   req.Compose,
		Services:  serviceInfos,
	})
	if err != nil {
		return nil, err
	}

	var payloadString string
	if len(data) < 1000 {
		// Small payloads can be sent as base64-encoded command-line argument
		payloadString = base64.StdEncoding.EncodeToString(data)
		// TODO: consider making this a proper Data URL: "data:application/protobuf;base64,abcd…"
	} else {
		payloadUrl, err := b.driver.CreateUploadURL(ctx, etag)
		if err != nil {
			return nil, err
		}

		// Do an HTTP PUT to the generated URL
		resp, err := http.Put(ctx, payloadUrl, "application/protobuf", bytes.NewReader(data))
		if err != nil {
			return nil, err
		}
		defer resp.Body.Close()
		if resp.StatusCode != 200 {
			return nil, fmt.Errorf("unexpected status code during upload: %s", resp.Status)
		}
		payloadString = http.RemoveQueryParam(payloadUrl)
	}

	cdCommand := cdCmd{
		mode:            req.Mode,
		project:         project.Name,
		delegateDomain:  req.DelegateDomain,
		delegationSetId: req.DelegationSetId,
		cmd:             []string{cmd, payloadString},
	}
	taskArn, err := b.runCdCommand(ctx, cdCommand)
	if err != nil {
		return nil, err
	}
	b.cdEtag = etag
	b.cdStart = time.Now()
	b.cdTaskArn = taskArn

	for _, si := range serviceInfos {
		if si.UseAcmeCert {
			term.Infof("To activate TLS certificate for %v, run 'defang cert gen'", si.Domainname)
		}
	}

	return &defangv1.DeployResponse{
		Services: serviceInfos, // TODO: Should we use the retrieved services instead?
		Etag:     etag,
	}, nil
}

func (b *ByocAws) findZone(ctx context.Context, domain, roleARN string) (string, error) {
	cfg, err := b.driver.LoadConfig(ctx)
	if err != nil {
		return "", AnnotateAwsError(err)
	}

	if roleARN != "" {
		initStsClient(cfg)
		creds := stscreds.NewAssumeRoleProvider(StsClient, roleARN)
		cfg.Credentials = awssdk.NewCredentialsCache(creds)
	}

	r53Client := route53.NewFromConfig(cfg)

	domain = dns.Normalize(strings.ToLower(domain))
	for {
		zone, err := aws.GetHostedZoneByName(ctx, domain, r53Client)
		if errors.Is(err, aws.ErrZoneNotFound) {
			if strings.Count(domain, ".") <= 1 {
				return "", nil
			}
			domain = domain[strings.Index(domain, ".")+1:]
			continue
		} else if err != nil {
			return "", err
		}
		return *zone.Id, nil
	}
}

func (b *ByocAws) PrepareDomainDelegation(ctx context.Context, req client.PrepareDomainDelegationRequest) (*client.PrepareDomainDelegationResponse, error) {
	cfg, err := b.driver.LoadConfig(ctx)
	if err != nil {
		return nil, AnnotateAwsError(err)
	}
	r53Client := route53.NewFromConfig(cfg)

	projectDomain := b.GetProjectDomain(req.Project, req.DelegateDomain)
	nsServers, delegationSetId, err := prepareDomainDelegation(ctx, projectDomain, r53Client)
	if err != nil {
		return nil, AnnotateAwsError(err)
	}
	resp := client.PrepareDomainDelegationResponse{
		NameServers:     nsServers,
		DelegationSetId: delegationSetId,
	}
	return &resp, nil
}

func (b *ByocAws) AccountInfo(ctx context.Context) (client.AccountInfo, error) {
	// Use STS to get the account ID
	cfg, err := b.driver.LoadConfig(ctx)
	if err != nil {
		return nil, AnnotateAwsError(err)
	}
	initStsClient(cfg)

	identity, err := StsClient.GetCallerIdentity(ctx, &sts.GetCallerIdentityInput{})
	if err != nil {
		return nil, AnnotateAwsError(err)
	}

	return AWSAccountInfo{
		region:    cfg.Region,
		accountID: *identity.Account,
		arn:       *identity.Arn,
	}, nil
}

type AWSAccountInfo struct {
	accountID string
	region    string
	arn       string
}

func (i AWSAccountInfo) AccountID() string {
	return i.accountID
}

func (i AWSAccountInfo) Provider() client.ProviderID {
	return client.ProviderAWS
}

func (i AWSAccountInfo) Region() string {
	return i.region
}

func (i AWSAccountInfo) Details() string {
	return i.arn
}

func (b *ByocAws) GetService(ctx context.Context, s *defangv1.GetRequest) (*defangv1.ServiceInfo, error) {
	all, err := b.GetServices(ctx, &defangv1.GetServicesRequest{Project: s.Project})
	if err != nil {
		return nil, err
	}
	for _, service := range all.Services {
		if service.Service.Name == s.Name {
			return service, nil
		}
	}
	return nil, connect.NewError(connect.CodeNotFound, fmt.Errorf("service %q not found", s.Name))
}

func (b *ByocAws) bucketName() string {
	return pkg.Getenv("DEFANG_CD_BUCKET", b.driver.BucketName)
}

func (b *ByocAws) environment(projectName string) map[string]string {
	region := b.driver.Region // TODO: this should be the destination region, not the CD region; make customizable
	env := map[string]string{
		// "AWS_REGION":               region.String(), should be set by ECS (because of CD task role)
		"DEFANG_DEBUG":               os.Getenv("DEFANG_DEBUG"), // TODO: use the global DoDebug flag
		"DEFANG_ORG":                 b.TenantName,
		"DEFANG_PREFIX":              byoc.DefangPrefix,
		"NPM_CONFIG_UPDATE_NOTIFIER": "false",
		"PRIVATE_DOMAIN":             byoc.GetPrivateDomain(projectName),
		"PROJECT":                    projectName, // may be empty
		"PULUMI_BACKEND_URL":         fmt.Sprintf(`s3://%s?region=%s&awssdk=v2`, b.bucketName(), region),
		"PULUMI_CONFIG_PASSPHRASE":   pkg.Getenv("PULUMI_CONFIG_PASSPHRASE", "asdf"), // TODO: make customizable
		"PULUMI_SKIP_UPDATE_CHECK":   "true",
		"STACK":                      b.PulumiStack,
	}

	if !term.StdoutCanColor() {
		env["NO_COLOR"] = "1"
	}

	return env
}

type cdCmd struct {
	mode            defangv1.DeploymentMode
	project         string
	delegateDomain  string
	delegationSetId string
	cmd             []string
}

func (b *ByocAws) runCdCommand(ctx context.Context, cmd cdCmd) (ecs.TaskArn, error) {
	// Setup the deployment environment
	env := b.environment(cmd.project)
	if cmd.delegationSetId != "" {
		env["DELEGATION_SET_ID"] = cmd.delegationSetId
	}
	if cmd.delegateDomain != "" {
		env["DOMAIN"] = b.GetProjectDomain(cmd.project, cmd.delegateDomain)
	} else {
		env["DOMAIN"] = "dummy.domain"
	}
	env["DEFANG_MODE"] = strings.ToLower(cmd.mode.String())

	if term.DoDebug() {
		// Convert the environment to a human-readable array of KEY=VALUE strings for debugging
		debugEnv := []string{"AWS_REGION=" + b.driver.Region.String()}
		if awsProfile := os.Getenv("AWS_PROFILE"); awsProfile != "" {
			debugEnv = append(debugEnv, "AWS_PROFILE="+awsProfile)
		}
		for k, v := range env {
			debugEnv = append(debugEnv, k+"="+v)
		}
		if err := byoc.DebugPulumi(ctx, debugEnv, cmd.cmd...); err != nil {
			return nil, err
		}
	}
	return b.driver.Run(ctx, env, cmd.cmd...)
}

func (b *ByocAws) Delete(ctx context.Context, req *defangv1.DeleteRequest) (*defangv1.DeleteResponse, error) {
	if len(req.Names) > 0 {
		return nil, client.ErrNotImplemented("per-service deletion is not supported for BYOC")
	}
	if err := b.setUpCD(ctx); err != nil {
		return nil, err
	}
	// FIXME: this should only delete the services that are specified in the request, not all
	cmd := cdCmd{
		mode:           defangv1.DeploymentMode_UNSPECIFIED_MODE,
		project:        req.Project,
		delegateDomain: req.DelegateDomain,
		cmd:            []string{"up", ""}, // 2nd empty string is a empty payload
	}
	taskArn, err := b.runCdCommand(ctx, cmd)
	if err != nil {
		return nil, AnnotateAwsError(err)
	}
	etag := ecs.GetTaskID(taskArn) // TODO: this is the CD task ID, not the etag
	b.cdEtag = etag
	b.cdStart = time.Now()
	b.cdTaskArn = taskArn
	return &defangv1.DeleteResponse{Etag: etag}, nil
}

// stackDir returns a stack-qualified path, like the Pulumi TS function `stackDir`
func (b *ByocAws) stackDir(projectName, name string) string {
	ensure(projectName != "", "ProjectName not set")
	return fmt.Sprintf("/%s/%s/%s/%s", byoc.DefangPrefix, projectName, b.PulumiStack, name) // same as shared/common.ts
}

func (b *ByocAws) GetProjectUpdate(ctx context.Context, projectName string) (*defangv1.ProjectUpdate, error) {
	if projectName == "" {
		return nil, nil
	}
	bucketName := b.bucketName()
	if bucketName == "" {
		if err := b.driver.FillOutputs(ctx); err != nil {
			// FillOutputs might fail if the stack is not created yet; return empty update in that case
			var cfnErr *cfn.ErrStackNotFoundException
			if errors.As(err, &cfnErr) {
				term.Debugf("FillOutputs: %v", err)
				return nil, nil // no services yet
			}
			return nil, AnnotateAwsError(err)
		}
		bucketName = b.bucketName()
	}

	cfg, err := b.driver.LoadConfig(ctx)
	if err != nil {
		return nil, AnnotateAwsError(err)
	}

	s3Client := s3.NewFromConfig(cfg)
	// Path to the state file, Defined at: https://github.com/DefangLabs/defang-mvp/blob/main/pulumi/cd/aws/byoc.ts#L104
	ensure(projectName != "", "ProjectName not set")
	path := fmt.Sprintf("projects/%s/%s/project.pb", projectName, b.PulumiStack)

	term.Debug("Getting services from bucket:", bucketName, path)
	getObjectOutput, err := s3Client.GetObject(ctx, &s3.GetObjectInput{
		Bucket: &bucketName,
		Key:    &path,
	})

	if err != nil {
		if aws.IsS3NoSuchKeyError(err) {
			term.Debug("s3.GetObject:", err)
			return nil, nil // no services yet
		}
		return nil, AnnotateAwsError(err)
	}
	defer getObjectOutput.Body.Close()
	pbBytes, err := io.ReadAll(getObjectOutput.Body)
	if err != nil {
		return nil, err
	}

	projUpdate := defangv1.ProjectUpdate{}
	if err := proto.Unmarshal(pbBytes, &projUpdate); err != nil {
		return nil, err
	}

	return &projUpdate, nil
}

func (b *ByocAws) GetServices(ctx context.Context, req *defangv1.GetServicesRequest) (*defangv1.GetServicesResponse, error) {
	projUpdate, err := b.GetProjectUpdate(ctx, req.Project)
	if err != nil {
		return nil, err
	}

	listServiceResp := defangv1.GetServicesResponse{}
	if projUpdate != nil {
		listServiceResp.Services = projUpdate.Services
		listServiceResp.Project = projUpdate.Project
	}

	return &listServiceResp, nil
}

func (b *ByocAws) getSecretID(projectName, name string) string {
	return b.stackDir(projectName, name) // same as defang_service.ts
}

func (b *ByocAws) PutConfig(ctx context.Context, secret *defangv1.PutConfigRequest) error {
	if !pkg.IsValidSecretName(secret.Name) {
		return connect.NewError(connect.CodeInvalidArgument, fmt.Errorf("invalid secret name; must be alphanumeric or _, cannot start with a number: %q", secret.Name))
	}
	fqn := b.getSecretID(secret.Project, secret.Name)
	term.Debugf("Putting parameter %q", fqn)
	err := b.driver.PutSecret(ctx, fqn, secret.Value)
	return AnnotateAwsError(err)
}

func (b *ByocAws) ListConfig(ctx context.Context, req *defangv1.ListConfigsRequest) (*defangv1.Secrets, error) {
	prefix := b.getSecretID(req.Project, "")
	term.Debugf("Listing parameters with prefix %q", prefix)
	awsSecrets, err := b.driver.ListSecretsByPrefix(ctx, prefix)
	if err != nil {
		return nil, err
	}
	configs := make([]string, len(awsSecrets))
	for i, secret := range awsSecrets {
		configs[i] = strings.TrimPrefix(secret, prefix)
	}
	return &defangv1.Secrets{Names: configs}, nil
}

func (b *ByocAws) CreateUploadURL(ctx context.Context, req *defangv1.UploadURLRequest) (*defangv1.UploadURLResponse, error) {
	if err := b.setUpCD(ctx); err != nil {
		return nil, err
	}

	url, err := b.driver.CreateUploadURL(ctx, req.Digest)
	if err != nil {
		return nil, err
	}
	return &defangv1.UploadURLResponse{
		Url: url,
	}, nil
}

func (b *ByocAws) Query(ctx context.Context, req *defangv1.DebugRequest) error {
	// The LogStreamNamePrefix filter can only be used with one service name
	var service string
	if len(req.Services) == 1 {
		service = req.Services[0]
	}

	since := b.cdStart // TODO: get start time from req.Etag
	if since.IsZero() {
		since = time.Now().Add(-time.Hour) // TODO: get start time from req
	}

	// get stack information
	err := b.driver.FillOutputs(ctx)
	if err != nil {
		return AnnotateAwsError(err)
	}

	const maxQuerySizePerLogGroup = 128 * 1024 // 128KB (to stay well below the 1MB gRPC payload limit)

	// Gather logs from the CD task, kaniko, ECS events, and all services
	sb := strings.Builder{}
	for _, lgi := range b.getLogGroupInputs(req.Etag, req.Project, service, "", logs.LogTypeAll) {
		parseECSEventRecords := strings.HasSuffix(lgi.LogGroupARN, "/ecs")
		if err := ecs.Query(ctx, lgi, since, time.Now(), func(logEvents []ecs.LogEvent) error {
			for _, event := range logEvents {
				msg := term.StripAnsi(*event.Message)
				if parseECSEventRecords {
					if event, err := ecs.ParseECSEvent([]byte(msg)); err == nil {
						// TODO: once we know the AWS deploymentId from TaskStateChangeEvent detail.startedBy, we can do a 2nd query to filter by deploymentId
						if event.Etag() != "" && req.Etag != "" && event.Etag() != req.Etag {
							continue
						}
						if event.Service() != "" && len(req.Services) > 0 && !slices.Contains(req.Services, event.Service()) {
							continue
						}
						// This matches the status messages in the Defang Playground Loki logs
						sb.WriteString("status=")
						sb.WriteString(event.Status())
						sb.WriteByte('\n')
						continue
					}
				}
				sb.WriteString(msg)
				sb.WriteByte('\n')
				if sb.Len() > maxQuerySizePerLogGroup {
					return errors.New("query result was truncated")
				}
			}
			return nil
		}); err != nil {
			term.Warn("CloudWatch query error:", AnnotateAwsError(err))
			// continue reading other log groups
		}
	}

	req.Logs = sb.String()
	return nil
}

func (b *ByocAws) Follow(ctx context.Context, req *defangv1.TailRequest) (client.ServerStream[defangv1.TailResponse], error) {
	// FillOutputs is needed to get the CD task ARN or the LogGroup ARNs
	if err := b.driver.FillOutputs(ctx); err != nil {
		return nil, AnnotateAwsError(err)
	}

	etag := req.Etag
	// if etag == "" && req.Service == "cd" {
	// 	etag = awsecs.GetTaskID(b.cdTaskArn); TODO: find the last CD task
	// }
	// How to tail multiple tasks/services at once?
	//  * No Etag, no service:	tail all tasks/services
	//  * Etag, no service: 	tail all tasks/services with that Etag
	//  * No Etag, service:		tail all tasks/services with that service name
	//  * Etag, service:		tail that task/service
	var err error
	var taskArn ecs.TaskArn
	var eventStream ecs.EventStream
	stopWhenCDTaskDone := false
	logType := logs.LogType(req.LogType)
	if etag != "" && !pkg.IsValidRandomID(etag) { // Assume invalid "etag" is a task ID
		eventStream, err = b.driver.TailTaskID(ctx, etag)
		taskArn, _ = b.driver.GetTaskArn(etag)
		term.Debugf("Tailing task %s", *taskArn)
		etag = "" // no need to filter by etag
		stopWhenCDTaskDone = true
	} else {
		var service string
		if len(req.Services) == 1 {
			service = req.Services[0]
		}
		// FIXME: escape the filter pattern to avoid problems with the CloudWathcLogs pattern syntax
		eventStream, err = ecs.TailLogGroups(ctx, req.Since.AsTime(), b.getLogGroupInputs(etag, req.Project, service, req.Pattern, logType)...)
		taskArn = b.cdTaskArn
	}
	if err != nil {
		return nil, AnnotateAwsError(err)
	}
	if taskArn != nil {
		var cancel context.CancelCauseFunc
		ctx, cancel = context.WithCancelCause(ctx)
		go func() {
			if err := ecs.WaitForTask(ctx, taskArn, 2*time.Second); err != nil {
				if stopWhenCDTaskDone || errors.As(err, &ecs.TaskFailure{}) {
					time.Sleep(2 * time.Second) // make sure we got all the logs from the task/ecs before cancelling
					if !errors.Is(err, io.EOF) {
						err = pkg.ErrDeploymentFailed{Message: err.Error()}
					}
					cancel(err)
				}
			}
		}()
	}

	return newByocServerStream(ctx, eventStream, etag, req.GetServices(), b), nil
}

func (b *ByocAws) makeLogGroupARN(name string) string {
	return b.driver.MakeARN("logs", "log-group:"+name)
}

<<<<<<< HEAD
func (b *ByocAws) getLogGroupInputs(etag types.ETag, projectName, service string, logType logs.LogType) []ecs.LogGroupInput {
=======
func (b *ByocAws) getLogGroupInputs(etag types.ETag, projectName, service, filter string, logType logs.LogType) []ecs.LogGroupInput {
>>>>>>> 74c9fa62
	var groups []ecs.LogGroupInput
	// Tail CD and kaniko
	if logType.Has(logs.LogTypeBuild) {
		cdTail := ecs.LogGroupInput{LogGroupARN: b.driver.LogGroupARN, LogEventFilterPattern: filter} // TODO: filter by etag
		// If we know the CD task ARN, only tail the logstream for that CD task
		if b.cdTaskArn != nil && b.cdEtag == etag {
			cdTail.LogStreamNames = []string{ecs.GetCDLogStreamForTaskID(ecs.GetTaskID(b.cdTaskArn))}
		}
		groups = append(groups, cdTail)
		term.Debug("Query CD logs", cdTail.LogGroupARN, cdTail.LogStreamNames, filter)
		kanikoTail := ecs.LogGroupInput{LogGroupARN: b.makeLogGroupARN(b.stackDir(projectName, "builds")), LogEventFilterPattern: filter} // must match logic in ecs/common.ts; TODO: filter by etag/service
		term.Debug("Query kaniko logs", kanikoTail.LogGroupARN, filter)
		groups = append(groups, kanikoTail)
		ecsTail := ecs.LogGroupInput{LogGroupARN: b.makeLogGroupARN(b.stackDir(projectName, "ecs")), LogEventFilterPattern: filter} // must match logic in ecs/common.ts; TODO: filter by etag/service/deploymentId
		term.Debug("Query ecs events logs", ecsTail.LogGroupARN, filter)
		groups = append(groups, ecsTail)
	}
	// Tail services
	if logType.Has(logs.LogTypeRun) {
<<<<<<< HEAD
		servicesTail := ecs.LogGroupInput{LogGroupARN: b.makeLogGroupARN(b.stackDir(projectName, "logs"))} // must match logic in ecs/common.ts
		if service != "" && etag != "" {
			servicesTail.LogStreamNamePrefix = service + "/" + service + "_" + etag
		}
		term.Debug("Query services logs", servicesTail.LogGroupARN, servicesTail.LogStreamNamePrefix)
=======
		servicesTail := ecs.LogGroupInput{LogGroupARN: b.makeLogGroupARN(b.stackDir(projectName, "logs")), LogEventFilterPattern: filter} // must match logic in ecs/common.ts
		if service != "" && etag != "" {
			servicesTail.LogStreamNamePrefix = service + "/" + service + "_" + etag
		}
		term.Debug("Query services logs", servicesTail.LogGroupARN, servicesTail.LogStreamNamePrefix, filter)
>>>>>>> 74c9fa62
		groups = append(groups, servicesTail)
	}
	return groups
}

// This function was copied from Fabric controller and slightly modified to work with BYOC
func (b *ByocAws) update(ctx context.Context, projectName, delegateDomain string, service composeTypes.ServiceConfig) (*defangv1.ServiceInfo, error) {
	if err := compose.ValidateService(&service); err != nil {
		return nil, err
	}

	ensure(projectName != "", "ProjectName not set")
	si := &defangv1.ServiceInfo{
		Etag:    pkg.RandomID(), // TODO: could be hash for dedup/idempotency
		Project: projectName,    // was: tenant
		Service: &defangv1.Service{Name: service.Name},
	}

	hasHost := false
	hasIngress := false
	fqn := service.Name
	if _, ok := service.Extensions["x-defang-static-files"]; !ok {
		for _, port := range service.Ports {
			hasIngress = hasIngress || port.Mode == compose.Mode_INGRESS
			hasHost = hasHost || port.Mode == compose.Mode_HOST
			si.Endpoints = append(si.Endpoints, b.getEndpoint(fqn, projectName, delegateDomain, &port))
			mode := defangv1.Mode_INGRESS
			if port.Mode == compose.Mode_HOST {
				mode = defangv1.Mode_HOST
			}
			si.Service.Ports = append(si.Service.Ports, &defangv1.Port{
				Target: port.Target,
				Mode:   mode,
			})
		}
	} else {
		si.PublicFqdn = b.getPublicFqdn(projectName, delegateDomain, fqn)
		si.Endpoints = append(si.Endpoints, si.PublicFqdn)
	}
	if hasIngress {
		// si.LbIps = b.PrivateLbIps // only set LB IPs if there are ingress ports // FIXME: double check this is not being used at all
		si.PublicFqdn = b.getPublicFqdn(projectName, delegateDomain, fqn)
	}
	if hasHost {
		si.PrivateFqdn = b.getPrivateFqdn(projectName, fqn)
	}

	if service.DomainName != "" {
		if !hasIngress && service.Extensions["x-defang-static-files"] == nil {
			return nil, errors.New("domainname requires at least one ingress port") // retryable CodeFailedPrecondition
		}
		// Do a DNS lookup for DomainName and confirm it's indeed a CNAME to the service's public FQDN
		cname, _ := net.LookupCNAME(service.DomainName)
		if dns.Normalize(cname) != si.PublicFqdn {
			dnsRole, _ := service.Extensions["x-defang-dns-role"].(string)
			zoneId, err := b.findZone(ctx, service.DomainName, dnsRole)
			if err != nil {
				return nil, err
			}
			if zoneId == "" {
				si.UseAcmeCert = true
				// TODO: We should add link to documentation on how the acme cert workflow works
				// TODO: Should we make this the default behavior or require the user to set a flag?
			} else {
				si.ZoneId = zoneId
			}
		}
	}

	si.Status = "UPDATE_QUEUED"
	si.State = defangv1.ServiceState_UPDATE_QUEUED
	if service.Build != nil {
		si.Status = "BUILD_QUEUED" // in SaaS, this gets overwritten by the ECS events for "kaniko"
		si.State = defangv1.ServiceState_BUILD_QUEUED
	}
	return si, nil
}

type qualifiedName = string // legacy

// This function was copied from Fabric controller and slightly modified to work with BYOC
func (b *ByocAws) getEndpoint(fqn qualifiedName, projectName, delegateDomain string, port *composeTypes.ServicePortConfig) string {
	if port.Mode == compose.Mode_HOST {
		privateFqdn := b.getPrivateFqdn(projectName, fqn)
		return fmt.Sprintf("%s:%d", privateFqdn, port.Target)
	}
	projectDomain := b.GetProjectDomain(projectName, delegateDomain)
	if projectDomain == "" {
		return ":443" // placeholder for the public ALB/distribution
	}
	safeFqn := byoc.DnsSafeLabel(fqn)
	return fmt.Sprintf("%s--%d.%s", safeFqn, port.Target, projectDomain)
}

// This function was copied from Fabric controller and slightly modified to work with BYOC
func (b *ByocAws) getPublicFqdn(projectName, delegateDomain, fqn qualifiedName) string {
	if projectName == "" {
		return "" //b.fqdn
	}
	safeFqn := byoc.DnsSafeLabel(fqn)
	return fmt.Sprintf("%s.%s", safeFqn, b.GetProjectDomain(projectName, delegateDomain))
}

// This function was copied from Fabric controller and slightly modified to work with BYOC
func (b *ByocAws) getPrivateFqdn(projectName string, fqn qualifiedName) string {
	safeFqn := byoc.DnsSafeLabel(fqn)
	return fmt.Sprintf("%s.%s", safeFqn, byoc.GetPrivateDomain(projectName)) // TODO: consider merging this with ServiceDNS
}

func (b *ByocAws) TearDown(ctx context.Context) error {
	return b.driver.TearDown(ctx)
}

func (b *ByocAws) BootstrapCommand(ctx context.Context, req client.BootstrapCommandRequest) (string, error) {
	if err := b.setUpCD(ctx); err != nil {
		return "", err
	}
	cmd := cdCmd{
		mode:    defangv1.DeploymentMode_UNSPECIFIED_MODE,
		project: req.Project,
		cmd:     []string{req.Command},
	}
	cdTaskArn, err := b.runCdCommand(ctx, cmd) // TODO: make domain optional for defang cd
	if err != nil || cdTaskArn == nil {
		return "", AnnotateAwsError(err)
	}
	return ecs.GetTaskID(cdTaskArn), nil
}

func (b *ByocAws) Destroy(ctx context.Context, req *defangv1.DestroyRequest) (string, error) {
	return b.BootstrapCommand(ctx, client.BootstrapCommandRequest{Project: req.Project, Command: "down"})
}

func (b *ByocAws) DeleteConfig(ctx context.Context, secrets *defangv1.Secrets) error {
	ids := make([]string, len(secrets.Names))
	for i, name := range secrets.Names {
		ids[i] = b.getSecretID(secrets.Project, name)
	}
	term.Debug("Deleting parameters", ids)
	if err := b.driver.DeleteSecrets(ctx, ids...); err != nil {
		return AnnotateAwsError(err)
	}
	return nil
}

type s3Obj struct{ obj s3types.Object }

func (a s3Obj) Name() string {
	return *a.obj.Key
}

func (a s3Obj) Size() int64 {
	return *a.obj.Size
}

func (b *ByocAws) BootstrapList(ctx context.Context) ([]string, error) {
	bucketName := b.bucketName()
	if bucketName == "" {
		if err := b.driver.FillOutputs(ctx); err != nil {
			return nil, AnnotateAwsError(err)
		}
		bucketName = b.bucketName()
	}

	cfg, err := b.driver.LoadConfig(ctx)
	if err != nil {
		return nil, AnnotateAwsError(err)
	}

	s3client := s3.NewFromConfig(cfg)
	return ListPulumiStacks(ctx, s3client, bucketName)
}

func ListPulumiStacks(ctx context.Context, s3client *s3.Client, bucketName string) ([]string, error) {
	prefix := `.pulumi/stacks/` // TODO: should we filter on `projectName`?

	term.Debug("Listing stacks in bucket:", bucketName)
	out, err := s3client.ListObjectsV2(ctx, &s3.ListObjectsV2Input{
		Bucket: &bucketName,
		Prefix: &prefix,
	})
	if err != nil {
		return nil, AnnotateAwsError(err)
	}
	var stacks []string
	for _, obj := range out.Contents {
		if obj.Key == nil || obj.Size == nil {
			continue
		}
		stack, err := byoc.ParsePulumiStackObject(ctx, s3Obj{obj}, bucketName, prefix, func(ctx context.Context, bucket, path string) ([]byte, error) {
			getObjectOutput, err := s3client.GetObject(ctx, &s3.GetObjectInput{
				Bucket: &bucket,
				Key:    &path,
			})
			if err != nil {
				return nil, err
			}
			return io.ReadAll(getObjectOutput.Body)
		})
		if err != nil {
			return nil, err
		}
		if stack != "" {
			stacks = append(stacks, stack)
		}
	}
	return stacks, nil
}

func ensure(cond bool, msg string) {
	if !cond {
		panic(msg)
	}
}

type ECSEventHandler interface {
	HandleECSEvent(evt ecs.Event)
}

func (b *ByocAws) Subscribe(ctx context.Context, req *defangv1.SubscribeRequest) (client.ServerStream[defangv1.SubscribeResponse], error) {
	s := &byocSubscribeServerStream{
		services: req.Services,
		etag:     req.Etag,
		ctx:      ctx,

		ch: make(chan *defangv1.SubscribeResponse),
	}
	b.AddEcsEventHandler(s)
	return s, nil
}

func (b *ByocAws) HandleECSEvent(evt ecs.Event) {
	b.handlersLock.RLock()
	defer b.handlersLock.RUnlock()
	for _, handler := range b.ecsEventHandlers {
		handler.HandleECSEvent(evt)
	}
}

func (b *ByocAws) AddEcsEventHandler(handler ECSEventHandler) {
	b.handlersLock.Lock()
	defer b.handlersLock.Unlock()
	b.ecsEventHandlers = append(b.ecsEventHandlers, handler)
}<|MERGE_RESOLUTION|>--- conflicted
+++ resolved
@@ -722,11 +722,7 @@
 	return b.driver.MakeARN("logs", "log-group:"+name)
 }
 
-<<<<<<< HEAD
-func (b *ByocAws) getLogGroupInputs(etag types.ETag, projectName, service string, logType logs.LogType) []ecs.LogGroupInput {
-=======
 func (b *ByocAws) getLogGroupInputs(etag types.ETag, projectName, service, filter string, logType logs.LogType) []ecs.LogGroupInput {
->>>>>>> 74c9fa62
 	var groups []ecs.LogGroupInput
 	// Tail CD and kaniko
 	if logType.Has(logs.LogTypeBuild) {
@@ -746,19 +742,11 @@
 	}
 	// Tail services
 	if logType.Has(logs.LogTypeRun) {
-<<<<<<< HEAD
-		servicesTail := ecs.LogGroupInput{LogGroupARN: b.makeLogGroupARN(b.stackDir(projectName, "logs"))} // must match logic in ecs/common.ts
-		if service != "" && etag != "" {
-			servicesTail.LogStreamNamePrefix = service + "/" + service + "_" + etag
-		}
-		term.Debug("Query services logs", servicesTail.LogGroupARN, servicesTail.LogStreamNamePrefix)
-=======
 		servicesTail := ecs.LogGroupInput{LogGroupARN: b.makeLogGroupARN(b.stackDir(projectName, "logs")), LogEventFilterPattern: filter} // must match logic in ecs/common.ts
 		if service != "" && etag != "" {
 			servicesTail.LogStreamNamePrefix = service + "/" + service + "_" + etag
 		}
 		term.Debug("Query services logs", servicesTail.LogGroupARN, servicesTail.LogStreamNamePrefix, filter)
->>>>>>> 74c9fa62
 		groups = append(groups, servicesTail)
 	}
 	return groups
