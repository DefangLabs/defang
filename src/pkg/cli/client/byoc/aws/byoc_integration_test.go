--- conflicted
+++ resolved
@@ -106,22 +106,14 @@
 	})
 
 	t.Run("invalid name", func(t *testing.T) {
-<<<<<<< HEAD
-		err := b.PutConfig(context.Background(), &defangv1.PutValue{})
-=======
 		err := b.PutConfig(context.Background(), &defangv1.Config{})
->>>>>>> a25f3a79
 		if connect.CodeOf(err) != connect.CodeInvalidArgument {
 			t.Errorf("expected invalid argument, got %v", err)
 		}
 	})
 
 	t.Run("put", func(t *testing.T) {
-<<<<<<< HEAD
-		err := b.PutConfig(context.Background(), &defangv1.PutValue{Name: secretName, Value: "world"})
-=======
 		err := b.PutConfig(context.Background(), &defangv1.Config{Name: secretName, Value: "world"})
->>>>>>> a25f3a79
 		if err != nil {
 			// the only acceptable error is "unauthorized"
 			if connect.CodeOf(err) == connect.CodeUnauthenticated {
