package byoc

import (
	"context"
	"errors"
	"fmt"
	"os"
	"os/exec"
	"strings"

	"github.com/DefangLabs/defang/src/pkg"
	"github.com/DefangLabs/defang/src/pkg/cli/client"
	"github.com/DefangLabs/defang/src/pkg/term"
	"github.com/DefangLabs/defang/src/pkg/types"
	defangv1 "github.com/DefangLabs/defang/src/protos/io/defang/v1"
)

const (
	CdDefaultImageTag = "public-beta" // for when a project has no cd version, this would be a old deployment
	CdLatestImageTag  = "public-beta" // Update this to the latest CD service major version number whenever cd major is changed
	CdTaskPrefix      = "defang-cd"   // WARNING: renaming this practically deletes the Pulumi state
)

var (
	DefangPrefix = pkg.Getenv("DEFANG_PREFIX", "Defang") // prefix for all resources created by Defang
)

// This function was copied from Fabric controller and slightly modified to work with BYOC
func DnsSafeLabel(fqn string) string {
	return strings.ReplaceAll(DnsSafe(fqn), ".", "-")
}

func DnsSafe(fqdn string) string {
	return strings.ToLower(fqdn)
}

type ProjectBackend interface {
	BootstrapList(context.Context) ([]string, error)
	GetProjectUpdate(context.Context, string) (*defangv1.ProjectUpdate, error)
}

type ByocBaseClient struct {
	PulumiStack             string
	SetupDone               bool
	ShouldDelegateSubdomain bool
<<<<<<< HEAD
	TenantName              string
=======
	TenantID                string
	CDImage                 string
>>>>>>> 9b9d6c78

	projectBackend ProjectBackend
}

<<<<<<< HEAD
func NewByocBaseClient(ctx context.Context, tenantName types.TenantName, bl BootstrapLister) *ByocBaseClient {
	b := &ByocBaseClient{
		TenantName:      string(tenantName),
		PulumiStack:     "beta", // TODO: make customizable
		bootstrapLister: bl,
=======
func NewByocBaseClient(ctx context.Context, tenantID types.TenantID, backend ProjectBackend) *ByocBaseClient {
	b := &ByocBaseClient{
		TenantID:       string(tenantID),
		PulumiStack:    "beta", // TODO: make customizable
		projectBackend: backend,
>>>>>>> 9b9d6c78
	}
	return b
}

func MakeEnv(key string, value any) string {
	return fmt.Sprintf("%s=%q", key, value)
}

func runLocalCommand(ctx context.Context, dir string, env []string, cmd ...string) error {
	command := exec.CommandContext(ctx, cmd[0], cmd[1:]...)
	command.Dir = dir
	command.Env = env
	command.Stdout = os.Stdout
	command.Stderr = os.Stderr
	return command.Run()
}

func DebugPulumi(ctx context.Context, env []string, cmd ...string) error {
	// Locally we use the "dev" script from package.json to run Pulumi commands, which uses ts-node
	localCmd := append([]string{"npm", "run", "dev"}, cmd...)
	term.Debug(strings.Join(append(env, localCmd...), " "))

	dir := os.Getenv("DEFANG_PULUMI_DIR")
	if dir == "" {
		return nil // show the shell command, but use regular Pulumi command in cloud task
	}

	// Run the Pulumi command locally
	env = append([]string{
		"PATH=" + os.Getenv("PATH"),
		"USER=" + os.Getenv("USER"), // needed for Pulumi
	}, env...)
	if err := runLocalCommand(ctx, dir, env, localCmd...); err != nil {
		return err
	}
	// We always return an error to stop the CLI from "tailing" the cloud logs
	return errors.New("local pulumi command succeeded; stopping")
}

func (b *ByocBaseClient) GetProjectLastCDImage(ctx context.Context, projectName string) (string, error) {
	projUpdate, err := b.projectBackend.GetProjectUpdate(ctx, projectName)
	if err != nil {
		return "", err
	}

	if projUpdate == nil {
		return "", nil
	}

	return projUpdate.CdVersion, nil
}

func ExtractImageTag(fullQualifiedImageURI string) string {
	index := strings.LastIndex(fullQualifiedImageURI, ":")
	return fullQualifiedImageURI[index+1:]
}

func (b *ByocBaseClient) Debug(context.Context, *defangv1.DebugRequest) (*defangv1.DebugResponse, error) {
	return nil, client.ErrNotImplemented("AI debugging is not yet supported for BYOC")
}

func (b *ByocBaseClient) SetCDImage(image string) {
	b.CDImage = image
}

func (b *ByocBaseClient) GetVersions(context.Context) (*defangv1.Version, error) {
	// we want only the latest version of the CD service this CLI was compiled to expect
	return &defangv1.Version{Fabric: CdLatestImageTag}, nil
}

func (b *ByocBaseClient) ServiceDNS(name string) string {
	return DnsSafeLabel(name) // TODO: consider merging this with getPrivateFqdn
}

func (b *ByocBaseClient) RemoteProjectName(ctx context.Context) (string, error) {
	// Get the list of projects from remote
	projectNames, err := b.projectBackend.BootstrapList(ctx)
	if err != nil {
		return "", err
	}
	for i, name := range projectNames {
		projectNames[i] = strings.Split(name, "/")[0] // Remove the stack name
	}

	if len(projectNames) == 0 {
		return "", errors.New("no projects found")
	}
	if len(projectNames) == 1 {
		term.Debug("Using default project:", projectNames[0])
		return projectNames[0], nil
	}

	term.Warn("Multiple projects found:", projectNames)

	return "", errors.New("use the --project-name flag to specify a project")
}

func (b *ByocBaseClient) GetProjectDomain(projectName, zone string) string {
	if projectName == "" {
		return "" // no project name => no custom domain
	}
	projectLabel := DnsSafeLabel(projectName)
	if projectLabel == DnsSafeLabel(b.TenantName) {
		return DnsSafe(zone) // the zone will already have the tenant ID
	}
	return projectLabel + "." + DnsSafe(zone)
}

func GetPrivateDomain(projectName string) string {
	return DnsSafeLabel(projectName) + ".internal"
}<|MERGE_RESOLUTION|>--- conflicted
+++ resolved
@@ -43,29 +43,17 @@
 	PulumiStack             string
 	SetupDone               bool
 	ShouldDelegateSubdomain bool
-<<<<<<< HEAD
 	TenantName              string
-=======
-	TenantID                string
 	CDImage                 string
->>>>>>> 9b9d6c78
 
 	projectBackend ProjectBackend
 }
 
-<<<<<<< HEAD
-func NewByocBaseClient(ctx context.Context, tenantName types.TenantName, bl BootstrapLister) *ByocBaseClient {
+func NewByocBaseClient(ctx context.Context, tenantName types.TenantName, backend ProjectBackend) *ByocBaseClient {
 	b := &ByocBaseClient{
-		TenantName:      string(tenantName),
-		PulumiStack:     "beta", // TODO: make customizable
-		bootstrapLister: bl,
-=======
-func NewByocBaseClient(ctx context.Context, tenantID types.TenantID, backend ProjectBackend) *ByocBaseClient {
-	b := &ByocBaseClient{
-		TenantID:       string(tenantID),
+		TenantName:     string(tenantName),
 		PulumiStack:    "beta", // TODO: make customizable
 		projectBackend: backend,
->>>>>>> 9b9d6c78
 	}
 	return b
 }
