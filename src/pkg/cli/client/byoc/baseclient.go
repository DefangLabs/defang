--- conflicted
+++ resolved
@@ -121,17 +121,7 @@
 	if projectName == "" {
 		return "" // no project name => no custom domain
 	}
-<<<<<<< HEAD
-	projectLabel := DnsSafeLabel(projectName)
-	var domain string
-	if projectLabel == DnsSafeLabel(b.TenantName) {
-		domain = DnsSafe(zone) // the zone will already have the tenant ID
-	} else {
-		domain = projectLabel + "." + DnsSafe(zone)
-	}
-=======
 	domain := dns.Normalize(zone)
->>>>>>> 161a3c99
 	if hasStack, ok := b.projectBackend.(HasStackSupport); ok {
 		domain = DnsSafeLabel(hasStack.GetStackName()) + "." + domain
 	}
