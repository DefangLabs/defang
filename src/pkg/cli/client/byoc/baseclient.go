--- conflicted
+++ resolved
@@ -116,17 +116,6 @@
 	return projectNames[0], nil
 }
 
-<<<<<<< HEAD
-func (b *ByocBaseClient) GetProjectDomain(projectName, zone string) string {
-	if projectName == "" {
-		return "" // no project name => no custom domain
-	}
-	domain := dns.Normalize(zone)
-	return domain
-}
-
-=======
->>>>>>> b7a81a21
 type ErrNoPermission string
 
 func (e ErrNoPermission) Error() string {
