--- conflicted
+++ resolved
@@ -21,11 +21,6 @@
 )
 
 var (
-<<<<<<< HEAD
-	// Changing this will cause issues if two clients with different versions are using the same account
-	CdImage      = pkg.Getenv("DEFANG_CD_IMAGE", "public.ecr.aws/defang-io/cd:public-beta")
-=======
->>>>>>> 6876f233
 	DefangPrefix = pkg.Getenv("DEFANG_PREFIX", "Defang") // prefix for all resources created by Defang
 )
 
