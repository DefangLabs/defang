--- conflicted
+++ resolved
@@ -558,25 +558,18 @@
 		if execName == "." {
 			execName = ""
 		}
-<<<<<<< HEAD
 		etag := req.Etag
 		if etag == b.cdExecution { // Do not pass the cd execution name as etag
 			etag = ""
 		}
-		logStream.AddJobExecutionLog(execName, startTime)                      // CD log
-		logStream.AddJobLog(req.Project, etag, req.Services, startTime)        // Kaniko logs
-		logStream.AddServiceLog(req.Project, etag, req.Services, startTime)    // Service logs
-		logStream.AddCloudBuildLog(req.Project, etag, req.Services, startTime) // CloudBuild logs
-=======
 		if logs.LogType(req.LogType).Has(logs.LogTypeBuild) {
-			logStream.AddJobExecutionLog(execName, startTime)                          // CD log
-			logStream.AddJobLog(req.Project, req.Etag, req.Services, startTime)        // Kaniko logs
-			logStream.AddCloudBuildLog(req.Project, req.Etag, req.Services, startTime) // CloudBuild logs
+			logStream.AddJobExecutionLog(execName, startTime)                      // CD log
+			logStream.AddJobLog(req.Project, etag, req.Services, startTime)        // Kaniko logs
+			logStream.AddCloudBuildLog(req.Project, etag, req.Services, startTime) // CloudBuild logs
 		}
 		if logs.LogType(req.LogType).Has(logs.LogTypeRun) {
-			logStream.AddServiceLog(req.Project, req.Etag, req.Services, startTime) // Service logs
-		}
->>>>>>> 20a5a0c0
+			logStream.AddServiceLog(req.Project, etag, req.Services, startTime) // Service logs
+		}
 	}
 	logStream.Start(startTime)
 	return logStream, nil
