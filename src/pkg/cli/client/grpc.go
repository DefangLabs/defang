package client

import (
	"context"
	"encoding/json"
	"errors"
	"fmt"
	"net/http"
	"os"
	"path/filepath"
	"runtime"
	"strings"
	"time"

	"github.com/bufbuild/connect-go"
	compose "github.com/compose-spec/compose-go/v2/types"
	"github.com/defang-io/defang/src/pkg/auth"
	"github.com/defang-io/defang/src/pkg/types"
	defangv1 "github.com/defang-io/defang/src/protos/io/defang/v1"
	"github.com/defang-io/defang/src/protos/io/defang/v1/defangv1connect"
	"github.com/google/uuid"
	"google.golang.org/protobuf/types/known/emptypb"
)

type GrpcClient struct {
	anonID string
	client defangv1connect.FabricControllerClient

	tenantID types.TenantID
	Loader   ProjectLoader
}

func NewGrpcClient(host, accessToken string, tenantID types.TenantID, loader ProjectLoader) *GrpcClient {
	baseUrl := "http://"
	if strings.HasSuffix(host, ":443") {
		baseUrl = "https://"
	}
	baseUrl += host
	// Debug(" - Connecting to", baseUrl)
	fabricClient := defangv1connect.NewFabricControllerClient(http.DefaultClient, baseUrl, connect.WithGRPC(), connect.WithInterceptors(auth.NewAuthInterceptor(accessToken)))

	state := State{AnonID: uuid.NewString()}

	// Restore anonID from config file
	statePath := filepath.Join(StateDir, "state.json")
	if bytes, err := os.ReadFile(statePath); err == nil {
		json.Unmarshal(bytes, &state)
	} else { // could be not found or path error
		if bytes, err := json.MarshalIndent(state, "", "  "); err == nil {
			os.MkdirAll(StateDir, 0700)
			os.WriteFile(statePath, bytes, 0644)
		}
	}

	return &GrpcClient{client: fabricClient, anonID: state.AnonID, tenantID: tenantID, Loader: loader}
}

func getMsg[T any](resp *connect.Response[T], err error) (*T, error) {
	if err != nil {
		return nil, err
	}
	return resp.Msg, nil
}

func (g GrpcClient) LoadProject() (*compose.Project, error) {
	projectName, _ := g.LoadProjectName()
	return g.Loader.LoadWithDefaultProjectName(projectName)
}

func (g GrpcClient) GetVersions(ctx context.Context) (*defangv1.Version, error) {
	return getMsg(g.client.GetVersion(ctx, &connect.Request[emptypb.Empty]{}))
}

func (g GrpcClient) Token(ctx context.Context, req *defangv1.TokenRequest) (*defangv1.TokenResponse, error) {
	req.AnonId = g.anonID
	return getMsg(g.client.Token(ctx, connect.NewRequest(req)))
}

func (g GrpcClient) RevokeToken(ctx context.Context) error {
	_, err := g.client.RevokeToken(ctx, &connect.Request[emptypb.Empty]{})
	return err
}

func (g GrpcClient) Update(ctx context.Context, req *defangv1.Service) (*defangv1.ServiceInfo, error) {
	return getMsg(g.client.Update(ctx, connect.NewRequest(req)))
}

func (g GrpcClient) Deploy(ctx context.Context, req *defangv1.DeployRequest) (*defangv1.DeployResponse, error) {
<<<<<<< HEAD
	return getMsg(g.client.Deploy(ctx, &connect.Request[defangv1.DeployRequest]{Msg: req}))
=======
	// TODO: remove this when playground supports BYOD
	for _, service := range req.Services {
		if service.Domainname != "" {
			term.Warnf("Defang provider does not support the domainname field for now, service: %v, domain: %v", service.Name, service.Domainname)
		}
	}
	return getMsg(g.client.Deploy(ctx, connect.NewRequest(req)))
>>>>>>> 627e4797
}

func (g GrpcClient) GetService(ctx context.Context, req *defangv1.ServiceID) (*defangv1.ServiceInfo, error) {
	return getMsg(g.client.Get(ctx, connect.NewRequest(req)))
}

func (g GrpcClient) Delete(ctx context.Context, req *defangv1.DeleteRequest) (*defangv1.DeleteResponse, error) {
	return getMsg(g.client.Delete(ctx, connect.NewRequest(req)))
}

func (g GrpcClient) Publish(ctx context.Context, req *defangv1.PublishRequest) error {
	_, err := g.client.Publish(ctx, connect.NewRequest(req))
	return err
}

func (g GrpcClient) GetServices(ctx context.Context) (*defangv1.ListServicesResponse, error) {
	return getMsg(g.client.GetServices(ctx, &connect.Request[emptypb.Empty]{}))
}

func (g GrpcClient) GenerateFiles(ctx context.Context, req *defangv1.GenerateFilesRequest) (*defangv1.GenerateFilesResponse, error) {
	return getMsg(g.client.GenerateFiles(ctx, connect.NewRequest(req)))
}

func (g GrpcClient) PutConfig(ctx context.Context, req *defangv1.SecretValue) error {
	_, err := g.client.PutSecret(ctx, connect.NewRequest(req))
	return err
}

func (g GrpcClient) DeleteConfig(ctx context.Context, req *defangv1.Secrets) error {
	_, err := g.client.DeleteSecrets(ctx, connect.NewRequest(&defangv1.Secrets{Names: req.Names}))
	return err
}

func (g GrpcClient) ListConfig(ctx context.Context) (*defangv1.Secrets, error) {
	return getMsg(g.client.ListSecrets(ctx, &connect.Request[emptypb.Empty]{}))
}

func (g GrpcClient) CreateUploadURL(ctx context.Context, req *defangv1.UploadURLRequest) (*defangv1.UploadURLResponse, error) {
	return getMsg(g.client.CreateUploadURL(ctx, connect.NewRequest(req)))
}

func (g GrpcClient) WhoAmI(ctx context.Context) (*defangv1.WhoAmIResponse, error) {
	return getMsg(g.client.WhoAmI(ctx, &connect.Request[emptypb.Empty]{}))
}

func (g GrpcClient) DelegateSubdomainZone(ctx context.Context, req *defangv1.DelegateSubdomainZoneRequest) (*defangv1.DelegateSubdomainZoneResponse, error) {
	return getMsg(g.client.DelegateSubdomainZone(ctx, connect.NewRequest(req)))
}

func (g GrpcClient) DeleteSubdomainZone(ctx context.Context) error {
	_, err := getMsg(g.client.DeleteSubdomainZone(ctx, &connect.Request[emptypb.Empty]{}))
	return err
}

func (g GrpcClient) GetDelegateSubdomainZone(ctx context.Context) (*defangv1.DelegateSubdomainZoneResponse, error) {
	return getMsg(g.client.GetDelegateSubdomainZone(ctx, &connect.Request[emptypb.Empty]{}))
}

func (g *GrpcClient) Tail(ctx context.Context, req *defangv1.TailRequest) (ServerStream[defangv1.TailResponse], error) {
	return g.client.Tail(ctx, connect.NewRequest(req))
}

func (g *GrpcClient) BootstrapCommand(ctx context.Context, command string) (types.ETag, error) {
	return "", errors.New("the bootstrap command is not valid for the Defang provider")
}

func (g *GrpcClient) AgreeToS(ctx context.Context) error {
	_, err := g.client.SignEULA(ctx, &connect.Request[emptypb.Empty]{})
	return err
}

func (g *GrpcClient) Track(event string, properties ...Property) error {
	// Convert map[string]any to map[string]string
	var props map[string]string
	if len(properties) > 0 {
		props = make(map[string]string, len(properties))
		for _, p := range properties {
			props[p.Name] = fmt.Sprint(p.Value)
		}
	}
	context, cancel := context.WithTimeout(context.Background(), time.Second)
	defer cancel()
	_, err := g.client.Track(context, &connect.Request[defangv1.TrackRequest]{Msg: &defangv1.TrackRequest{
		AnonId:     g.anonID,
		Event:      event,
		Properties: props,
		Os:         runtime.GOOS,
		Arch:       runtime.GOARCH,
	}})
	return err
}

func (g *GrpcClient) CheckLoginAndToS(ctx context.Context) error {
	_, err := g.client.CheckToS(ctx, &connect.Request[emptypb.Empty]{})
	return err
}

func (g *GrpcClient) Destroy(ctx context.Context) (types.ETag, error) {
	// Get all the services in the project and delete them all at once
	project, err := g.GetServices(ctx)
	if err != nil {
		return "", err
	}
	if len(project.Services) == 0 {
		return "", errors.New("no services found")
	}
	var names []string
	for _, service := range project.Services {
		names = append(names, service.Service.Name)
	}
	resp, err := g.Delete(ctx, &defangv1.DeleteRequest{Names: names})
	if err != nil {
		return "", err
	}
	return resp.Etag, nil
}

func (g *GrpcClient) TearDown(ctx context.Context) error {
	return errors.New("the teardown command is not valid for the Defang provider")
}

func (g *GrpcClient) BootstrapList(context.Context) ([]string, error) {
	return nil, errors.New("this command is not valid for the Defang provider")
}

func (g *GrpcClient) Restart(ctx context.Context, names ...string) (types.ETag, error) {
	// For now, we'll just get the service info and pass it back to Deploy as-is.
	services := make([]*defangv1.Service, 0, len(names))
	for _, name := range names {
		serviceInfo, err := g.GetService(ctx, &defangv1.ServiceID{Name: name})
		if err != nil {
			return "", err
		}
		services = append(services, serviceInfo.Service)
	}

	dr, err := g.Deploy(ctx, &defangv1.DeployRequest{Services: services})
	if err != nil {
		return "", err
	}
	return dr.Etag, nil
}

func (g GrpcClient) ServiceDNS(name string) string {
	whoami, _ := g.WhoAmI(context.TODO())
	return whoami.Tenant + "-" + name
}

func (g GrpcClient) LoadProjectName() (string, error) {
	return string(g.tenantID), nil
}<|MERGE_RESOLUTION|>--- conflicted
+++ resolved
@@ -86,17 +86,7 @@
 }
 
 func (g GrpcClient) Deploy(ctx context.Context, req *defangv1.DeployRequest) (*defangv1.DeployResponse, error) {
-<<<<<<< HEAD
-	return getMsg(g.client.Deploy(ctx, &connect.Request[defangv1.DeployRequest]{Msg: req}))
-=======
-	// TODO: remove this when playground supports BYOD
-	for _, service := range req.Services {
-		if service.Domainname != "" {
-			term.Warnf("Defang provider does not support the domainname field for now, service: %v, domain: %v", service.Name, service.Domainname)
-		}
-	}
 	return getMsg(g.client.Deploy(ctx, connect.NewRequest(req)))
->>>>>>> 627e4797
 }
 
 func (g GrpcClient) GetService(ctx context.Context, req *defangv1.ServiceID) (*defangv1.ServiceInfo, error) {
