package client

import (
	"context"
	"errors"

	"github.com/DefangLabs/defang/src/pkg/term"
	"github.com/DefangLabs/defang/src/pkg/types"
	defangv1 "github.com/DefangLabs/defang/src/protos/io/defang/v1"
	"github.com/bufbuild/connect-go"
	composeTypes "github.com/compose-spec/compose-go/v2/types"
	"google.golang.org/protobuf/types/known/emptypb"
)

type PlaygroundProvider struct {
	GrpcClient
	project     *composeTypes.Project
	projectName string
}

func (g PlaygroundProvider) LoadProject(ctx context.Context) (*composeTypes.Project, error) {
	if g.project != nil {
		return g.project, nil
	}

	return g.Loader.LoadProject(ctx)
}

func (g PlaygroundProvider) Deploy(ctx context.Context, req *defangv1.DeployRequest) (*defangv1.DeployResponse, error) {
	return getMsg(g.client.Deploy(ctx, connect.NewRequest(req)))
}

func (g PlaygroundProvider) Preview(ctx context.Context, req *defangv1.DeployRequest) (*defangv1.DeployResponse, error) {
	return nil, errors.New("the preview command is not valid for the Defang playground; did you forget --provider?")
}

func (g PlaygroundProvider) GetService(ctx context.Context, req *defangv1.ServiceID) (*defangv1.ServiceInfo, error) {
	return getMsg(g.client.Get(ctx, connect.NewRequest(req)))
}

func (g PlaygroundProvider) Delete(ctx context.Context, req *defangv1.DeleteRequest) (*defangv1.DeleteResponse, error) {
	return getMsg(g.client.Delete(ctx, connect.NewRequest(req)))
}

func (g PlaygroundProvider) GetServices(ctx context.Context) (*defangv1.ListServicesResponse, error) {
	return getMsg(g.client.GetServices(ctx, &connect.Request[emptypb.Empty]{}))
}

func (g PlaygroundProvider) PutConfig(ctx context.Context, req *defangv1.PutConfigRequest) error {
	_, err := g.client.PutSecret(ctx, connect.NewRequest(req))
	return err
}

func (g PlaygroundProvider) DeleteConfig(ctx context.Context, req *defangv1.Secrets) error {
	_, err := g.client.DeleteSecrets(ctx, connect.NewRequest(&defangv1.Secrets{Names: req.Names}))
	return err
}

func (g PlaygroundProvider) ListConfig(ctx context.Context) (*defangv1.Secrets, error) {
	return getMsg(g.client.ListSecrets(ctx, &connect.Request[emptypb.Empty]{}))
}

func (g PlaygroundProvider) CreateUploadURL(ctx context.Context, req *defangv1.UploadURLRequest) (*defangv1.UploadURLResponse, error) {
	return getMsg(g.client.CreateUploadURL(ctx, connect.NewRequest(req)))
}

func (g *PlaygroundProvider) Subscribe(ctx context.Context, req *defangv1.SubscribeRequest) (ServerStream[defangv1.SubscribeResponse], error) {
	return g.client.Subscribe(ctx, connect.NewRequest(req))
}

func (g *PlaygroundProvider) Follow(ctx context.Context, req *defangv1.TailRequest) (ServerStream[defangv1.TailResponse], error) {
	return g.client.Tail(ctx, connect.NewRequest(req))
}

func (g *PlaygroundProvider) BootstrapCommand(ctx context.Context, command string) (types.ETag, error) {
	return "", errors.New("the CD command is not valid for the Defang playground; did you forget --provider?")
}
func (g *PlaygroundProvider) Destroy(ctx context.Context) (types.ETag, error) {
	projectName, err := g.LoadProjectName(ctx)
	if err != nil {
		return "", err
	}

	// Get all the services in the project and delete them all at once
	servicesList, err := g.GetServices(ctx)
	if err != nil {
		return "", err
	}
	if len(servicesList.Services) == 0 {
		return "", errors.New("no services found")
	}
	var names []string
	for _, service := range servicesList.Services {
		names = append(names, service.Service.Name)
	}
	resp, err := g.Delete(ctx, &defangv1.DeleteRequest{Project: projectName, Names: names})
	if err != nil {
		return "", err
	}
	return resp.Etag, nil
}

func (g *PlaygroundProvider) TearDown(ctx context.Context) error {
	return errors.New("the teardown command is not valid for the Defang playground; did you forget --provider?")
}

func (g *PlaygroundProvider) BootstrapList(context.Context) ([]string, error) {
	return nil, errors.New("this command is not valid for the Defang playground; did you forget --provider?")
}

func (g PlaygroundProvider) ServiceDNS(name string) string {
	return string(g.TenantID) + "-" + name
}

func (g PlaygroundProvider) LoadProjectName(ctx context.Context) (string, error) {
	if g.projectName != "" {
		return g.projectName, nil
	}

	name, err := g.Loader.LoadProjectName(ctx)
	if err == nil {
		return name, nil
	}
	if !errors.Is(err, types.ErrComposeFileNotFound) {
		return "", err
	}

	// Hack: Use GetServices to get the current project name
	// TODO: Use BootstrapList to get the list of projects after playground supports multiple projects
	resp, err := g.GetServices(ctx)
	if err != nil {
		return "", err
	}
	term.Debug("Using default playground project: ", resp.Project)
	return resp.Project, nil
}

func (g *PlaygroundProvider) SetProjectName(projectName string) {
	g.projectName = projectName
}

func (g *PlaygroundProvider) AccountInfo(ctx context.Context) (AccountInfo, error) {
	return PlaygroundAccountInfo{}, nil
}

type PlaygroundAccountInfo struct{}

<<<<<<< HEAD
func (g PlaygroundAccountInfo) AccountID() string { return "" }
func (g PlaygroundAccountInfo) Region() string    { return "" }
=======
func (g PlaygroundAccountInfo) AccountID() string { return "playground" }
func (g PlaygroundAccountInfo) Region() string    { return "us-west-2" } // Hardcoded for now for prod1
>>>>>>> f3eac6d0
func (g PlaygroundAccountInfo) Details() string   { return "" }<|MERGE_RESOLUTION|>--- conflicted
+++ resolved
@@ -145,11 +145,6 @@
 
 type PlaygroundAccountInfo struct{}
 
-<<<<<<< HEAD
-func (g PlaygroundAccountInfo) AccountID() string { return "" }
-func (g PlaygroundAccountInfo) Region() string    { return "" }
-=======
 func (g PlaygroundAccountInfo) AccountID() string { return "playground" }
 func (g PlaygroundAccountInfo) Region() string    { return "us-west-2" } // Hardcoded for now for prod1
->>>>>>> f3eac6d0
 func (g PlaygroundAccountInfo) Details() string   { return "" }