--- conflicted
+++ resolved
@@ -119,9 +119,8 @@
 	if b.setupDone {
 		return nil
 	}
-<<<<<<< HEAD
 	cdTaskName := cdTaskPrefix
-	tasks := []types.Task{
+	containers := []types.Container{
 		{
 			Image:     "pulumi/pulumi:latest",
 			Name:      awsecs.ContainerName,
@@ -150,17 +149,7 @@
 			},
 		},
 	}
-	if err := b.driver.SetUp(ctx, tasks); err != nil {
-=======
-	// TODO: can we stick to the vanilla pulumi-nodejs image?
-	containers := []types.Container{{
-		Image:    cdImage,
-		Name:     awsecs.ContainerName,
-		Memory:   512_000_000, // 512 MB
-		Platform: "linux/amd64",
-	}}
 	if err := b.driver.SetUp(ctx, containers); err != nil {
->>>>>>> 72780c97
 		return annotateAwsError(err)
 	}
 
