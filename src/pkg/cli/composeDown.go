package cli

import (
	"context"

	"github.com/defang-io/defang/src/pkg/cli/client"
<<<<<<< HEAD
=======
	"github.com/defang-io/defang/src/pkg/term"
>>>>>>> b507bd60
	"github.com/defang-io/defang/src/pkg/types"
)

func ComposeDown(ctx context.Context, client client.Client) (types.ETag, error) {
<<<<<<< HEAD
=======
	projectName, err := client.LoadProjectName()
	if err != nil {
		return "", err
	}
	term.Debug(" - Destroying project", projectName)
>>>>>>> b507bd60
	return client.Destroy(ctx)
}<|MERGE_RESOLUTION|>--- conflicted
+++ resolved
@@ -4,21 +4,15 @@
 	"context"
 
 	"github.com/defang-io/defang/src/pkg/cli/client"
-<<<<<<< HEAD
-=======
 	"github.com/defang-io/defang/src/pkg/term"
->>>>>>> b507bd60
 	"github.com/defang-io/defang/src/pkg/types"
 )
 
 func ComposeDown(ctx context.Context, client client.Client) (types.ETag, error) {
-<<<<<<< HEAD
-=======
 	projectName, err := client.LoadProjectName()
 	if err != nil {
 		return "", err
 	}
 	term.Debug(" - Destroying project", projectName)
->>>>>>> b507bd60
 	return client.Destroy(ctx)
 }