--- conflicted
+++ resolved
@@ -19,9 +19,5 @@
 		return ErrDryRun
 	}
 
-<<<<<<< HEAD
-	return client.PutConfig(ctx, &defangv1.SecretValue{Name: name, Value: value, Project: projectName})
-=======
 	return client.PutConfig(ctx, &defangv1.PutConfigRequest{Name: name, Value: value})
->>>>>>> b8f9e34d
 }