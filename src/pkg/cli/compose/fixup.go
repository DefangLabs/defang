--- conflicted
+++ resolved
@@ -13,14 +13,7 @@
 // HACK: Use magic network name "public" to determine if the service is public
 const NetworkPublic = "public"
 
-<<<<<<< HEAD
 func FixupServices(ctx context.Context, provider client.Provider, serviceConfigs composeTypes.Services, upload UploadMode) error {
-
-	svcNameReplacer := NewServiceNameReplacer(provider, serviceConfigs)
-
-=======
-func FixupServices(ctx context.Context, c client.Client, serviceConfigs composeTypes.Services, upload UploadMode) error {
->>>>>>> 1065642e
 	// Preload the current config so we can detect which environment variables should be passed as "secrets"
 	config, err := provider.ListConfig(ctx)
 	if err != nil {
@@ -37,7 +30,7 @@
 		}
 	}
 
-	svcNameReplacer := NewServiceNameReplacer(c, serviceConfigs)
+	svcNameReplacer := NewServiceNameReplacer(provider, serviceConfigs)
 
 	for _, svccfg := range serviceConfigs {
 		if svccfg.Deploy != nil {
