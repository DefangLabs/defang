package compose

import (
	"bytes"
	"context"
	"errors"
	"slices"
	"strings"
	"testing"

	"github.com/DefangLabs/defang/src/pkg/cli/client"
	"github.com/DefangLabs/defang/src/pkg/term"
	defangv1 "github.com/DefangLabs/defang/src/protos/io/defang/v1"
	"github.com/aws/smithy-go/ptr"
	composeTypes "github.com/compose-spec/compose-go/v2/types"
)

func TestValidationAndConvert(t *testing.T) {
	oldTerm := term.DefaultTerm
	t.Cleanup(func() {
		term.DefaultTerm = oldTerm
	})

	t.Setenv("NODE_ENV", "test") // for interpolate/compose.yaml

	mockClient := validationMockProvider{
		configs: []string{"CONFIG1", "CONFIG2", "dummy", "ENV1", "SENSITIVE_DATA"},
	}
	listConfigNamesFunc := func(ctx context.Context) ([]string, error) {
		configs, err := mockClient.ListConfig(ctx)
		if err != nil {
			return nil, err
		}

		return configs.Names, nil
	}

	testRunCompose(t, func(t *testing.T, path string) {
		t.Helper()
		logs := new(bytes.Buffer)
		term.DefaultTerm = term.NewTerm(logs, logs)

		options := LoaderOptions{ConfigPaths: []string{path}}
		loader := Loader{options: options}
		project, err := loader.LoadProject(context.Background())
		if err != nil {
			t.Fatal(err)
		}

<<<<<<< HEAD
		mockClient := validationMockProvider{
			configs: []string{"CONFIG1", "CONFIG2", "dummy", "ENV1", "SENSITIVE_DATA"},
		}
		listConfigNamesFunc := func(ctx context.Context) ([]string, error) {
			configs, err := mockClient.ListConfig(ctx, &defangv1.ListConfigsRequest{})
			if err != nil {
				return nil, err
			}

			return configs.Names, nil
		}

=======
>>>>>>> 0fa1d166
		if err := ValidateProjectConfig(context.Background(), project, listConfigNamesFunc); err != nil {
			t.Logf("Project config validation failed: %v", err)
			logs.WriteString(err.Error() + "\n")
		}

		if err := ValidateProject(project); err != nil {
			t.Logf("Project validation failed: %v", err)
			logs.WriteString(err.Error() + "\n")
		}

		if err := FixupServices(context.Background(), mockClient, project, UploadModeIgnore); err != nil {
			t.Logf("Service conversion failed: %v", err)
			logs.WriteString(err.Error() + "\n")
		}

		// The order of the services is not guaranteed, so we sort the logs before comparing
		logLines := strings.Split(strings.Trim(logs.String(), "\n"), "\n")
		slices.Sort(logLines)
		logs = bytes.NewBufferString(strings.Join(logLines, "\n"))

		// Compare the logs with the warnings file
		if err := compare(logs.Bytes(), path+".warnings"); err != nil {
			t.Error(err)
		}
	})
}

func makeListConfigNamesFunc(configs ...string) func(context.Context) ([]string, error) {
	return func(context.Context) ([]string, error) {
		return configs, nil
	}
}

func TestValidateConfig(t *testing.T) {
	ctx := context.Background()

	testProject := composeTypes.Project{
		Services: composeTypes.Services{},
	}

<<<<<<< HEAD
	listConfigsNamesFunc := func(ctx context.Context) ([]string, error) {
		configs, err := mockClient.ListConfig(ctx, &defangv1.ListConfigsRequest{})
		if err != nil {
			return nil, err
		}

		return configs.Names, nil
	}
=======
>>>>>>> 0fa1d166
	t.Run("NOP", func(t *testing.T) {
		env := map[string]*string{
			"ENV_VAR": ptr.String("blah"),
		}
		testProject.Services["service1"] = composeTypes.ServiceConfig{Environment: env}

		if err := ValidateProjectConfig(ctx, &testProject, makeListConfigNamesFunc()); err != nil {
			t.Fatal(err)
		}
	})

	t.Run("Missing Config", func(t *testing.T) {
		env := map[string]*string{
			"ENV_VAR": ptr.String("blah"),
			"ASD":     nil,
			"BSD":     nil,
			"CSD":     nil,
		}
		testProject.Services["service1"] = composeTypes.ServiceConfig{Environment: env}

		var missing ErrMissingConfig
		if err := ValidateProjectConfig(ctx, &testProject, makeListConfigNamesFunc()); !errors.As(err, &missing) {
			t.Fatalf("expected ErrMissingConfig, got: %v", err)
		} else {
			if len(missing) != 3 {
				t.Fatalf("unexpected error: number of missing, got: %d expected 3", len(missing))
			}

			for index, name := range []string{"ASD", "BSD", "CSD"} {
				if missing[index] != name {
					t.Fatalf("unexpected error: missing, got: %s expected ASD", missing[index])
				}
			}
		}
	})

	t.Run("Valid Config", func(t *testing.T) {
		const CONFIG_VAR = "CONFIG_VAR"
		env := map[string]*string{
			"ENV_VAR":  ptr.String("blah"),
			CONFIG_VAR: nil,
		}
		testProject.Services["service1"] = composeTypes.ServiceConfig{Environment: env}

		if err := ValidateProjectConfig(ctx, &testProject, makeListConfigNamesFunc(CONFIG_VAR)); err != nil {
			t.Fatal(err)
		}
	})

	t.Run("Missing interpolated variable", func(t *testing.T) {
		env := map[string]*string{
			"interpolated": ptr.String(`${CONFIG_VAR}`),
		}
		testProject.Services["service1"] = composeTypes.ServiceConfig{Environment: env}

		var missing ErrMissingConfig
		if err := ValidateProjectConfig(ctx, &testProject, makeListConfigNamesFunc()); !errors.As(err, &missing) {
			t.Fatalf("expected ErrMissingConfig, got: %v", err)
		} else {
			if len(missing) != 1 {
				t.Fatalf("unexpected error: number of missing, got: %d expected 1", len(missing))
			}

			if missing[0] != "CONFIG_VAR" {
				t.Fatalf("unexpected error: missing, got: %s expected CONFIG_VAR", missing[0])
			}
		}
	})
}

type validationMockProvider struct {
	client.Provider
	configs []string
}

func (m validationMockProvider) ListConfig(ctx context.Context, req *defangv1.ListConfigsRequest) (*defangv1.Secrets, error) {
	return &defangv1.Secrets{
		Names:   m.configs,
		Project: "mock-project",
	}, nil
}

func (m validationMockProvider) ServiceDNS(name string) string {
	return "mock-" + name
}<|MERGE_RESOLUTION|>--- conflicted
+++ resolved
@@ -27,7 +27,7 @@
 		configs: []string{"CONFIG1", "CONFIG2", "dummy", "ENV1", "SENSITIVE_DATA"},
 	}
 	listConfigNamesFunc := func(ctx context.Context) ([]string, error) {
-		configs, err := mockClient.ListConfig(ctx)
+		configs, err := mockClient.ListConfig(ctx, &defangv1.ListConfigsRequest{})
 		if err != nil {
 			return nil, err
 		}
@@ -47,21 +47,6 @@
 			t.Fatal(err)
 		}
 
-<<<<<<< HEAD
-		mockClient := validationMockProvider{
-			configs: []string{"CONFIG1", "CONFIG2", "dummy", "ENV1", "SENSITIVE_DATA"},
-		}
-		listConfigNamesFunc := func(ctx context.Context) ([]string, error) {
-			configs, err := mockClient.ListConfig(ctx, &defangv1.ListConfigsRequest{})
-			if err != nil {
-				return nil, err
-			}
-
-			return configs.Names, nil
-		}
-
-=======
->>>>>>> 0fa1d166
 		if err := ValidateProjectConfig(context.Background(), project, listConfigNamesFunc); err != nil {
 			t.Logf("Project config validation failed: %v", err)
 			logs.WriteString(err.Error() + "\n")
@@ -102,17 +87,6 @@
 		Services: composeTypes.Services{},
 	}
 
-<<<<<<< HEAD
-	listConfigsNamesFunc := func(ctx context.Context) ([]string, error) {
-		configs, err := mockClient.ListConfig(ctx, &defangv1.ListConfigsRequest{})
-		if err != nil {
-			return nil, err
-		}
-
-		return configs.Names, nil
-	}
-=======
->>>>>>> 0fa1d166
 	t.Run("NOP", func(t *testing.T) {
 		env := map[string]*string{
 			"ENV_VAR": ptr.String("blah"),
