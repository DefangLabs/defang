package compose

import (
	"context"
	"errors"
	"fmt"
	"math"
	"os"
	"path/filepath"
	"regexp"
	"slices"
	"sort"
	"strconv"
	"strings"
	"time"

	"github.com/DefangLabs/defang/src/pkg"
	"github.com/DefangLabs/defang/src/pkg/term"
	composeTypes "github.com/compose-spec/compose-go/v2/types"
)

type ListConfigNamesFunc func(context.Context) ([]string, error)

type ErrMissingConfig []string

func (e ErrMissingConfig) Error() string {
	return fmt.Sprintf("missing configs %q (https://docs.defang.io/docs/concepts/configuration)", ([]string)(e))
}

var ErrDockerfileNotFound = errors.New("dockerfile not found")

func ValidateProject(project *composeTypes.Project) error {
	if project == nil {
		return errors.New("no project found")
	}
	// Copy the services map into a slice so we can sort them and have consistent output
	var services []composeTypes.ServiceConfig
	for _, svccfg := range project.Services {
		services = append(services, svccfg)
	}
	sort.Slice(services, func(i, j int) bool {
		return services[i].Name < services[j].Name
	})

	errs := make([]error, len(services))
	for i, svccfg := range services {
		errs[i] = validateService(&svccfg, project)
	}
	return errors.Join(errs...)
}

func validateService(svccfg *composeTypes.ServiceConfig, project *composeTypes.Project) error {
	normalized := NormalizeServiceName(svccfg.Name)
	if !pkg.IsValidServiceName(normalized) {
		// FIXME: this is too strict; we should allow more characters like underscores and dots
		return fmt.Errorf("service name is invalid: %q", svccfg.Name)
	}
	if normalized != svccfg.Name {
		term.Warnf("service name %q was normalized to %q", svccfg.Name, normalized)
	}
	if svccfg.ReadOnly {
		term.Debugf("service %q: unsupported compose directive: read_only", svccfg.Name)
	}
	if svccfg.Restart == "" {
		// This was a warning, but we don't really care and want to reduce the noise
		term.Debugf("service %q: missing compose directive: restart; assuming 'unless-stopped' (add 'restart' to silence)", svccfg.Name)
	} else if svccfg.Restart != "always" && svccfg.Restart != "unless-stopped" {
		term.Debugf("service %q: unsupported compose directive: restart; assuming 'unless-stopped' (add 'restart' to silence)", svccfg.Name)
	}
	if svccfg.ContainerName != "" {
		term.Debugf("service %q: unsupported compose directive: container_name", svccfg.Name)
	}
	if svccfg.Hostname != "" {
		return fmt.Errorf("service %q: unsupported compose directive: hostname; consider using 'domainname' instead", svccfg.Name)
	}
	if len(svccfg.DNSSearch) != 0 {
		return fmt.Errorf("service %q: unsupported compose directive: dns_search", svccfg.Name)
	}
	if len(svccfg.DNSOpts) != 0 {
		term.Debugf("service %q: unsupported compose directive: dns_opt", svccfg.Name)
	}
	if len(svccfg.DNS) != 0 {
		return fmt.Errorf("service %q: unsupported compose directive: dns", svccfg.Name)
	}
	if len(svccfg.Devices) != 0 {
		return fmt.Errorf("service %q: unsupported compose directive: devices", svccfg.Name)
	}
	if len(svccfg.DependsOn) != 0 {
		term.Debugf("service %q: unsupported compose directive: depends_on", svccfg.Name)
	}
	if len(svccfg.DeviceCgroupRules) != 0 {
		return fmt.Errorf("service %q: unsupported compose directive: device_cgroup_rules", svccfg.Name)
	}
	if len(svccfg.Entrypoint) > 0 {
		return fmt.Errorf("service %q: unsupported compose directive: entrypoint", svccfg.Name)
	}
	if len(svccfg.GroupAdd) > 0 {
		return fmt.Errorf("service %q: unsupported compose directive: group_add", svccfg.Name)
	}
	if len(svccfg.Ipc) > 0 {
		term.Debugf("service %q: unsupported compose directive: ipc", svccfg.Name)
	}
	if len(svccfg.Uts) > 0 {
		term.Debugf("service %q: unsupported compose directive: uts", svccfg.Name)
	}
	if svccfg.Isolation != "" {
		term.Debugf("service %q: unsupported compose directive: isolation", svccfg.Name)
	}
	if svccfg.MacAddress != "" {
		term.Debugf("service %q: unsupported compose directive: mac_address", svccfg.Name)
	}
	if len(svccfg.Labels) > 0 {
		term.Debugf("service %q: unsupported compose directive: labels", svccfg.Name) // TODO: add support for labels
	}
	if len(svccfg.Links) > 0 {
		term.Debugf("service %q: unsupported compose directive: links", svccfg.Name)
	}
	if svccfg.Logging != nil {
		term.Debugf("service %q: unsupported compose directive: logging", svccfg.Name)
	}
	for name := range svccfg.Networks {
		if _, ok := project.Networks[name]; !ok {
			// This was a warning, but we don't really care and want to reduce the noise
			term.Debugf("service %q: network %q is not defined in the top-level networks section", svccfg.Name, name)
		}
	}
	if len(svccfg.Volumes) > 0 {
		term.Warnf("service %q: unsupported compose directive: volumes", svccfg.Name) // TODO: add support for volumes
	}
	if len(svccfg.VolumesFrom) > 0 {
		term.Warnf("service %q: unsupported compose directive: volumes_from", svccfg.Name) // TODO: add support for volumes_from
	}
	if svccfg.Build != nil {
		_, err := filepath.Abs(svccfg.Build.Context)
		if err != nil {
			return fmt.Errorf("service %q: invalid build context: %w", svccfg.Name, err)
		}
		if svccfg.Build.Dockerfile != "" {
			if filepath.IsAbs(svccfg.Build.Dockerfile) {
				return fmt.Errorf("service %q: dockerfile path must be relative to the build context: %q", svccfg.Name, svccfg.Build.Dockerfile)
			}
			if strings.HasPrefix(svccfg.Build.Dockerfile, "../") {
				return fmt.Errorf("service %q: dockerfile path must be inside the build context: %q", svccfg.Name, svccfg.Build.Dockerfile)
			}
			// Check if the dockerfile exists
			dockerfilePath := filepath.Join(svccfg.Build.Context, svccfg.Build.Dockerfile)
			if _, err := os.Stat(dockerfilePath); err != nil {
				return fmt.Errorf("service %q: %w: %q", svccfg.Name, ErrDockerfileNotFound, dockerfilePath)
			}
		}
		if svccfg.Build.SSH != nil {
			return fmt.Errorf("service %q: unsupported compose directive: build ssh", svccfg.Name)
		}
		if len(svccfg.Build.Labels) != 0 {
			term.Debugf("service %q: unsupported compose directive: build labels", svccfg.Name) // TODO: add support for Kaniko --label
		}
		if len(svccfg.Build.CacheFrom) != 0 {
			term.Debugf("service %q: unsupported compose directive: build cache_from", svccfg.Name)
		}
		if len(svccfg.Build.CacheTo) != 0 {
			term.Debugf("service %q: unsupported compose directive: build cache_to", svccfg.Name)
		}
		if svccfg.Build.NoCache {
			term.Debugf("service %q: unsupported compose directive: build no_cache", svccfg.Name)
		}
		if len(svccfg.Build.ExtraHosts) != 0 {
			return fmt.Errorf("service %q: unsupported compose directive: build extra_hosts", svccfg.Name)
		}
		if svccfg.Build.Isolation != "" {
			term.Debugf("service %q: unsupported compose directive: build isolation", svccfg.Name)
		}
		if svccfg.Build.Network != "" {
			return fmt.Errorf("service %q: unsupported compose directive: build network", svccfg.Name)
		}
		if len(svccfg.Build.Secrets) != 0 {
			return fmt.Errorf("service %q: unsupported compose directive: build secrets", svccfg.Name) // TODO: support build secrets
		}
		if len(svccfg.Build.Tags) != 0 {
			return fmt.Errorf("service %q: unsupported compose directive: build tags", svccfg.Name)
		}
		if len(svccfg.Build.Platforms) != 0 {
			return fmt.Errorf("service %q: unsupported compose directive: build platforms", svccfg.Name)
		}
		if svccfg.Build.Privileged {
			return fmt.Errorf("service %q: unsupported compose directive: build privileged", svccfg.Name)
		}
		if svccfg.Build.DockerfileInline != "" {
			return fmt.Errorf("service %q: unsupported compose directive: build dockerfile_inline", svccfg.Name)
		}
	}
	for _, secret := range svccfg.Secrets {
		if !pkg.IsValidSecretName(secret.Source) {
			return fmt.Errorf("service %q: secret name is invalid: %q", svccfg.Name, secret.Source)
		}
		// secret.Target will always be automatically constructed by compose-go to "/run/secrets/<source>"
		if s, ok := project.Secrets[secret.Source]; !ok {
			// This was a warning, but we don't really care and want to reduce the noise
			term.Debugf("secret %q is not defined in the top-level secrets section", secret.Source)
		} else if s.Name != "" && s.Name != secret.Source {
			return fmt.Errorf("unsupported secret %q: cannot override name %q", secret.Source, s.Name) // TODO: support custom secret names
		} else if !s.External {
			term.Warnf("unsupported secret %q: not marked external:true", secret.Source) // TODO: support secrets from environment/file
		}
	}
	err := validatePorts(svccfg.Ports)
	if err != nil {
		return err
	}
	if svccfg.HealthCheck == nil || svccfg.HealthCheck.Disable {
		// Show a warning when we have ingress ports but no explicit healthcheck
		for _, port := range svccfg.Ports {
			if port.Mode == "ingress" {
				term.Warnf("service %q: ingress port without healthcheck defaults to GET / HTTP/1.1", svccfg.Name)
				break
			}
		}
	} else {
		timeout := 5.0
		if svccfg.HealthCheck.Timeout != nil {
			timeout = time.Duration(*svccfg.HealthCheck.Timeout).Seconds()
			if _, frac := math.Modf(timeout); frac != 0 {
				term.Warnf("service %q: healthcheck timeout must be a multiple of 1s", svccfg.Name)
			}
		}
		interval := 30.0 // default per compose spec
		if svccfg.HealthCheck.Interval != nil {
			interval = time.Duration(*svccfg.HealthCheck.Interval).Seconds()
			if _, frac := math.Modf(interval); frac != 0 {
				term.Warnf("service %q: healthcheck interval must be a multiple of 1s", svccfg.Name)
			}
		}
		// Technically this should test for <= but both interval and timeout have 30s as the default value
		if interval < timeout || timeout <= 0 {
			return fmt.Errorf("service %q: healthcheck timeout %fs must be positive and smaller than the interval %fs", svccfg.Name, timeout, interval)
		}
		if svccfg.HealthCheck.StartPeriod != nil {
			term.Debugf("service %q: unsupported compose directive: healthcheck start_period", svccfg.Name)
		}
		if svccfg.HealthCheck.StartInterval != nil {
			term.Debugf("service %q: unsupported compose directive: healthcheck start_interval", svccfg.Name)
		}
	}
	var reservations *composeTypes.Resource
	if svccfg.Deploy != nil {
		if svccfg.Deploy.Mode != "" && svccfg.Deploy.Mode != "replicated" {
			return fmt.Errorf("service %q: unsupported compose directive: deploy mode: %q", svccfg.Name, svccfg.Deploy.Mode)
		}
		if svccfg.Deploy.UpdateConfig != nil {
			return fmt.Errorf("service %q: unsupported compose directive: deploy update_config", svccfg.Name)
		}
		if svccfg.Deploy.RollbackConfig != nil {
			return fmt.Errorf("service %q: unsupported compose directive: deploy rollback_config", svccfg.Name)
		}
		if svccfg.Deploy.RestartPolicy != nil {
			return fmt.Errorf("service %q: unsupported compose directive: deploy restart_policy", svccfg.Name)
		}
		if svccfg.Deploy.EndpointMode != "" {
			return fmt.Errorf("service %q: unsupported compose directive: deploy endpoint_mode", svccfg.Name)
		}
		if svccfg.Deploy.Resources.Limits != nil && svccfg.Deploy.Resources.Reservations == nil {
			term.Debugf("service %q: no reservations specified; using limits as reservations", svccfg.Name)
		}
		reservations = getResourceReservations(svccfg.Deploy.Resources)
		if reservations != nil && reservations.NanoCPUs < 0 { // "0" just means "as small as possible"
			return fmt.Errorf("service %q: invalid value for cpus: %v", svccfg.Name, reservations.NanoCPUs)
		}
		if len(svccfg.Deploy.Labels) > 0 {
			term.Debugf("service %q: unsupported compose directive: deploy labels", svccfg.Name)
		}
		if len(svccfg.Deploy.Placement.Constraints) != 0 || len(svccfg.Deploy.Placement.Preferences) != 0 || svccfg.Deploy.Placement.MaxReplicas != 0 {
			term.Debugf("service %q: unsupported compose directive: deploy placement", svccfg.Name)
		}
	}
	if reservations == nil || reservations.MemoryBytes == 0 {
		term.Warnf("service %q: missing memory reservation; using provider-specific defaults. Specify deploy.resources.reservations.memory to avoid out-of-memory errors", svccfg.Name)
	}

	if dnsRoleVal := svccfg.Extensions["x-defang-dns-role"]; dnsRoleVal != nil {
		if _, ok := dnsRoleVal.(string); !ok {
			return fmt.Errorf("service %q: x-defang-dns-role must be a string", svccfg.Name)
		}
	}

	if staticFilesVal := svccfg.Extensions["x-defang-static-files"]; staticFilesVal != nil {
		_, str := staticFilesVal.(string)
		_, obj := staticFilesVal.(map[string]interface{})
		if !str && !obj {
			return fmt.Errorf(`service %q: x-defang-static-files must be a string or object {"folder": string, "redirects": string[]}`, svccfg.Name)
		}
	}

	if redisExtension, ok := svccfg.Extensions["x-defang-redis"]; ok {
		// Ensure the image is a valid Redis image
		repo := strings.SplitN(svccfg.Image, ":", 2)[0]
		if !strings.HasSuffix(repo, "redis") {
			term.Warnf("service %q: managed Redis service should use a redis image", svccfg.Name)
		}
<<<<<<< HEAD
=======
		// Ensure the service has a valid host port
		if !slices.ContainsFunc(svccfg.Ports, isHostPort) {
			return fmt.Errorf("service %q: managed Redis service should expose a host port", svccfg.Name)
		}

		if err = ValidateManagedStore(redisExtension); err != nil {
			return err
		}
>>>>>>> 823561c2
	}

	if postgresExtension, ok := svccfg.Extensions["x-defang-postgres"]; ok {
		// Ensure the image is a valid Postgres image; FIXME: there are several valid Postgres images
		repo := strings.SplitN(svccfg.Image, ":", 2)[0]
		if !strings.HasSuffix(repo, "postgres") {
			term.Warnf("service %q: managed Postgres service should use a postgres image", svccfg.Name)
		}
<<<<<<< HEAD
=======
		// Ensure the service has a valid host port
		if !slices.ContainsFunc(svccfg.Ports, isHostPort) {
			return fmt.Errorf("service %q: managed Postgres service should expose a host port", svccfg.Name)
		}

		if err = ValidateManagedStore(postgresExtension); err != nil {
			return err
		}
>>>>>>> 823561c2
	}

	for k := range svccfg.Extensions {
		switch k {
		case "x-defang-dns-role", "x-defang-static-files", "x-defang-redis", "x-defang-postgres":
			continue
		default:
			term.Warnf("service %q: unsupported compose extension: %q", svccfg.Name, k)
		}
	}

	return nil
}

func validatePorts(ports []composeTypes.ServicePortConfig) error {
	errs := make([]error, len(ports))
	for i, port := range ports {
		errs[i] = validatePort(port)
	}
	return errors.Join(errs...)
}

// We can changed to slices.contains when we upgrade to go 1.21 or above
var validProtocols = map[string]bool{"": true, "tcp": true, "udp": true, "http": true, "http2": true, "grpc": true}
var validModes = map[string]bool{"": true, "host": true, "ingress": true}

func validatePort(port composeTypes.ServicePortConfig) error {
	if port.Target < 1 || port.Target > 32767 {
		return fmt.Errorf("port %d: 'target' must be an integer between 1 and 32767", port.Target)
	}
	if port.HostIP != "" {
		return fmt.Errorf("port %d: 'host_ip' is not supported", port.Target)
	}
	if !validProtocols[port.Protocol] {
		return fmt.Errorf("port %d: 'protocol' not one of [tcp udp http http2 grpc]: %v", port.Target, port.Protocol)
	}
	if !validModes[port.Mode] {
		return fmt.Errorf("port %d: 'mode' not one of [host ingress]: %v", port.Target, port.Mode)
	}
	if port.Published != "" {
		portRange := strings.SplitN(port.Published, "-", 2)
		start, err := strconv.ParseUint(portRange[0], 10, 16)
		if err != nil {
			term.Warnf("port %d: 'published' range start should be an integer; ignoring 'published: %v'", port.Target, portRange[0])
		} else if len(portRange) == 2 {
			end, err := strconv.ParseUint(portRange[1], 10, 16)
			if err != nil {
				term.Warnf("port %d: 'published' range end should be an integer; ignoring 'published: %v'", port.Target, portRange[1])
			} else if start > end {
				term.Warnf("port %d: 'published' range start should be less than end; ignoring 'published: %v'", port.Target, port.Published)
			} else if port.Target < uint32(start) || port.Target > uint32(end) {
				term.Warnf("port %d: 'published' range should include 'target'; ignoring 'published: %v'", port.Target, port.Published)
			}
		} else {
			if start != uint64(port.Target) {
				term.Warnf("port %d: 'published' should be equal to 'target'; ignoring 'published: %v'", port.Target, port.Published)
			}
		}
	}

	return nil
}

// Copied from shared/utils.ts but slightly modified to remove the negative-lookahead assertion
var interpolationRegex = regexp.MustCompile(`(?i)\$(\$)|\$(?:{([^}]+)}|([_a-z][_a-z0-9]*))|([^$]+)`) // [1] escaped dollar, [2] curly braces, [3] variable name, [4] literal

func ValidateProjectConfig(ctx context.Context, composeProject *composeTypes.Project, listConfigNamesFunc ListConfigNamesFunc) error {
	var names []string
	// make list of secrets
	for _, service := range composeProject.Services {
		for key, value := range service.Environment {
			if value == nil {
				names = append(names, key)
				continue
			}
			// check for variables used during interpolation
			for _, match := range interpolationRegex.FindAllStringSubmatch(*value, -1) {
				if match[2] != "" {
					names = append(names, match[2])
				}
				if match[3] != "" {
					names = append(names, match[3])
				}
			}
		}
	}

	if len(names) == 0 {
		return nil // no secrets to check
	}

	configs, err := listConfigNamesFunc(ctx)
	if err != nil {
		return err
	}

	// Deduplicate (sort + uniq)
	slices.Sort(names)
	names = slices.Compact(names)

	errMissingConfig := ErrMissingConfig{}
	for _, name := range names {
		if !slices.Contains(configs, name) {
			errMissingConfig = append(errMissingConfig, name)
		}
	}

	if len(errMissingConfig) > 0 {
		return errMissingConfig
	}

	return nil
}

func ValidateManagedStore(managedStore any) error {
	if managedStore == nil || managedStore == true || managedStore == false {
		return nil
	}

	postgresProps, ok := managedStore.(map[string]any)
	if !ok {
		return errors.New("expected parameters in managed storage definition field")
	}

	if downtime, ok := postgresProps["allow-downtime"]; ok {
		if _, ok := downtime.(bool); !ok {
			return errors.New("'allow-downtime' must be a boolean")
		}
	}

	return nil
}<|MERGE_RESOLUTION|>--- conflicted
+++ resolved
@@ -295,17 +295,9 @@
 		if !strings.HasSuffix(repo, "redis") {
 			term.Warnf("service %q: managed Redis service should use a redis image", svccfg.Name)
 		}
-<<<<<<< HEAD
-=======
-		// Ensure the service has a valid host port
-		if !slices.ContainsFunc(svccfg.Ports, isHostPort) {
-			return fmt.Errorf("service %q: managed Redis service should expose a host port", svccfg.Name)
-		}
-
 		if err = ValidateManagedStore(redisExtension); err != nil {
 			return err
 		}
->>>>>>> 823561c2
 	}
 
 	if postgresExtension, ok := svccfg.Extensions["x-defang-postgres"]; ok {
@@ -314,17 +306,9 @@
 		if !strings.HasSuffix(repo, "postgres") {
 			term.Warnf("service %q: managed Postgres service should use a postgres image", svccfg.Name)
 		}
-<<<<<<< HEAD
-=======
-		// Ensure the service has a valid host port
-		if !slices.ContainsFunc(svccfg.Ports, isHostPort) {
-			return fmt.Errorf("service %q: managed Postgres service should expose a host port", svccfg.Name)
-		}
-
 		if err = ValidateManagedStore(postgresExtension); err != nil {
 			return err
 		}
->>>>>>> 823561c2
 	}
 
 	for k := range svccfg.Extensions {
