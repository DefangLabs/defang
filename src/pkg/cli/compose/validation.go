--- conflicted
+++ resolved
@@ -289,19 +289,7 @@
 		}
 	}
 
-<<<<<<< HEAD
-		if redisExtension, ok := svccfg.Extensions["x-defang-redis"]; ok {
-			// Ensure the image is a valid Redis image
-			repo := strings.SplitN(svccfg.Image, ":", 2)[0]
-			if !strings.HasSuffix(repo, "redis") {
-				term.Warnf("service %q: managed Redis service should use a redis image", svccfg.Name)
-			}
-
-			if err = ValidateManagedStore(redisExtension); err != nil {
-				return err
-			}
-=======
-	if _, ok := svccfg.Extensions["x-defang-redis"]; ok {
+	if redisExtension, ok := svccfg.Extensions["x-defang-redis"]; ok {
 		// Ensure the image is a valid Redis image
 		repo := strings.SplitN(svccfg.Image, ":", 2)[0]
 		if !strings.HasSuffix(repo, "redis") {
@@ -310,23 +298,14 @@
 		// Ensure the service has a valid host port
 		if !slices.ContainsFunc(svccfg.Ports, isHostPort) {
 			return fmt.Errorf("service %q: managed Redis service should expose a host port", svccfg.Name)
->>>>>>> 58e1d3a0
-		}
-	}
-
-<<<<<<< HEAD
-		if postgresExtension, ok := svccfg.Extensions["x-defang-postgres"]; ok {
-			// Ensure the image is a valid Postgres image
-			repo := strings.SplitN(svccfg.Image, ":", 2)[0]
-			if !strings.HasSuffix(repo, "postgres") {
-				term.Warnf("service %q: managed Postgres service should use a postgres image", svccfg.Name)
-			}
-
-			if err = ValidateManagedStore(postgresExtension); err != nil {
-				return err
-			}
-=======
-	if _, ok := svccfg.Extensions["x-defang-postgres"]; ok {
+		}
+
+		if err = ValidateManagedStore(redisExtension); err != nil {
+			return err
+		}
+	}
+
+	if postgresExtension, ok := svccfg.Extensions["x-defang-postgres"]; ok {
 		// Ensure the image is a valid Postgres image; FIXME: there are several valid Postgres images
 		repo := strings.SplitN(svccfg.Image, ":", 2)[0]
 		if !strings.HasSuffix(repo, "postgres") {
@@ -335,7 +314,10 @@
 		// Ensure the service has a valid host port
 		if !slices.ContainsFunc(svccfg.Ports, isHostPort) {
 			return fmt.Errorf("service %q: managed Postgres service should expose a host port", svccfg.Name)
->>>>>>> 58e1d3a0
+		}
+
+		if err = ValidateManagedStore(postgresExtension); err != nil {
+			return err
 		}
 	}
 
