--- conflicted
+++ resolved
@@ -51,11 +51,7 @@
 
 	// blocking call to tail
 	var tailErr error
-<<<<<<< HEAD
-	if err := streamLogs(ctx, provider, projectName, tailOptions, LogEntryPrintHandler); err != nil {
-=======
 	if err := streamLogs(ctx, provider, projectName, tailOptions, handler); err != nil {
->>>>>>> 0d683661
 		term.Debug("Tail stopped with", err, errors.Unwrap(err))
 		if !errors.Is(err, context.Canceled) {
 			tailErr = err
