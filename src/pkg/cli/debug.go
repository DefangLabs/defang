--- conflicted
+++ resolved
@@ -29,7 +29,6 @@
 	patterns            = []string{"*.js", "*.ts", "*.py", "*.go", "requirements.txt", "package.json", "go.mod"} // TODO: add patterns for other languages
 )
 
-<<<<<<< HEAD
 type DebugConfig struct {
 	Etag           types.ETag
 	Client         client.FabricClient
@@ -37,61 +36,44 @@
 	Project        *compose.Project
 	Provider       client.Provider
 	Since          time.Time
-}
-
-func InteractiveDebug(ctx context.Context, debugConfig DebugConfig) error {
-=======
-func InteractiveDebugDeployment(ctx context.Context, c client.FabricClient, project *compose.Project, p client.Provider, etag types.ETag, failedServices []string) error {
-	return interactiveDebug(ctx, c, p, etag, project, failedServices, nil)
-}
-
-func InteractiveDebugForLoadError(ctx context.Context, c client.FabricClient, project *compose.Project, loadError error) error {
-	return interactiveDebug(ctx, c, nil, "", project, nil, loadError)
-}
-
-func interactiveDebug(ctx context.Context, c client.FabricClient, p client.Provider, etag types.ETag, project *compose.Project, failedServices []string, loadError error) error {
->>>>>>> 1c829466
+	LoadError      error
+}
+
+func InteractiveDebugDeployment(ctx context.Context, debugConfig DebugConfig) error {
+	return interactiveDebug(ctx, debugConfig)
+}
+
+func InteractiveDebugForLoadError(ctx context.Context, debugConfig DebugConfig) error {
+	return interactiveDebug(ctx, debugConfig)
+}
+
+func interactiveDebug(ctx context.Context, debugConfig DebugConfig) error {
 	var aiDebug bool
 	if err := survey.AskOne(&survey.Confirm{
 		Message: "Would you like to debug the deployment with AI?",
 		Help:    "This will send logs and artifacts to our backend and attempt to diagnose the issue and provide a solution.",
 	}, &aiDebug, survey.WithStdio(term.DefaultTerm.Stdio())); err != nil {
-<<<<<<< HEAD
-		track.Evt("Debug Prompt Failed", P("etag", debugConfig.Etag), P("reason", err))
+		track.Evt("Debug Prompt Failed", P("etag", debugConfig.Etag), P("reason", err), P("loadErr", debugConfig.LoadError))
 		return err
 	} else if !aiDebug {
-		track.Evt("Debug Prompt Skipped", P("etag", debugConfig.Etag))
+		track.Evt("Debug Prompt Skipped", P("etag", debugConfig.Etag), P("loadErr", debugConfig.LoadError))
 		return ErrDebugSkipped
 	}
 
-	track.Evt("Debug Prompt Accepted", P("etag", debugConfig.Etag))
-
-	if err := Debug(ctx, debugConfig); err != nil {
-		term.Warnf("Failed to debug deployment: %v", err)
-		return err
-=======
-		track.Evt("Debug Prompt Failed", P("etag", etag), P("reason", err), P("loadErr", loadError))
-		return err
-	} else if !aiDebug {
-		track.Evt("Debug Prompt Skipped", P("etag", etag), P("loadErr", loadError))
-		return ErrDebugSkipped
-	}
-
-	track.Evt("Debug Prompt Accepted", P("etag", etag), P("loadErr", loadError))
-
-	if loadError != nil {
-		if err := debugComposeFileLoadError(ctx, c, project, loadError); err != nil {
+	track.Evt("Debug Prompt Accepted", P("etag", debugConfig.Etag), P("loadErr", debugConfig.LoadError))
+
+	if debugConfig.LoadError != nil {
+		if err := debugComposeFileLoadError(ctx, debugConfig.Client, debugConfig.Project, debugConfig.LoadError); err != nil {
 			term.Warnf("Failed to debug compose file load: %v", err)
 			return err
 		}
-	} else if etag != "" {
-		if err := DebugDeployment(ctx, c, p, etag, project, failedServices); err != nil {
+	} else if debugConfig.Etag != "" {
+		if err := DebugDeployment(ctx, debugConfig); err != nil {
 			term.Warnf("Failed to debug deployment: %v", err)
 			return err
 		}
 	} else {
 		return errors.New("no information to use for debugger")
->>>>>>> 1c829466
 	}
 
 	var goodBad bool
@@ -99,57 +81,38 @@
 		Message: "Was the debugging helpful?",
 		Help:    "Please provide feedback to help us improve the debugging experience.",
 	}, &goodBad); err != nil {
-<<<<<<< HEAD
-		track.Evt("Debug Feedback Prompt Failed", P("etag", debugConfig.Etag), P("reason", err))
+		track.Evt("Debug Feedback Prompt Failed", P("etag", debugConfig.Etag), P("reason", err), P("loadErr", debugConfig.LoadError))
 	} else {
-		track.Evt("Debug Feedback Prompt Answered", P("etag", debugConfig.Etag), P("feedback", goodBad))
-=======
-		track.Evt("Debug Feedback Prompt Failed", P("etag", etag), P("reason", err), P("loadErr", loadError))
-	} else {
-		track.Evt("Debug Feedback Prompt Answered", P("etag", etag), P("feedback", goodBad), P("loadErr", loadError))
->>>>>>> 1c829466
+		track.Evt("Debug Feedback Prompt Answered", P("etag", debugConfig.Etag), P("feedback", goodBad), P("loadErr", debugConfig.LoadError))
 	}
 	return nil
 }
 
-<<<<<<< HEAD
-func Debug(ctx context.Context, config DebugConfig) error {
-	term.Debug("Invoking AI debugger for deployment", config.Etag)
-=======
-func DebugDeployment(ctx context.Context, c client.FabricClient, p client.Provider, etag types.ETag, project *compose.Project, failedServices []string) error {
-	term.Debugf("Invoking AI debugger for deployment %q", etag)
->>>>>>> 1c829466
-
-	files := findMatchingProjectFiles(config.Project, config.FailedServices)
+func DebugDeployment(ctx context.Context, debugConfig DebugConfig) error {
+	term.Debugf("Invoking AI debugger for deployment %q", debugConfig.Etag)
+
+	files := findMatchingProjectFiles(debugConfig.Project, debugConfig.FailedServices)
 
 	if DoDryRun {
 		return ErrDryRun
 	}
 
 	var sinceTime *timestamppb.Timestamp = nil
-	if !config.Since.IsZero() {
-		sinceTime = timestamppb.New(config.Since)
+	if !debugConfig.Since.IsZero() {
+		sinceTime = timestamppb.New(debugConfig.Since)
 	}
 	req := defangv1.DebugRequest{
-		Etag:    config.Etag,
+		Etag:    debugConfig.Etag,
 		Files:   files,
 		Since:   sinceTime,
-		Project: config.Project.Name,
-	}
-<<<<<<< HEAD
-	err := config.Provider.Query(ctx, &req)
-	if err != nil {
-		return err
-	}
-	resp, err := config.Client.Debug(ctx, &req)
-=======
-
-	err := p.Query(ctx, &req)
-	if err != nil {
-		return err
-	}
-
-	resp, err := c.Debug(ctx, &req)
+		Project: debugConfig.Project.Name,
+	}
+	err := debugConfig.Provider.Query(ctx, &req)
+	if err != nil {
+		return err
+	}
+
+	resp, err := debugConfig.Client.Debug(ctx, &req)
 	if err != nil {
 		return err
 	}
@@ -178,7 +141,6 @@
 	}
 
 	resp, err := c.Debug(ctx, &req)
->>>>>>> 1c829466
 	if err != nil {
 		return err
 	}
