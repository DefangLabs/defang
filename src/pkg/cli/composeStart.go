package cli

import (
	"context"
	"fmt"
	"os"
	"path/filepath"
	"strconv"
	"strings"

<<<<<<< HEAD
=======
	"github.com/bufbuild/connect-go"
	"github.com/compose-spec/compose-go/v2/types"
>>>>>>> 995a3440
	"github.com/defang-io/defang/src/pkg"
	"github.com/defang-io/defang/src/pkg/cli/client"
	pb "github.com/defang-io/defang/src/protos/io/defang/v1"
	"github.com/sirupsen/logrus"
)

// ComposeStart reads a docker-compose.yml file and uploads the services to the fabric controller
func ComposeStart(ctx context.Context, client client.Client, filePath, projectName string, force bool) ([]*pb.ServiceInfo, error) {
	project, err := loadDockerCompose(filePath, projectName)
	if err != nil {
		return nil, &ComposeError{err}
	}

	for _, svccfg := range project.Services {
		normalized := NormalizeServiceName(svccfg.Name)
		if !pkg.IsValidServiceName(normalized) {
			// FIXME: this is too strict; we should allow more characters like underscores and dots
			return nil, &ComposeError{fmt.Errorf("service name is invalid: %q", svccfg.Name)}
		}
		if normalized != svccfg.Name {
			logrus.Warnf("service name %q was normalized to %q", svccfg.Name, normalized)
		}
		if svccfg.ContainerName != "" {
			logrus.Warn("unsupported compose directive: container_name")
		}
		if svccfg.Hostname != "" {
			return nil, &ComposeError{fmt.Errorf("unsupported compose directive: hostname; consider using domainname instead")}
		}
		if len(svccfg.DNSSearch) != 0 {
			return nil, &ComposeError{fmt.Errorf("unsupported compose directive: dns_search")}
		}
		if len(svccfg.DNSOpts) != 0 {
			logrus.Warn("unsupported compose directive: dns_opt")
		}
		if len(svccfg.DNS) != 0 {
			return nil, &ComposeError{fmt.Errorf("unsupported compose directive: dns")}
		}
		if len(svccfg.Devices) != 0 {
			return nil, &ComposeError{fmt.Errorf("unsupported compose directive: devices")}
		}
		if len(svccfg.DependsOn) != 0 {
			logrus.Warn("unsupported compose directive: depends_on")
		}
		if len(svccfg.DeviceCgroupRules) != 0 {
			return nil, &ComposeError{fmt.Errorf("unsupported compose directive: device_cgroup_rules")}
		}
		if len(svccfg.Entrypoint) > 0 {
			return nil, &ComposeError{fmt.Errorf("unsupported compose directive: entrypoint")}
		}
		if len(svccfg.GroupAdd) > 0 {
			return nil, &ComposeError{fmt.Errorf("unsupported compose directive: group_add")}
		}
		if len(svccfg.Ipc) > 0 {
			logrus.Warn("unsupported compose directive: ipc")
		}
		if len(svccfg.Uts) > 0 {
			logrus.Warn("unsupported compose directive: uts")
		}
		if svccfg.Isolation != "" {
			logrus.Warn("unsupported compose directive: isolation")
		}
		if svccfg.MacAddress != "" {
			logrus.Warn("unsupported compose directive: mac_address")
		}
		if len(svccfg.Labels) > 0 {
			logrus.Warn("unsupported compose directive: labels") // TODO: add support for labels
		}
		if len(svccfg.Links) > 0 {
			logrus.Warn("unsupported compose directive: links")
		}
		if svccfg.Logging != nil {
			logrus.Warn("unsupported compose directive: logging")
		}
		if _, ok := svccfg.Networks["default"]; !ok || len(svccfg.Networks) > 1 {
			logrus.Warn("unsupported compose directive: networks")
		}
		if len(svccfg.Volumes) > 0 {
			logrus.Warn("unsupported compose directive: volumes") // TODO: add support for volumes
		}
		if len(svccfg.VolumesFrom) > 0 {
			logrus.Warn("unsupported compose directive: volumes_from") // TODO: add support for volumes_from
		}
		if svccfg.Build != nil {
			if svccfg.Build.Dockerfile != "" {
				if filepath.IsAbs(svccfg.Build.Dockerfile) {
					return nil, &ComposeError{fmt.Errorf("dockerfile path must be relative to the build context: %q", svccfg.Build.Dockerfile)}
				}
				if strings.HasPrefix(svccfg.Build.Dockerfile, "../") {
					return nil, &ComposeError{fmt.Errorf("dockerfile path must be inside the build context: %q", svccfg.Build.Dockerfile)}
				}
				// Check if the dockerfile exists
				dockerfilePath := filepath.Join(svccfg.Build.Context, svccfg.Build.Dockerfile)
				if _, err := os.Stat(dockerfilePath); err != nil {
					return nil, &ComposeError{fmt.Errorf("dockerfile not found: %q", dockerfilePath)}
				}
			}
			if svccfg.Build.SSH != nil {
				return nil, &ComposeError{fmt.Errorf("unsupported compose directive: build ssh")}
			}
			if len(svccfg.Build.Labels) != 0 {
				logrus.Warn("unsupported compose directive: build labels") // TODO: add support for Kaniko --label
			}
			if len(svccfg.Build.CacheFrom) != 0 {
				logrus.Warn("unsupported compose directive: build cache_from")
			}
			if len(svccfg.Build.CacheTo) != 0 {
				logrus.Warn("unsupported compose directive: build cache_to")
			}
			if svccfg.Build.NoCache {
				logrus.Warn("unsupported compose directive: build no_cache")
			}
			if len(svccfg.Build.ExtraHosts) != 0 {
				return nil, &ComposeError{fmt.Errorf("unsupported compose directive: build extra_hosts")}
			}
			if svccfg.Build.Isolation != "" {
				logrus.Warn("unsupported compose directive: build isolation")
			}
			if svccfg.Build.Network != "" {
				return nil, &ComposeError{fmt.Errorf("unsupported compose directive: build network")}
			}
			if svccfg.Build.Target != "" {
				return nil, &ComposeError{fmt.Errorf("unsupported compose directive: build target")} // TODO: add support for Kaniko --target
			}
			if len(svccfg.Build.Secrets) != 0 {
				return nil, &ComposeError{fmt.Errorf("unsupported compose directive: build secrets")} // TODO: support build secrets
			}
			if len(svccfg.Build.Tags) != 0 {
				return nil, &ComposeError{fmt.Errorf("unsupported compose directive: build tags")}
			}
			if len(svccfg.Build.Platforms) != 0 {
				return nil, &ComposeError{fmt.Errorf("unsupported compose directive: build platforms")}
			}
			if svccfg.Build.Privileged {
				return nil, &ComposeError{fmt.Errorf("unsupported compose directive: build privileged")}
			}
			if svccfg.Build.DockerfileInline != "" {
				return nil, &ComposeError{fmt.Errorf("unsupported compose directive: build dockerfile_inline")}
			}
		}
		for _, secret := range svccfg.Secrets {
			if !pkg.IsValidSecretName(secret.Source) {
				return nil, &ComposeError{fmt.Errorf("secret name is invalid: %q", secret.Source)}
			}
			if secret.Target != "" {
				return nil, &ComposeError{fmt.Errorf("unsupported compose directive: secret target")}
			}
		}
		if svccfg.HealthCheck != nil && !svccfg.HealthCheck.Disable {
			timeout := 30 // default per compose spec
			if svccfg.HealthCheck.Timeout != nil {
				if *svccfg.HealthCheck.Timeout%1e9 != 0 {
					logrus.Warn("healthcheck timeout must be a multiple of 1s")
				}
				timeout = int(*svccfg.HealthCheck.Timeout / 1e9)
			}
			interval := 30 // default per compose spec
			if svccfg.HealthCheck.Interval != nil {
				if *svccfg.HealthCheck.Interval%1e9 != 0 {
					logrus.Warn("healthcheck interval must be a multiple of 1s")
				}
				interval = int(*svccfg.HealthCheck.Interval / 1e9)
			}
			// Technically this should test for <= but both interval and timeout have 30s as the default value
			if interval < timeout || timeout <= 0 {
				return nil, &ComposeError{fmt.Errorf("healthcheck timeout %ds must be positive and smaller than the interval %ds", timeout, interval)}
			}
			if svccfg.HealthCheck.StartPeriod != nil {
				logrus.Warn("unsupported compose directive: healthcheck start_period")
			}
			if svccfg.HealthCheck.StartInterval != nil {
				logrus.Warn("unsupported compose directive: healthcheck start_interval")
			}
		}
		if svccfg.Deploy != nil {
			if svccfg.Deploy.Mode != "" && svccfg.Deploy.Mode != "replicated" {
				return nil, &ComposeError{fmt.Errorf("unsupported compose directive: deploy mode: %q", svccfg.Deploy.Mode)}
			}
			if len(svccfg.Deploy.Labels) > 0 {
				logrus.Warn("unsupported compose directive: deploy labels")
			}
			if svccfg.Deploy.UpdateConfig != nil {
				return nil, &ComposeError{fmt.Errorf("unsupported compose directive: deploy update_config")}
			}
			if svccfg.Deploy.RollbackConfig != nil {
				return nil, &ComposeError{fmt.Errorf("unsupported compose directive: deploy rollback_config")}
			}
			if svccfg.Deploy.RestartPolicy != nil {
				return nil, &ComposeError{fmt.Errorf("unsupported compose directive: deploy restart_policy")}
			}
			if len(svccfg.Deploy.Placement.Constraints) != 0 || len(svccfg.Deploy.Placement.Preferences) != 0 || svccfg.Deploy.Placement.MaxReplicas != 0 {
				logrus.Warn("unsupported compose directive: deploy placement")
			}
			if svccfg.Deploy.EndpointMode != "" {
				return nil, &ComposeError{fmt.Errorf("unsupported compose directive: deploy endpoint_mode")}
			}
			if svccfg.Deploy.Resources.Limits != nil && svccfg.Deploy.Resources.Reservations == nil {
				logrus.Warn("no reservations specified; using limits as reservations")
			}
			reservations := getResourceReservations(svccfg.Deploy.Resources)
			if reservations != nil && reservations.NanoCPUs != "" {
				cpus, err := strconv.ParseFloat(reservations.NanoCPUs, 32)
				if err != nil || cpus < 0 { // "0" just means "as small as possible"
					return nil, &ComposeError{fmt.Errorf("invalid value for cpus: %q", reservations.NanoCPUs)}
				}
			}
		}
	}

	//
	// Publish updates
	//
	var services []*pb.Service
	for _, svccfg := range project.Services {
		var healthcheck *pb.HealthCheck
		if svccfg.HealthCheck != nil && len(svccfg.HealthCheck.Test) > 0 && !svccfg.HealthCheck.Disable {
			healthcheck = &pb.HealthCheck{
				Test: svccfg.HealthCheck.Test,
			}
			if nil != svccfg.HealthCheck.Interval {
				healthcheck.Interval = uint32(*svccfg.HealthCheck.Interval / 1e9)
			}
			if nil != svccfg.HealthCheck.Timeout {
				healthcheck.Timeout = uint32(*svccfg.HealthCheck.Timeout / 1e9)
			}
			if nil != svccfg.HealthCheck.Retries {
				healthcheck.Retries = uint32(*svccfg.HealthCheck.Retries)
			}
		}

		ports, err := convertPorts(svccfg.Ports)
		if err != nil {
			// TODO: move this validation up so we don't upload the build context if it's invalid
			return nil, &ComposeError{err}
		}
		// Show a warning when we have ingress ports but no explicit healthcheck
		for _, port := range ports {
			if port.Mode == pb.Mode_INGRESS && healthcheck == nil {
				logrus.Warn("ingress port without healthcheck defaults to GET / HTTP/1.1")
				break
			}
		}

		var deploy *pb.Deploy
		if svccfg.Deploy != nil {
			deploy = &pb.Deploy{}
			deploy.Replicas = 1 // default to one replica per service; allow the user to override this to 0
			if svccfg.Deploy.Replicas != nil {
				deploy.Replicas = uint32(*svccfg.Deploy.Replicas)
			}

			reservations := getResourceReservations(svccfg.Deploy.Resources)
			if reservations != nil {
				cpus := 0.0
				if reservations.NanoCPUs != "" {
					cpus, err = strconv.ParseFloat(reservations.NanoCPUs, 32)
					if err != nil {
						panic(err) // was already validated above
					}
				}
				var devices []*pb.Device
				for _, d := range reservations.Devices {
					devices = append(devices, &pb.Device{
						Capabilities: d.Capabilities,
						Count:        uint32(d.Count),
						Driver:       d.Driver,
					})
				}
				deploy.Resources = &pb.Resources{
					Reservations: &pb.Resource{
						Cpus:    float32(cpus),
						Memory:  float32(reservations.MemoryBytes) / MiB,
						Devices: devices,
					},
				}
			}
		}

		if deploy == nil || deploy.Resources == nil || deploy.Resources.Reservations == nil || deploy.Resources.Reservations.Memory == 0 {
			logrus.Warn("missing memory reservation; specify deploy.resources.reservations.memory to avoid out-of-memory errors")
		}

		// Upload the build context, if any; TODO: parallelize
		var build *pb.Build
		if svccfg.Build != nil {
			// Pack the build context into a tarball and upload
			url, err := getRemoteBuildContext(ctx, client, svccfg.Name, svccfg.Build, force)
			if err != nil {
				return nil, err
			}

			build = &pb.Build{
				Context:    url,
				Dockerfile: svccfg.Build.Dockerfile,
				ShmSize:    float32(svccfg.Build.ShmSize) / MiB,
			}

			if len(svccfg.Build.Args) > 0 {
				build.Args = make(map[string]string)
				for key, value := range svccfg.Build.Args {
					if value == nil {
						value = resolveEnv(key)
					}
					if value != nil {
						build.Args[key] = *value
					}
				}
			}
		}

		// Extract environment variables
		envs := make(map[string]string)
		for key, value := range svccfg.Environment {
			if value == nil {
				value = resolveEnv(key)
			}
			if value != nil {
				envs[key] = *value
			}
		}

		// Extract secret references
		var secrets []*pb.Secret
		for _, secret := range svccfg.Secrets {
			secrets = append(secrets, &pb.Secret{
				Source: secret.Source,
			})
		}

		init := false
		if svccfg.Init != nil {
			init = *svccfg.Init
		}

		services = append(services, &pb.Service{
			Name:        NormalizeServiceName(svccfg.Name),
			Image:       svccfg.Image,
			Build:       build,
			Internal:    true, // TODO: support external services (w/o LB)
			Init:        init,
			Ports:       ports,
			Healthcheck: healthcheck,
			Deploy:      deploy,
			Environment: envs,
			Secrets:     secrets,
			Command:     svccfg.Command,
			Domainname:  svccfg.DomainName,
			Platform:    convertPlatform(svccfg.Platform),
		})
	}

	if len(services) == 0 {
		return nil, &ComposeError{fmt.Errorf("no services found")}
	}

	if DoDryRun {
		for _, service := range services {
			PrintObject(service.Name, service)
		}
		return nil, nil
	}

	for _, service := range services {
		Info(" * Deploying service", service.Name)
	}

	resp, err := client.Deploy(ctx, &pb.DeployRequest{
		Services: services,
	})
	if err != nil {
		return nil, err
	}

<<<<<<< HEAD
	if DoVerbose {
		for _, service := range resp.Services {
			PrintObject(service.Service.Name, service)
		}
	}
	return resp.Services, nil
=======
	return serviceInfos, nil
}

func getResourceReservations(r types.Resources) *types.Resource {
	if r.Reservations == nil {
		// TODO: we might not want to default to all the limits, maybe only memory?
		return r.Limits
	}
	return r.Reservations
>>>>>>> 995a3440
}<|MERGE_RESOLUTION|>--- conflicted
+++ resolved
@@ -8,11 +8,7 @@
 	"strconv"
 	"strings"
 
-<<<<<<< HEAD
-=======
-	"github.com/bufbuild/connect-go"
 	"github.com/compose-spec/compose-go/v2/types"
->>>>>>> 995a3440
 	"github.com/defang-io/defang/src/pkg"
 	"github.com/defang-io/defang/src/pkg/cli/client"
 	pb "github.com/defang-io/defang/src/protos/io/defang/v1"
@@ -385,15 +381,12 @@
 		return nil, err
 	}
 
-<<<<<<< HEAD
 	if DoVerbose {
 		for _, service := range resp.Services {
 			PrintObject(service.Service.Name, service)
 		}
 	}
 	return resp.Services, nil
-=======
-	return serviceInfos, nil
 }
 
 func getResourceReservations(r types.Resources) *types.Resource {
@@ -402,5 +395,4 @@
 		return r.Limits
 	}
 	return r.Reservations
->>>>>>> 995a3440
 }