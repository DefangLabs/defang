package cli

import (
	"context"
	"fmt"
	"os"
	"regexp"
	"slices"
	"strconv"
	"strings"

	compose "github.com/compose-spec/compose-go/v2/types"
	"github.com/defang-io/defang/src/pkg/cli/client"
	"github.com/defang-io/defang/src/pkg/term"
	defangv1 "github.com/defang-io/defang/src/protos/io/defang/v1"
)

func convertServices(ctx context.Context, c client.Client, serviceConfigs compose.Services, force bool) ([]*defangv1.Service, error) {
	// Create a regexp to detect private service names in environment variable values
	var serviceNames []string
	for _, svccfg := range serviceConfigs {
		if isPrivate(&svccfg) && slices.ContainsFunc(svccfg.Ports, func(p compose.ServicePortConfig) bool {
			return p.Mode == "host" // only private services with host ports get DNS names
		}) {
			serviceNames = append(serviceNames, regexp.QuoteMeta(svccfg.Name))
		}
	}
	var serviceNameRegex *regexp.Regexp
	if len(serviceNames) > 0 {
		serviceNameRegex = regexp.MustCompile(`\b(?:` + strings.Join(serviceNames, "|") + `)\b`)
	}

	//
	// Publish updates
	//
	var services []*defangv1.Service
	for _, svccfg := range serviceConfigs {
		var healthcheck *defangv1.HealthCheck
		if svccfg.HealthCheck != nil && len(svccfg.HealthCheck.Test) > 0 && !svccfg.HealthCheck.Disable {
			healthcheck = &defangv1.HealthCheck{
				Test: svccfg.HealthCheck.Test,
			}
			if nil != svccfg.HealthCheck.Interval {
				healthcheck.Interval = uint32(*svccfg.HealthCheck.Interval / 1e9)
			}
			if nil != svccfg.HealthCheck.Timeout {
				healthcheck.Timeout = uint32(*svccfg.HealthCheck.Timeout / 1e9)
			}
			if nil != svccfg.HealthCheck.Retries {
				healthcheck.Retries = uint32(*svccfg.HealthCheck.Retries)
			}
		}

		var deploy *defangv1.Deploy
		if svccfg.Deploy != nil {
			deploy = &defangv1.Deploy{}
			deploy.Replicas = 1 // default to one replica per service; allow the user to override this to 0
			if svccfg.Deploy.Replicas != nil {
				deploy.Replicas = uint32(*svccfg.Deploy.Replicas)
			}

			reservations := getResourceReservations(svccfg.Deploy.Resources)
			if reservations != nil {
				cpus := 0.0
				var err error
				if reservations.NanoCPUs != "" {
					cpus, err = strconv.ParseFloat(reservations.NanoCPUs, 32)
					if err != nil {
						panic(err) // was already validated above
					}
				}
				var devices []*defangv1.Device
				for _, d := range reservations.Devices {
					devices = append(devices, &defangv1.Device{
						Capabilities: d.Capabilities,
						Count:        uint32(d.Count),
						Driver:       d.Driver,
					})
				}
				deploy.Resources = &defangv1.Resources{
					Reservations: &defangv1.Resource{
						Cpus:    float32(cpus),
						Memory:  float32(reservations.MemoryBytes) / MiB,
						Devices: devices,
					},
				}
			}
		}

		// Upload the build context, if any; TODO: parallelize
		var build *defangv1.Build
		if svccfg.Build != nil {
			// Pack the build context into a tarball and upload
			url, err := getRemoteBuildContext(ctx, c, svccfg.Name, svccfg.Build, force)
			if err != nil {
				return nil, err
			}

			build = &defangv1.Build{
				Context:    url,
				Dockerfile: svccfg.Build.Dockerfile,
				ShmSize:    float32(svccfg.Build.ShmSize) / MiB,
				Target:     svccfg.Build.Target,
			}

			if len(svccfg.Build.Args) > 0 {
				build.Args = make(map[string]string)
				for key, value := range svccfg.Build.Args {
					if value == nil {
						value = resolveEnv(key)
					}
					if value != nil {
						build.Args[key] = *value
					}
				}
			}
		}

		// Extract environment variables
		envs := make(map[string]string)
		for key, value := range svccfg.Environment {
			if value == nil {
				value = resolveEnv(key)
			}
			if value != nil {
				val := *value
				if serviceNameRegex != nil {
					// Replace service names with their actual DNS names
					val = serviceNameRegex.ReplaceAllStringFunc(*value, func(serviceName string) string {
						return c.ServiceDNS(NormalizeServiceName(serviceName))
					})
					if val != *value {
						warnf("service names were replaced in environment variable %q: %q", key, val)
					}
				}
				envs[key] = val
			}
		}

		// Extract secret references
		var secrets []*defangv1.Secret
		for _, secret := range svccfg.Secrets {
			secrets = append(secrets, &defangv1.Secret{
				Source: secret.Source,
			})
		}

		init := false
		if svccfg.Init != nil {
			init = *svccfg.Init
		}

		var dnsRole string
		if dnsRoleVal := svccfg.Extensions["x-defang-dns-role"]; dnsRoleVal != nil {
			dnsRole = dnsRoleVal.(string) // already validated above
		}

		var staticFiles string
		if staticFilesVal := svccfg.Extensions["x-defang-static-files"]; staticFilesVal != nil {
			staticFiles = staticFilesVal.(string) // already validated above
		}

		ports := convertPorts(svccfg.Ports)
		services = append(services, &defangv1.Service{
			Name:        NormalizeServiceName(svccfg.Name),
			Image:       svccfg.Image,
			Build:       build,
			Internal:    isPrivate(&svccfg), // TODO: support external services (w/o LB)
			Init:        init,
			Ports:       ports,
			Healthcheck: healthcheck,
			Deploy:      deploy,
			Environment: envs,
			Secrets:     secrets,
			Command:     svccfg.Command,
			Domainname:  svccfg.DomainName,
			Platform:    convertPlatform(svccfg.Platform),
			DnsRole:     dnsRole,
			StaticFiles: staticFiles,
		})
	}
	return services, nil
}

// ComposeStart validates a compose project and uploads the services using the client
func ComposeStart(ctx context.Context, c client.Client, project *compose.Project, force bool) (*defangv1.DeployResponse, error) {
	if err := validateProject(project); err != nil {
		return nil, &ComposeError{err}
	}

	services, err := convertServices(ctx, c, project.Services, force)
	if err != nil {
		return nil, err
	}

	if len(services) == 0 {
		return nil, &ComposeError{fmt.Errorf("no services found")}
	}

	if DoDryRun {
		for _, service := range services {
			PrintObject(service.Name, service)
		}
		return nil, ErrDryRun
	}

	for _, service := range services {
		term.Info(" * Deploying service", service.Name)
	}

	resp, err := c.Deploy(ctx, &defangv1.DeployRequest{
		Services: services,
	})
	if err != nil {
		return nil, err
	}

<<<<<<< HEAD
	//if DoDebug {
	//	for _, service := range resp.Services {
	//		PrintObject(service.Service.Name, service)
	//	}
	//}
=======
	if term.DoDebug {
		for _, service := range resp.Services {
			PrintObject(service.Service.Name, service)
		}
	}
>>>>>>> 0dbde305
	return resp, nil
}

func getResourceReservations(r compose.Resources) *compose.Resource {
	if r.Reservations == nil {
		// TODO: we might not want to default to all the limits, maybe only memory?
		return r.Limits
	}
	return r.Reservations
}

func resolveEnv(k string) *string {
	// TODO: per spec, if the value is nil, then the value is taken from an interactive prompt
	v, ok := os.LookupEnv(k)
	if !ok {
		warnf("environment variable not found: %q", k)
		// If the value could not be resolved, it should be removed
		return nil
	}
	return &v
}

func convertPlatform(platform string) defangv1.Platform {
	switch platform {
	default:
		warnf("Unsupported platform: %q (assuming linux)", platform)
		fallthrough
	case "", "linux":
		return defangv1.Platform_LINUX_ANY
	case "linux/amd64":
		return defangv1.Platform_LINUX_AMD64
	case "linux/arm64", "linux/arm64/v8", "linux/arm64/v7", "linux/arm64/v6":
		return defangv1.Platform_LINUX_ARM64
	}
}

func isPrivate(svccfg *compose.ServiceConfig) bool {
	// Hack: Use magic network name "public" to determine if the service is private
	privateNetwork := true
	if _, ok := svccfg.Networks["public"]; ok {
		privateNetwork = false
	}
	return privateNetwork
}<|MERGE_RESOLUTION|>--- conflicted
+++ resolved
@@ -215,19 +215,11 @@
 		return nil, err
 	}
 
-<<<<<<< HEAD
-	//if DoDebug {
-	//	for _, service := range resp.Services {
-	//		PrintObject(service.Service.Name, service)
-	//	}
-	//}
-=======
 	if term.DoDebug {
 		for _, service := range resp.Services {
 			PrintObject(service.Service.Name, service)
 		}
 	}
->>>>>>> 0dbde305
 	return resp, nil
 }
 
