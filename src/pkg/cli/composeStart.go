package cli

import (
	"context"
	"errors"
	"fmt"
	"os"
	"path/filepath"
	"strconv"
	"strings"

	compose "github.com/compose-spec/compose-go/v2/types"
	"github.com/defang-io/defang/src/pkg"
	"github.com/defang-io/defang/src/pkg/cli/client"
	"github.com/defang-io/defang/src/pkg/types"
	v1 "github.com/defang-io/defang/src/protos/io/defang/v1"
	"github.com/sirupsen/logrus"
)

// ComposeStart reads a docker-compose.yml file and uploads the services to the fabric controller
<<<<<<< HEAD
func ComposeStart(ctx context.Context, c client.Client, filePath, projectName string, force bool) ([]*pb.ServiceInfo, error) {
	project, err := loadDockerCompose(filePath, projectName)
=======
func ComposeStart(ctx context.Context, client client.Client, filePath string, tenantId types.TenantID, force bool) (*v1.DeployResponse, error) {
	project, err := loadDockerCompose(filePath, tenantId)
>>>>>>> 6aa8c755
	if err != nil {
		return nil, &ComposeError{err}
	}

	for _, svccfg := range project.Services {
		normalized := NormalizeServiceName(svccfg.Name)
		if !pkg.IsValidServiceName(normalized) {
			// FIXME: this is too strict; we should allow more characters like underscores and dots
			return nil, &ComposeError{fmt.Errorf("service name is invalid: %q", svccfg.Name)}
		}
		if normalized != svccfg.Name {
			logrus.Warnf("service name %q was normalized to %q", svccfg.Name, normalized)
		}
		if svccfg.ContainerName != "" {
			logrus.Warn("unsupported compose directive: container_name")
		}
		if svccfg.Hostname != "" {
			return nil, &ComposeError{fmt.Errorf("unsupported compose directive: hostname; consider using domainname instead")}
		}
		if len(svccfg.DNSSearch) != 0 {
			return nil, &ComposeError{fmt.Errorf("unsupported compose directive: dns_search")}
		}
		if len(svccfg.DNSOpts) != 0 {
			logrus.Warn("unsupported compose directive: dns_opt")
		}
		if len(svccfg.DNS) != 0 {
			return nil, &ComposeError{fmt.Errorf("unsupported compose directive: dns")}
		}
		if len(svccfg.Devices) != 0 {
			return nil, &ComposeError{fmt.Errorf("unsupported compose directive: devices")}
		}
		if len(svccfg.DependsOn) != 0 {
			logrus.Warn("unsupported compose directive: depends_on")
		}
		if len(svccfg.DeviceCgroupRules) != 0 {
			return nil, &ComposeError{fmt.Errorf("unsupported compose directive: device_cgroup_rules")}
		}
		if len(svccfg.Entrypoint) > 0 {
			return nil, &ComposeError{fmt.Errorf("unsupported compose directive: entrypoint")}
		}
		if len(svccfg.GroupAdd) > 0 {
			return nil, &ComposeError{fmt.Errorf("unsupported compose directive: group_add")}
		}
		if len(svccfg.Ipc) > 0 {
			logrus.Warn("unsupported compose directive: ipc")
		}
		if len(svccfg.Uts) > 0 {
			logrus.Warn("unsupported compose directive: uts")
		}
		if svccfg.Isolation != "" {
			logrus.Warn("unsupported compose directive: isolation")
		}
		if svccfg.MacAddress != "" {
			logrus.Warn("unsupported compose directive: mac_address")
		}
		if len(svccfg.Labels) > 0 {
			logrus.Warn("unsupported compose directive: labels") // TODO: add support for labels
		}
		if len(svccfg.Links) > 0 {
			logrus.Warn("unsupported compose directive: links")
		}
		if svccfg.Logging != nil {
			logrus.Warn("unsupported compose directive: logging")
		}
		if _, ok := svccfg.Networks["default"]; !ok || len(svccfg.Networks) > 1 {
			logrus.Warn("unsupported compose directive: networks")
		}
		if len(svccfg.Volumes) > 0 {
			logrus.Warn("unsupported compose directive: volumes") // TODO: add support for volumes
		}
		if len(svccfg.VolumesFrom) > 0 {
			logrus.Warn("unsupported compose directive: volumes_from") // TODO: add support for volumes_from
		}
		if svccfg.Build != nil {
			if svccfg.Build.Dockerfile != "" {
				if filepath.IsAbs(svccfg.Build.Dockerfile) {
					return nil, &ComposeError{fmt.Errorf("dockerfile path must be relative to the build context: %q", svccfg.Build.Dockerfile)}
				}
				if strings.HasPrefix(svccfg.Build.Dockerfile, "../") {
					return nil, &ComposeError{fmt.Errorf("dockerfile path must be inside the build context: %q", svccfg.Build.Dockerfile)}
				}
				// Check if the dockerfile exists
				dockerfilePath := filepath.Join(svccfg.Build.Context, svccfg.Build.Dockerfile)
				if _, err := os.Stat(dockerfilePath); err != nil {
					return nil, &ComposeError{fmt.Errorf("dockerfile not found: %q", dockerfilePath)}
				}
			}
			if svccfg.Build.SSH != nil {
				return nil, &ComposeError{fmt.Errorf("unsupported compose directive: build ssh")}
			}
			if len(svccfg.Build.Labels) != 0 {
				logrus.Warn("unsupported compose directive: build labels") // TODO: add support for Kaniko --label
			}
			if len(svccfg.Build.CacheFrom) != 0 {
				logrus.Warn("unsupported compose directive: build cache_from")
			}
			if len(svccfg.Build.CacheTo) != 0 {
				logrus.Warn("unsupported compose directive: build cache_to")
			}
			if svccfg.Build.NoCache {
				logrus.Warn("unsupported compose directive: build no_cache")
			}
			if len(svccfg.Build.ExtraHosts) != 0 {
				return nil, &ComposeError{fmt.Errorf("unsupported compose directive: build extra_hosts")}
			}
			if svccfg.Build.Isolation != "" {
				logrus.Warn("unsupported compose directive: build isolation")
			}
			if svccfg.Build.Network != "" {
				return nil, &ComposeError{fmt.Errorf("unsupported compose directive: build network")}
			}
			if svccfg.Build.Target != "" {
				return nil, &ComposeError{fmt.Errorf("unsupported compose directive: build target")} // TODO: add support for Kaniko --target
			}
			if len(svccfg.Build.Secrets) != 0 {
				return nil, &ComposeError{fmt.Errorf("unsupported compose directive: build secrets")} // TODO: support build secrets
			}
			if len(svccfg.Build.Tags) != 0 {
				return nil, &ComposeError{fmt.Errorf("unsupported compose directive: build tags")}
			}
			if len(svccfg.Build.Platforms) != 0 {
				return nil, &ComposeError{fmt.Errorf("unsupported compose directive: build platforms")}
			}
			if svccfg.Build.Privileged {
				return nil, &ComposeError{fmt.Errorf("unsupported compose directive: build privileged")}
			}
			if svccfg.Build.DockerfileInline != "" {
				return nil, &ComposeError{fmt.Errorf("unsupported compose directive: build dockerfile_inline")}
			}
		}
		for _, secret := range svccfg.Secrets {
			if !pkg.IsValidSecretName(secret.Source) {
				return nil, &ComposeError{fmt.Errorf("secret name is invalid: %q", secret.Source)}
			}
			if secret.Target != "" {
				return nil, &ComposeError{fmt.Errorf("unsupported compose directive: secret target")}
			}
		}
		if svccfg.HealthCheck != nil && !svccfg.HealthCheck.Disable {
			timeout := 30 // default per compose spec
			if svccfg.HealthCheck.Timeout != nil {
				if *svccfg.HealthCheck.Timeout%1e9 != 0 {
					logrus.Warn("healthcheck timeout must be a multiple of 1s")
				}
				timeout = int(*svccfg.HealthCheck.Timeout / 1e9)
			}
			interval := 30 // default per compose spec
			if svccfg.HealthCheck.Interval != nil {
				if *svccfg.HealthCheck.Interval%1e9 != 0 {
					logrus.Warn("healthcheck interval must be a multiple of 1s")
				}
				interval = int(*svccfg.HealthCheck.Interval / 1e9)
			}
			// Technically this should test for <= but both interval and timeout have 30s as the default value
			if interval < timeout || timeout <= 0 {
				return nil, &ComposeError{fmt.Errorf("healthcheck timeout %ds must be positive and smaller than the interval %ds", timeout, interval)}
			}
			if svccfg.HealthCheck.StartPeriod != nil {
				logrus.Warn("unsupported compose directive: healthcheck start_period")
			}
			if svccfg.HealthCheck.StartInterval != nil {
				logrus.Warn("unsupported compose directive: healthcheck start_interval")
			}
		}
		if svccfg.Deploy != nil {
			if svccfg.Deploy.Mode != "" && svccfg.Deploy.Mode != "replicated" {
				return nil, &ComposeError{fmt.Errorf("unsupported compose directive: deploy mode: %q", svccfg.Deploy.Mode)}
			}
			if len(svccfg.Deploy.Labels) > 0 {
				logrus.Warn("unsupported compose directive: deploy labels")
			}
			if svccfg.Deploy.UpdateConfig != nil {
				return nil, &ComposeError{fmt.Errorf("unsupported compose directive: deploy update_config")}
			}
			if svccfg.Deploy.RollbackConfig != nil {
				return nil, &ComposeError{fmt.Errorf("unsupported compose directive: deploy rollback_config")}
			}
			if svccfg.Deploy.RestartPolicy != nil {
				return nil, &ComposeError{fmt.Errorf("unsupported compose directive: deploy restart_policy")}
			}
			if len(svccfg.Deploy.Placement.Constraints) != 0 || len(svccfg.Deploy.Placement.Preferences) != 0 || svccfg.Deploy.Placement.MaxReplicas != 0 {
				logrus.Warn("unsupported compose directive: deploy placement")
			}
			if svccfg.Deploy.EndpointMode != "" {
				return nil, &ComposeError{fmt.Errorf("unsupported compose directive: deploy endpoint_mode")}
			}
			if svccfg.Deploy.Resources.Limits != nil && svccfg.Deploy.Resources.Reservations == nil {
				logrus.Warn("no reservations specified; using limits as reservations")
			}
			reservations := getResourceReservations(svccfg.Deploy.Resources)
			if reservations != nil && reservations.NanoCPUs != "" {
				cpus, err := strconv.ParseFloat(reservations.NanoCPUs, 32)
				if err != nil || cpus < 0 { // "0" just means "as small as possible"
					return nil, &ComposeError{fmt.Errorf("invalid value for cpus: %q", reservations.NanoCPUs)}
				}
			}
		}
	}

	//
	// Publish updates
	//
	var services []*v1.Service
	for _, svccfg := range project.Services {
		var healthcheck *v1.HealthCheck
		if svccfg.HealthCheck != nil && len(svccfg.HealthCheck.Test) > 0 && !svccfg.HealthCheck.Disable {
			healthcheck = &v1.HealthCheck{
				Test: svccfg.HealthCheck.Test,
			}
			if nil != svccfg.HealthCheck.Interval {
				healthcheck.Interval = uint32(*svccfg.HealthCheck.Interval / 1e9)
			}
			if nil != svccfg.HealthCheck.Timeout {
				healthcheck.Timeout = uint32(*svccfg.HealthCheck.Timeout / 1e9)
			}
			if nil != svccfg.HealthCheck.Retries {
				healthcheck.Retries = uint32(*svccfg.HealthCheck.Retries)
			}
		}

		ports, err := convertPorts(svccfg.Ports)
		if err != nil {
			// TODO: move this validation up so we don't upload the build context if it's invalid
			return nil, &ComposeError{err}
		}
		// Show a warning when we have ingress ports but no explicit healthcheck
		for _, port := range ports {
			if port.Mode == v1.Mode_INGRESS && healthcheck == nil {
				logrus.Warn("ingress port without healthcheck defaults to GET / HTTP/1.1")
				break
			}
		}

		var deploy *v1.Deploy
		if svccfg.Deploy != nil {
			deploy = &v1.Deploy{}
			deploy.Replicas = 1 // default to one replica per service; allow the user to override this to 0
			if svccfg.Deploy.Replicas != nil {
				deploy.Replicas = uint32(*svccfg.Deploy.Replicas)
			}

			reservations := getResourceReservations(svccfg.Deploy.Resources)
			if reservations != nil {
				cpus := 0.0
				if reservations.NanoCPUs != "" {
					cpus, err = strconv.ParseFloat(reservations.NanoCPUs, 32)
					if err != nil {
						panic(err) // was already validated above
					}
				}
				var devices []*v1.Device
				for _, d := range reservations.Devices {
					devices = append(devices, &v1.Device{
						Capabilities: d.Capabilities,
						Count:        uint32(d.Count),
						Driver:       d.Driver,
					})
				}
				deploy.Resources = &v1.Resources{
					Reservations: &v1.Resource{
						Cpus:    float32(cpus),
						Memory:  float32(reservations.MemoryBytes) / MiB,
						Devices: devices,
					},
				}
			}
		}

		if deploy == nil || deploy.Resources == nil || deploy.Resources.Reservations == nil || deploy.Resources.Reservations.Memory == 0 {
			logrus.Warn("missing memory reservation; specify deploy.resources.reservations.memory to avoid out-of-memory errors")
		}

		// Upload the build context, if any; TODO: parallelize
		var build *v1.Build
		if svccfg.Build != nil {
			// Pack the build context into a tarball and upload
			url, err := getRemoteBuildContext(ctx, c, svccfg.Name, svccfg.Build, force)
			if err != nil {
				return nil, err
			}

			build = &v1.Build{
				Context:    url,
				Dockerfile: svccfg.Build.Dockerfile,
				ShmSize:    float32(svccfg.Build.ShmSize) / MiB,
			}

			if len(svccfg.Build.Args) > 0 {
				build.Args = make(map[string]string)
				for key, value := range svccfg.Build.Args {
					if value == nil {
						value = resolveEnv(key)
					}
					if value != nil {
						build.Args[key] = *value
					}
				}
			}
		}

		// Extract environment variables
		envs := make(map[string]string)
		for key, value := range svccfg.Environment {
			if value == nil {
				value = resolveEnv(key)
			}
			if value != nil {
				envs[key] = *value
			}
		}

		// Extract secret references
		var secrets []*v1.Secret
		for _, secret := range svccfg.Secrets {
			secrets = append(secrets, &v1.Secret{
				Source: secret.Source,
			})
		}

		init := false
		if svccfg.Init != nil {
			init = *svccfg.Init
		}

		services = append(services, &v1.Service{
			Name:        NormalizeServiceName(svccfg.Name),
			Image:       svccfg.Image,
			Build:       build,
			Internal:    true, // TODO: support external services (w/o LB)
			Init:        init,
			Ports:       ports,
			Healthcheck: healthcheck,
			Deploy:      deploy,
			Environment: envs,
			Secrets:     secrets,
			Command:     svccfg.Command,
			Domainname:  svccfg.DomainName,
			Platform:    convertPlatform(svccfg.Platform),
		})
	}

	if len(services) == 0 {
		return nil, &ComposeError{fmt.Errorf("no services found")}
	}

	if DoDryRun {
		for _, service := range services {
			PrintObject(service.Name, service)
		}
		return nil, nil
	}

	for _, service := range services {
		Info(" * Deploying service", service.Name)
	}

<<<<<<< HEAD
	resp, err := c.Deploy(ctx, &pb.DeployRequest{
=======
	resp, err := client.Deploy(ctx, &v1.DeployRequest{
>>>>>>> 6aa8c755
		Services: services,
	})
	var warnings client.Warnings
	if errors.As(err, &warnings) {
		Warn(warnings)
	} else if err != nil {
		return nil, err
	}

	if DoDebug {
		for _, service := range resp.Services {
			PrintObject(service.Service.Name, service)
		}
	}
	return resp, nil
}

func getResourceReservations(r compose.Resources) *compose.Resource {
	if r.Reservations == nil {
		// TODO: we might not want to default to all the limits, maybe only memory?
		return r.Limits
	}
	return r.Reservations
}<|MERGE_RESOLUTION|>--- conflicted
+++ resolved
@@ -18,13 +18,8 @@
 )
 
 // ComposeStart reads a docker-compose.yml file and uploads the services to the fabric controller
-<<<<<<< HEAD
-func ComposeStart(ctx context.Context, c client.Client, filePath, projectName string, force bool) ([]*pb.ServiceInfo, error) {
-	project, err := loadDockerCompose(filePath, projectName)
-=======
-func ComposeStart(ctx context.Context, client client.Client, filePath string, tenantId types.TenantID, force bool) (*v1.DeployResponse, error) {
+func ComposeStart(ctx context.Context, c client.Client, filePath string, tenantId types.TenantID, force bool) (*v1.DeployResponse, error) {
 	project, err := loadDockerCompose(filePath, tenantId)
->>>>>>> 6aa8c755
 	if err != nil {
 		return nil, &ComposeError{err}
 	}
@@ -381,11 +376,7 @@
 		Info(" * Deploying service", service.Name)
 	}
 
-<<<<<<< HEAD
-	resp, err := c.Deploy(ctx, &pb.DeployRequest{
-=======
-	resp, err := client.Deploy(ctx, &v1.DeployRequest{
->>>>>>> 6aa8c755
+	resp, err := c.Deploy(ctx, &v1.DeployRequest{
 		Services: services,
 	})
 	var warnings client.Warnings
