package cli

import (
	"context"
	"fmt"
	"net"
	"os"
	"path/filepath"

	"github.com/DefangLabs/defang/src/pkg/cli/client"
	"github.com/DefangLabs/defang/src/pkg/github"
	"github.com/DefangLabs/defang/src/pkg/term"
	defangv1 "github.com/DefangLabs/defang/src/protos/io/defang/v1"
)

func getTokenFile(fabric string) string {
	if host, _, _ := net.SplitHostPort(fabric); host != "" {
		fabric = host
	}
	return filepath.Join(client.StateDir, fabric)
}

func GetExistingToken(fabric string) string {
	var accessToken = os.Getenv("DEFANG_ACCESS_TOKEN")

	if accessToken == "" {
		tokenFile := getTokenFile(fabric)

		term.Debug("Reading access token from file", tokenFile)
		all, _ := os.ReadFile(tokenFile)
		accessToken = string(all)
	} else {
		term.Debug("Using access token from env DEFANG_ACCESS_TOKEN")
	}

	return accessToken
}

type GitHubAuth interface {
	login(ctx context.Context, client client.FabricClient, gitHubClientId, fabric string, prompt bool) (string, error)
}

type GitHubAuthService struct{}

func (g GitHubAuthService) login(
	ctx context.Context, client client.FabricClient, gitHubClientId, fabric string, prompt bool,
) (string, error) {
	term.Debug("Logging in to", fabric)

<<<<<<< HEAD
	code, err := github.StartAuthCodeFlow(ctx, gitHubClientId, true)
=======
	code, err := github.StartAuthCodeFlow(ctx, gitHubClientId, prompt)
>>>>>>> 2cfe8f5b
	if err != nil {
		return "", err
	}

	tenant, _ := SplitTenantHost(fabric)
	return exchangeCodeForToken(ctx, client, code, tenant, 0) // no scopes = unrestricted
}

var githubAuthService GitHubAuth = GitHubAuthService{}

func saveAccessToken(fabric, at string) error {
	tokenFile := getTokenFile(fabric)
	term.Debug("Saving access token to", tokenFile)
	os.MkdirAll(client.StateDir, 0700)
	if err := os.WriteFile(tokenFile, []byte(at), 0600); err != nil {
		return err
	}
	return nil
}

func InteractiveLogin(ctx context.Context, client client.FabricClient, gitHubClientId, fabric string, prompt bool) error {
	at, err := githubAuthService.login(ctx, client, gitHubClientId, fabric, prompt)
	if err != nil {
		return err
	}

	tenant, host := SplitTenantHost(fabric)
	term.Info("Successfully logged in to", host, "("+tenant.String()+" tenant)")

	if err := saveAccessToken(fabric, at); err != nil {
		term.Warnf("Failed to save access token, try re-authenticating: %v", err)
	}
	return nil
}

func NonInteractiveLogin(ctx context.Context, client client.FabricClient, fabric string) error {
	term.Debug("Non-interactive login using GitHub Actions id-token")
	idToken, err := github.GetIdToken(ctx)
	if err != nil {
		return fmt.Errorf("non-interactive login failed: %w", err)
	}
	term.Debug("Got GitHub Actions id-token")
	resp, err := client.Token(ctx, &defangv1.TokenRequest{
		Assertion: idToken,
		Scope:     []string{"admin", "read"}, // no "tail" scope
	})
	if err != nil {
		return err
	}
	return saveAccessToken(fabric, resp.AccessToken)
}<|MERGE_RESOLUTION|>--- conflicted
+++ resolved
@@ -47,11 +47,7 @@
 ) (string, error) {
 	term.Debug("Logging in to", fabric)
 
-<<<<<<< HEAD
-	code, err := github.StartAuthCodeFlow(ctx, gitHubClientId, true)
-=======
 	code, err := github.StartAuthCodeFlow(ctx, gitHubClientId, prompt)
->>>>>>> 2cfe8f5b
 	if err != nil {
 		return "", err
 	}
