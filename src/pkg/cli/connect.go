package cli

import (
	"context"
	"net"
	"strings"

	"github.com/DefangLabs/defang/src/pkg"
	"github.com/DefangLabs/defang/src/pkg/cli/client"
	"github.com/DefangLabs/defang/src/pkg/cli/client/byoc/aws"
	"github.com/DefangLabs/defang/src/pkg/cli/client/byoc/do"
	"github.com/DefangLabs/defang/src/pkg/term"
	"github.com/DefangLabs/defang/src/pkg/track"
	"github.com/DefangLabs/defang/src/pkg/types"
)

const DefaultCluster = "fabric-prod1.defang.dev"

var DefangFabric = pkg.Getenv("DEFANG_FABRIC", DefaultCluster)

func SplitTenantHost(cluster string) (types.TenantID, string) {
	tenant := types.DEFAULT_TENANT
	parts := strings.SplitN(cluster, "@", 2)
	if len(parts) == 2 {
		tenant, cluster = types.TenantID(parts[0]), parts[1]
	}
	if cluster == "" {
		cluster = DefangFabric
	}
	if _, _, err := net.SplitHostPort(cluster); err != nil {
		cluster = cluster + ":443" // default to https
	}
	return tenant, cluster
}

func NewGrpcClient(ctx context.Context, cluster string) client.GrpcClient {
	var tenantId types.TenantID
	tenant, host := SplitTenantHost(cluster)
	if tenant != types.DEFAULT_TENANT {
		tenantId = tenant
	}
	accessToken := GetExistingToken(cluster)
	term.Debug("Using tenant", tenantId, "for cluster", host)
	grpcClient := client.NewGrpcClient(host, accessToken, tenantId)

	resp, err := grpcClient.WhoAmI(ctx)
	if err != nil {
		term.Debug("Unable to validate tenant ID with server:", err)
	} else if string(tenantId) != resp.Tenant {
		if tenantId != types.DEFAULT_TENANT {
			term.Warnf("Overriding TenantID %q with server provided value %q", tenantId, resp.Tenant)
		}
		grpcClient.TenantID = types.TenantID(resp.Tenant)
	}
<<<<<<< HEAD
	track.Fabric = grpcClient // Update track client
	return grpcClient
}
=======
	tenantId := grpcClient.TenantID
	if resp != nil && string(tenantId) != resp.Tenant {
		term.Debugf("Overriding locally cached TenantID %q with server provided value %q", tenantId, resp.Tenant)
		tenantId = types.TenantID(resp.Tenant)
	}
>>>>>>> a37bbad6

func NewProvider(ctx context.Context, providerID client.ProviderID, grpcClient client.GrpcClient) client.Provider {
	switch providerID {
	case client.ProviderAWS:
		term.Info("Using AWS provider")
		awsProvider := aws.NewByocProvider(ctx, grpcClient.TenantID)
		return awsProvider
	case client.ProviderDO:
		term.Info("Using DigitalOcean provider")
		byocProvider, err := do.NewByocProvider(ctx, grpcClient.TenantID)
		if err != nil {
			term.Fatal(err)
		}
		return byocProvider
	default:
		term.Info("Using Defang Playground; consider using BYOC (https://s.defang.io/byoc)")
		return &client.PlaygroundProvider{GrpcClient: grpcClient}
	}
}<|MERGE_RESOLUTION|>--- conflicted
+++ resolved
@@ -48,21 +48,13 @@
 		term.Debug("Unable to validate tenant ID with server:", err)
 	} else if string(tenantId) != resp.Tenant {
 		if tenantId != types.DEFAULT_TENANT {
-			term.Warnf("Overriding TenantID %q with server provided value %q", tenantId, resp.Tenant)
+			term.Debugf("Overriding TenantID %q with server provided value %q", tenantId, resp.Tenant)
 		}
 		grpcClient.TenantID = types.TenantID(resp.Tenant)
 	}
-<<<<<<< HEAD
 	track.Fabric = grpcClient // Update track client
 	return grpcClient
 }
-=======
-	tenantId := grpcClient.TenantID
-	if resp != nil && string(tenantId) != resp.Tenant {
-		term.Debugf("Overriding locally cached TenantID %q with server provided value %q", tenantId, resp.Tenant)
-		tenantId = types.TenantID(resp.Tenant)
-	}
->>>>>>> a37bbad6
 
 func NewProvider(ctx context.Context, providerID client.ProviderID, grpcClient client.GrpcClient) client.Provider {
 	switch providerID {
