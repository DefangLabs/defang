--- conflicted
+++ resolved
@@ -5,9 +5,10 @@
 	"encoding/base64"
 	"encoding/json"
 	"errors"
-	"github.com/defang-io/defang/src/pkg/cli/client/byoc/do"
 	"net"
 	"strings"
+
+	"github.com/DefangLabs/defang/src/pkg/cli/client/byoc/do"
 
 	"github.com/DefangLabs/defang/src/pkg/cli/client/byoc/aws"
 	"github.com/DefangLabs/defang/src/pkg/term"
@@ -82,20 +83,13 @@
 		term.Info(" # Using AWS provider") // HACK: # prevents errors when evaluating the shell completion script
 		byocClient := aws.NewByoc(tenantId, defangClient)
 		return byocClient
+	case client.ProviderDO:
+		term.Info("# Using DO provider")
+		byocClient := do.NewByoc(tenantId, defangClient)
+		return byocClient
 	default:
 		return &client.PlaygroundClient{*defangClient}
 	}
-<<<<<<< HEAD
-
-	if provider == client.ProviderDO {
-		term.Info("# Using DO provider")
-		byocClient := do.NewByoc(tenantId, defangClient)
-		return byocClient
-	}
-
-	return defangClient
-=======
->>>>>>> 68bd28e1
 }
 
 // Deprecated: don't rely on info in token
