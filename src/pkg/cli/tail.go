package cli

import (
	"context"
	"errors"
	"fmt"
	"io"
	"net"
	"os"
	"regexp"
	"runtime"
	"slices"
	"strings"
	"time"

	"github.com/DefangLabs/defang/src/pkg"
	"github.com/DefangLabs/defang/src/pkg/circularbuffer"
	"github.com/DefangLabs/defang/src/pkg/cli/client"
	"github.com/DefangLabs/defang/src/pkg/dryrun"
	"github.com/DefangLabs/defang/src/pkg/logs"
	"github.com/DefangLabs/defang/src/pkg/spinner"
	"github.com/DefangLabs/defang/src/pkg/term"
	"github.com/DefangLabs/defang/src/pkg/track"
	"github.com/DefangLabs/defang/src/pkg/types"
	defangv1 "github.com/DefangLabs/defang/src/protos/io/defang/v1"
	"github.com/bufbuild/connect-go"
	"github.com/muesli/termenv"
	"google.golang.org/grpc/codes"
	"google.golang.org/grpc/status"
	"google.golang.org/protobuf/types/known/timestamppb"
)

const (
	ansiCyan      = "\033[36m"
	ansiReset     = "\033[0m"
	replaceString = ansiCyan + "$0" + ansiReset
	RFC3339Milli  = "2006-01-02T15:04:05.000Z07:00" // like RFC3339Nano but with 3 digits of precision
)

var (
	colorKeyRegex = regexp.MustCompile(`"(?:\\["\\/bfnrt]|[^\x00-\x1f"\\]|\\u[0-9a-fA-F]{4})*"\s*:|[^\x00-\x20"=&?]+=`) // handles JSON, logfmt, and query params
)

// Deprecated: use Subscribe instead #851
type TailDetectStopEventFunc func(eventLog *defangv1.LogEntry) error

type TailOptions struct {
	EndEventDetectFunc TailDetectStopEventFunc // Deprecated: use Subscribe and GetDeploymentStatus instead #851
	Deployment         types.ETag
	Filter             string
	LogType            logs.LogType
	Raw                bool
	Services           []string
	Since              time.Time
	Until              time.Time
	Verbose            bool
	Follow             bool
}

func (to TailOptions) String() string {
	cmd := " --since=" + to.Since.UTC().Format(time.RFC3339Nano)
	if to.Until.IsZero() {
		// No --until implies --follow
		cmd = "tail" + cmd
	} else {
		cmd = "logs" + cmd + " --until=" + to.Until.UTC().Format(time.RFC3339Nano)
	}
	if to.Follow {
		cmd += " --follow"
	}
	if to.Deployment != "" {
		cmd += " --deployment=" + to.Deployment
	}
	if to.Raw {
		cmd += " --raw"
	}
	// --verbose is the default for "tail" so we test for false
	if !to.Verbose {
		cmd += " --verbose=0"
	}
	if to.LogType != logs.LogTypeUnspecified {
		cmd += " --type=" + to.LogType.String()
	}
	if to.Filter != "" {
		cmd += fmt.Sprintf(" --filter=%q", to.Filter)
	}
	if len(to.Services) > 0 {
		cmd += " " + strings.Join(to.Services, " ")
	}
	return cmd
}

var P = track.P

// EnableUTCMode sets the local time zone to UTC.
func EnableUTCMode() {
	time.Local = time.UTC
}

// ParseTimeOrDuration parses a time string or duration string (e.g. 1h30m) and returns a time.Time.
// At a minimum, this function supports RFC3339Nano, Go durations, and our own TimestampFormat (local).
func ParseTimeOrDuration(str string, now time.Time) (time.Time, error) {
	if str == "" {
		return time.Time{}, nil
	}
	if strings.ContainsAny(str, "TZ") {
		return time.Parse(time.RFC3339Nano, str)
	}
	if strings.Contains(str, ":") {
		local, err := time.ParseInLocation("15:04:05.999999", str, time.Local)
		if err != nil {
			return time.Time{}, err
		}
		// Replace the year, month, and day of t with today's date
		now := now.Local()
		sincet := time.Date(now.Year(), now.Month(), now.Day(), local.Hour(), local.Minute(), local.Second(), local.Nanosecond(), local.Location())
		if sincet.After(now) {
			sincet = sincet.AddDate(0, 0, -1) // yesterday; subtract 1 day
		}
		return sincet, nil
	}
	dur, err := time.ParseDuration(str)
	if err != nil {
		return time.Time{}, err
	}
	return now.Add(-dur), nil // - because we want to go back in time
}

type CancelError struct {
	TailOptions
	ProjectName string
	error
}

func (cerr CancelError) Error() string {
	cmd := cerr.String()
	if cerr.ProjectName != "" {
		cmd += " --project-name=" + cerr.ProjectName
	}
	return cmd
}

func (cerr CancelError) Unwrap() error {
	return cerr.error
}

func Tail(ctx context.Context, provider client.Provider, projectName string, options TailOptions) (circularbuffer.BufferInterface[string], error) {
	if options.LogType == logs.LogTypeUnspecified {
		options.LogType = logs.LogTypeAll
	}

	term.Debugf("Tailing %s logs in project %q", options.LogType, projectName)

	if len(options.Services) > 0 {
		for _, service := range options.Services {
			// Show a warning if the service doesn't exist (yet); TODO: could do fuzzy matching and suggest alternatives
			if _, err := provider.GetService(ctx, &defangv1.GetRequest{Project: projectName, Name: service}); err != nil {
				switch connect.CodeOf(err) {
				case connect.CodeNotFound:
					term.Warnf("Service does not exist (yet): %q", service)
				case connect.CodeUnknown:
					// Ignore unknown (nil) errors
				default:
					term.Warn(err) // TODO: use cliClient.PrettyError(…)
				}
			}
		}
	}

	if dryrun.DoDryRun {
		return nil, dryrun.ErrDryRun
	}

	return streamLogs(ctx, provider, projectName, options, logEntryPrintHandler)
}

func isTransientError(err error) bool {
	// Networking errors are considered transient errors
	var netOpErr *net.OpError
	if errors.As(err, &netOpErr) && netOpErr.Temporary() {
		return true
	}

	// TODO: detect ALB timeout (504) or Fabric restart and reconnect automatically
	code := connect.CodeOf(err)
	// Reconnect on Error: internal: stream error: stream ID 5; INTERNAL_ERROR; received from peer
	if code == connect.CodeUnavailable {
		return true
	}
	if code == connect.CodeInternal && !connect.IsWireError(err) {
		return true
	}
	if errors.Is(err, io.ErrUnexpectedEOF) {
		return true
	}

	// GCP grpc transient errors
	if st, ok := status.FromError(err); ok {
		transientCodes := []codes.Code{codes.Unavailable, codes.Internal}
		if slices.Contains(transientCodes, st.Code()) {
			return true
		}
	}

	return false
}

type LogEntryHandler func(*defangv1.LogEntry, *TailOptions, *term.Term) error

const DefaultTailLimit = 100

func streamLogs(ctx context.Context, provider client.Provider, projectName string, options TailOptions, handler LogEntryHandler) (circularbuffer.BufferInterface[string], error) {
	logCache := circularbuffer.NewCircularBuffer[string](30)
	var sinceTs, untilTs *timestamppb.Timestamp
	if pkg.IsValidTime(options.Since) {
		sinceTs = timestamppb.New(options.Since)
	} else {
		options.Since = time.Now() // this is used to continue from the last timestamp
	}
	if pkg.IsValidTime(options.Until) {
		until := options.Until.Add(time.Millisecond) // add a millisecond to make it inclusive
		untilTs = timestamppb.New(until)
		// If the user specifies a deadline in the future, we should respect it
		if until.After(time.Now()) {
			var cancel context.CancelFunc
			ctx, cancel = context.WithDeadline(ctx, until)
			defer cancel()
		}
	}

	limit := int32(0) // 0 means no limit
	if !options.Follow {
		limit = DefaultTailLimit
	}

	tailRequest := &defangv1.TailRequest{
		Etag:     options.Deployment,
		LogType:  uint32(options.LogType),
		Pattern:  options.Filter,
		Project:  projectName,
		Services: options.Services,
		Since:    sinceTs, // this is also used to continue from the last timestamp
		Until:    untilTs,
		Follow:   options.Follow,
		Limit:    limit,
	}

	term.Debug("Tail request:", tailRequest)

	serverStream, err := provider.QueryLogs(ctx, tailRequest)
	if err != nil {
		return logCache, err
	}

	ctx, cancel := context.WithCancel(ctx)
	defer cancel() // to ensure we close the stream and clean-up this context

	go func() {
		<-ctx.Done()
		serverStream.Close() // this works because it takes a pointer receiver
	}()

	spin := spinner.New()
	doSpinner := !options.Raw && term.StdoutCanColor() && term.IsTerminal()

	if term.IsTerminal() && !options.Raw {
		if doSpinner {
			term.HideCursor()
			defer term.ShowCursor()

			cancelSpinner := spin.Start(ctx)
			defer cancelSpinner()
		}

		// HACK: On Windows, closing stdout will cause debugger to stop working
		if !options.Verbose && runtime.GOOS != "windows" {
			// Allow the user to toggle verbose mode with the V key
			if oldState, err := term.MakeUnbuf(int(os.Stdin.Fd())); err == nil {
				defer term.Restore(int(os.Stdin.Fd()), oldState)

				term.Info("Showing only build logs and runtime errors. Press V to toggle verbose mode.")
				input := term.NewNonBlockingStdin()
				defer input.Close() // abort the read loop
				go func() {
					toggleCount := 0
					var b [1]byte
					for {
						if _, err := input.Read(b[:]); err != nil {
							return // exit goroutine
						}
						switch b[0] {
						case 3: // Ctrl-C
							cancel() // cancel the tail context
						case 10, 13: // Enter or Return
							fmt.Println(" ") // empty line, but overwrite the spinner
						case 'v', 'V':
							verbose := !options.Verbose
							options.Verbose = verbose
							modeStr := "OFF"
							if verbose {
								modeStr = "ON"
							}
							if toggleCount++; toggleCount == 4 && !verbose {
								modeStr += ". I like the way you work it, no verbosity."
							}
							term.Info("Verbose mode", modeStr)
							track.Evt("Verbose Toggled", P("verbose", verbose), P("toggleCount", toggleCount))
						}
					}
				}()
			}
		}
	}

	return receiveLogs(ctx, provider, projectName, tailRequest, serverStream, &options, doSpinner, handler)
}

func receiveLogs(ctx context.Context, provider client.Provider, projectName string, tailRequest *defangv1.TailRequest, serverStream client.ServerStream[defangv1.TailResponse], options *TailOptions, doSpinner bool, handler LogEntryHandler) error {
	skipDuplicate := false
	var err error
	for {
		if !serverStream.Receive() {
			if errors.Is(serverStream.Err(), context.Canceled) || errors.Is(serverStream.Err(), context.DeadlineExceeded) {
<<<<<<< HEAD
				return logCache, &CancelError{TailOptions: options, error: serverStream.Err(), ProjectName: projectName}
=======
				return &CancelError{TailOptions: *options, error: serverStream.Err(), ProjectName: projectName}
			}
			if errors.Is(serverStream.Err(), io.EOF) {
				return serverStream.Err()
>>>>>>> 5cd4cb26
			}

			// Reconnect on Error: internal: stream error: stream ID 5; INTERNAL_ERROR; received from peer
			if isTransientError(serverStream.Err()) {
				term.Debug("Disconnected:", serverStream.Err())
				var spaces int
				if !options.Raw {
					spaces, _ = term.Warnf("Reconnecting...\r") // overwritten below
				}
				if err := provider.DelayBeforeRetry(ctx); err != nil {
					return logCache, err
				}
				tailRequest.Since = timestamppb.New(options.Since)
				serverStream, err = provider.QueryLogs(ctx, tailRequest)
				if err != nil {
					term.Debug("Reconnect failed:", err)
					return logCache, err
				}
				if !options.Raw {
					term.Printf("%*s", spaces, "\r") // clear the "reconnecting" message
				}
				skipDuplicate = true
				continue
			}

			return logCache, serverStream.Err() // returns nil on EOF
		}
		msg := serverStream.Msg()

		if msg == nil {
			continue
		}

<<<<<<< HEAD
		for _, e := range msg.Entries {
			// Replace service progress messages with our own spinner
			if doSpinner && isProgressDot(e.Message) {
				continue
			}
			ts := e.Timestamp.AsTime()
			// Skip duplicate logs (e.g. after reconnecting we might get the same log once more)
			if skipDuplicate && ts.Equal(options.Since) {
				skipDuplicate = false
				continue
			}
			e.Service = valueOrDefault(e.Service, msg.Service)
			e.Host = valueOrDefault(e.Host, msg.Host)
			e.Etag = valueOrDefault(e.Etag, msg.Etag)
			host := e.Host
			service := e.Service

			logCache.Add(e.Message)

			// HACK: skip noisy CI/CD logs (except errors)
			isInternal := service == "cd" || service == "kaniko" || service == "fabric" || host == "kaniko" || host == "fabric" || host == "ecs" || host == "cloudbuild" || host == "pulumi"
			onlyErrors := !options.Verbose && isInternal
			if onlyErrors && !e.Stderr {
				if options.EndEventDetectFunc != nil {
					if err := options.EndEventDetectFunc(e); err != nil {
						cancel() // TODO: stuck on defer Close() if we don't do this
						return logCache, err
					}
				}
				continue
			}

			if ts.After(options.Since) {
				options.Since = ts
			}
			err := handler(e, &options)
			if err != nil {
				term.Debug("Ending tail loop", err)
				cancel() // TODO: stuck on defer Close() if we don't do this
				return logCache, err
=======
		if err = handleLogEntryMsgs(msg, doSpinner, skipDuplicate, options, handler); err != nil {
			return err
		}
	}
}

func handleLogEntryMsgs(msg *defangv1.TailResponse, doSpinner bool, skipDuplicate bool, options *TailOptions, handler LogEntryHandler) error {
	for _, e := range msg.Entries {
		// Replace service progress messages with our own spinner
		if doSpinner && isProgressDot(e.Message) {
			continue
		}
		ts := e.Timestamp.AsTime()
		// Skip duplicate logs (e.g. after reconnecting we might get the same log once more)
		if skipDuplicate && ts.Equal(options.Since) {
			skipDuplicate = false
			continue
		}
		e.Service = valueOrDefault(e.Service, msg.Service)
		e.Host = valueOrDefault(e.Host, msg.Host)
		e.Etag = valueOrDefault(e.Etag, msg.Etag)

		if ts.After(options.Since) {
			options.Since = ts
		}

		err := handler(e, options, term.DefaultTerm)
		if err != nil {
			term.Debug("Ending tail loop", err)
			return err
		}

		// Detect end logging event
		if options.EndEventDetectFunc != nil {
			if err := options.EndEventDetectFunc(e); err != nil {
				return err
>>>>>>> 5cd4cb26
			}
		}
	}
	return nil
}

func logEntryPrintHandler(e *defangv1.LogEntry, options *TailOptions, t *term.Term) error {
	// HACK: skip noisy CI/CD logs (except errors)
	var internalServices = []string{"cd", "kaniko", "fabric", "ecs", "codebuild", "cloudbuild", "pulumi"}
	var internalHosts = []string{"kaniko", "fabric", "ecs", "codebuild", "cloudbuild", "pulumi"}
	isInternal := slices.Contains(internalServices, e.Service) || slices.Contains(internalHosts, e.Host)
	onlyErrors := !options.Verbose && isInternal
	if onlyErrors && !e.Stderr {
		return nil
	}

	if options.Raw {
		if e.Stderr {
			term.Error(e.Message)
		} else {
			term.Println(e.Message)
		}
		return nil
	}

	printLogEntry(e, options, t)
	return nil
}

func printLogEntry(e *defangv1.LogEntry, options *TailOptions, t *term.Term) {
	ts := e.Timestamp.AsTime()
	tsString := ts.Local().Format(RFC3339Milli)
	tsColor := termenv.ANSIBrightBlack
	if t.HasDarkBackground() {
		tsColor = termenv.ANSIWhite
	}
	if e.Stderr {
		tsColor = termenv.ANSIBrightRed
	}

	var prefixLen int
	trimmed := strings.TrimRight(e.Message, "\t\r\n ")
	buf := term.NewMessageBuilder(t.StdoutCanColor())
	for i, line := range strings.Split(trimmed, "\n") {
		if i == 0 {
			prefixLen, _ = buf.Printc(tsColor, tsString, " ")
			if options.Deployment == "" {
				l, _ := buf.Printc(termenv.ANSIYellow, e.Etag, " ")
				prefixLen += l
			}
			if len(options.Services) != 1 {
				l, _ := buf.Printc(termenv.ANSIGreen, e.Service, " ")
				prefixLen += l
			}
			if options.Verbose {
				l, _ := buf.Printc(termenv.ANSIMagenta, e.Host, " ")
				prefixLen += l
			}
		} else {
			buf.WriteString(strings.Repeat(" ", prefixLen))
		}
		if t.StdoutCanColor() {
			if !strings.Contains(line, "\033[") {
				line = colorKeyRegex.ReplaceAllString(line, replaceString) // add some color
			}
		} else {
			line = term.StripAnsi(line)
		}
		buf.WriteString(line)
		buf.WriteRune('\n')
	}

	t.Print(buf.String())
}

func valueOrDefault(value, def string) string {
	if value != "" {
		return value
	}
	return def
}

func isProgressDot(line string) bool {
	if line == "" || line == "." {
		return true
	}
	stripped := term.StripAnsi(line)
	return strings.TrimLeft(stripped, ".") == ""
}<|MERGE_RESOLUTION|>--- conflicted
+++ resolved
@@ -210,7 +210,6 @@
 const DefaultTailLimit = 100
 
 func streamLogs(ctx context.Context, provider client.Provider, projectName string, options TailOptions, handler LogEntryHandler) (circularbuffer.BufferInterface[string], error) {
-	logCache := circularbuffer.NewCircularBuffer[string](30)
 	var sinceTs, untilTs *timestamppb.Timestamp
 	if pkg.IsValidTime(options.Since) {
 		sinceTs = timestamppb.New(options.Since)
@@ -249,7 +248,7 @@
 
 	serverStream, err := provider.QueryLogs(ctx, tailRequest)
 	if err != nil {
-		return logCache, err
+		return nil, err
 	}
 
 	ctx, cancel := context.WithCancel(ctx)
@@ -315,20 +314,17 @@
 	return receiveLogs(ctx, provider, projectName, tailRequest, serverStream, &options, doSpinner, handler)
 }
 
-func receiveLogs(ctx context.Context, provider client.Provider, projectName string, tailRequest *defangv1.TailRequest, serverStream client.ServerStream[defangv1.TailResponse], options *TailOptions, doSpinner bool, handler LogEntryHandler) error {
+func receiveLogs(ctx context.Context, provider client.Provider, projectName string, tailRequest *defangv1.TailRequest, serverStream client.ServerStream[defangv1.TailResponse], options *TailOptions, doSpinner bool, handler LogEntryHandler) (circularbuffer.BufferInterface[string], error) {
+	logCache := circularbuffer.NewCircularBuffer[string](30)
 	skipDuplicate := false
 	var err error
 	for {
 		if !serverStream.Receive() {
 			if errors.Is(serverStream.Err(), context.Canceled) || errors.Is(serverStream.Err(), context.DeadlineExceeded) {
-<<<<<<< HEAD
-				return logCache, &CancelError{TailOptions: options, error: serverStream.Err(), ProjectName: projectName}
-=======
-				return &CancelError{TailOptions: *options, error: serverStream.Err(), ProjectName: projectName}
+				return logCache, &CancelError{TailOptions: *options, error: serverStream.Err(), ProjectName: projectName}
 			}
 			if errors.Is(serverStream.Err(), io.EOF) {
-				return serverStream.Err()
->>>>>>> 5cd4cb26
+				return nil, serverStream.Err()
 			}
 
 			// Reconnect on Error: internal: stream error: stream ID 5; INTERNAL_ERROR; received from peer
@@ -362,55 +358,13 @@
 			continue
 		}
 
-<<<<<<< HEAD
-		for _, e := range msg.Entries {
-			// Replace service progress messages with our own spinner
-			if doSpinner && isProgressDot(e.Message) {
-				continue
-			}
-			ts := e.Timestamp.AsTime()
-			// Skip duplicate logs (e.g. after reconnecting we might get the same log once more)
-			if skipDuplicate && ts.Equal(options.Since) {
-				skipDuplicate = false
-				continue
-			}
-			e.Service = valueOrDefault(e.Service, msg.Service)
-			e.Host = valueOrDefault(e.Host, msg.Host)
-			e.Etag = valueOrDefault(e.Etag, msg.Etag)
-			host := e.Host
-			service := e.Service
-
-			logCache.Add(e.Message)
-
-			// HACK: skip noisy CI/CD logs (except errors)
-			isInternal := service == "cd" || service == "kaniko" || service == "fabric" || host == "kaniko" || host == "fabric" || host == "ecs" || host == "cloudbuild" || host == "pulumi"
-			onlyErrors := !options.Verbose && isInternal
-			if onlyErrors && !e.Stderr {
-				if options.EndEventDetectFunc != nil {
-					if err := options.EndEventDetectFunc(e); err != nil {
-						cancel() // TODO: stuck on defer Close() if we don't do this
-						return logCache, err
-					}
-				}
-				continue
-			}
-
-			if ts.After(options.Since) {
-				options.Since = ts
-			}
-			err := handler(e, &options)
-			if err != nil {
-				term.Debug("Ending tail loop", err)
-				cancel() // TODO: stuck on defer Close() if we don't do this
-				return logCache, err
-=======
-		if err = handleLogEntryMsgs(msg, doSpinner, skipDuplicate, options, handler); err != nil {
-			return err
-		}
-	}
-}
-
-func handleLogEntryMsgs(msg *defangv1.TailResponse, doSpinner bool, skipDuplicate bool, options *TailOptions, handler LogEntryHandler) error {
+		if err = handleLogEntryMsgs(msg, logCache, doSpinner, skipDuplicate, options, handler); err != nil {
+			return nil, err
+		}
+	}
+}
+
+func handleLogEntryMsgs(msg *defangv1.TailResponse, logCache circularbuffer.BufferInterface[string], doSpinner bool, skipDuplicate bool, options *TailOptions, handler LogEntryHandler) error {
 	for _, e := range msg.Entries {
 		// Replace service progress messages with our own spinner
 		if doSpinner && isProgressDot(e.Message) {
@@ -430,6 +384,8 @@
 			options.Since = ts
 		}
 
+		logCache.Add(e.Message)
+
 		err := handler(e, options, term.DefaultTerm)
 		if err != nil {
 			term.Debug("Ending tail loop", err)
@@ -440,7 +396,6 @@
 		if options.EndEventDetectFunc != nil {
 			if err := options.EndEventDetectFunc(e); err != nil {
 				return err
->>>>>>> 5cd4cb26
 			}
 		}
 	}
