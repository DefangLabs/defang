--- conflicted
+++ resolved
@@ -326,11 +326,7 @@
 			etag := valueOrDefault(e.Etag, msg.Etag)
 
 			// HACK: skip noisy CI/CD logs (except errors)
-<<<<<<< HEAD
-			isInternal := service == "cd" || service == "ci" || service == "kaniko" || service == "fabric" || host == "kaniko" || host == "fabric" || host == "cloudbuild"
-=======
-			isInternal := service == "cd" || service == "ci" || service == "kaniko" || service == "fabric" || host == "kaniko" || host == "fabric" || host == "ecs"
->>>>>>> 76a9f8dd
+			isInternal := service == "cd" || service == "ci" || service == "kaniko" || service == "fabric" || host == "kaniko" || host == "fabric" || host == "ecs" || host == "cloudbuild"
 			onlyErrors := !options.Verbose && isInternal
 			if onlyErrors && !e.Stderr {
 				if options.EndEventDetectFunc != nil && options.EndEventDetectFunc([]string{service}, host, e.Message) {
