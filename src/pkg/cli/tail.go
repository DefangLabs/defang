package cli

import (
	"context"
	"errors"
	"fmt"
	"io"
	"net"
	"os"
	"regexp"
	"runtime"
	"slices"
	"strings"
	"time"

	"github.com/DefangLabs/defang/src/pkg"
	"github.com/DefangLabs/defang/src/pkg/cli/client"
	"github.com/DefangLabs/defang/src/pkg/dryrun"
	"github.com/DefangLabs/defang/src/pkg/logs"
	"github.com/DefangLabs/defang/src/pkg/spinner"
	"github.com/DefangLabs/defang/src/pkg/term"
	"github.com/DefangLabs/defang/src/pkg/track"
	"github.com/DefangLabs/defang/src/pkg/types"
	defangv1 "github.com/DefangLabs/defang/src/protos/io/defang/v1"
	"github.com/bufbuild/connect-go"
	"github.com/muesli/termenv"
	"google.golang.org/grpc/codes"
	"google.golang.org/grpc/status"
	"google.golang.org/protobuf/types/known/timestamppb"
)

const (
	ansiCyan      = "\033[36m"
	ansiReset     = "\033[0m"
	replaceString = ansiCyan + "$0" + ansiReset
	RFC3339Milli  = "2006-01-02T15:04:05.000Z07:00" // like RFC3339Nano but with 3 digits of precision
)

var (
	colorKeyRegex = regexp.MustCompile(`"(?:\\["\\/bfnrt]|[^\x00-\x1f"\\]|\\u[0-9a-fA-F]{4})*"\s*:|[^\x00-\x20"=&?]+=`) // handles JSON, logfmt, and query params
)

// Deprecated: use Subscribe instead #851
type TailDetectStopEventFunc func(eventLog *defangv1.LogEntry) error

type TailOptions struct {
	EndEventDetectFunc TailDetectStopEventFunc // Deprecated: use Subscribe and GetDeploymentStatus instead #851
	Deployment         types.ETag
	Filter             string
	LogType            logs.LogType
	Raw                bool
	Services           []string
	Since              time.Time
	Until              time.Time
	Verbose            bool
	Follow             bool
}

func (to TailOptions) String() string {
	cmd := " --since=" + to.Since.UTC().Format(time.RFC3339Nano)
	if to.Until.IsZero() {
		// No --until implies --follow
		cmd = "tail" + cmd
	} else {
		cmd = "logs" + cmd + " --until=" + to.Until.UTC().Format(time.RFC3339Nano)
	}
	if to.Follow {
		cmd += " --follow"
	}
	if to.Deployment != "" {
		cmd += " --deployment=" + to.Deployment
	}
	if to.Raw {
		cmd += " --raw"
	}
	// --verbose is the default for "tail" so we test for false
	if !to.Verbose {
		cmd += " --verbose=0"
	}
	if to.LogType != logs.LogTypeUnspecified {
		cmd += " --type=" + to.LogType.String()
	}
	if to.Filter != "" {
		cmd += fmt.Sprintf(" --filter=%q", to.Filter)
	}
	if len(to.Services) > 0 {
		cmd += " " + strings.Join(to.Services, " ")
	}
	return cmd
}

var P = track.P

// EnableUTCMode sets the local time zone to UTC.
func EnableUTCMode() {
	time.Local = time.UTC
}

// ParseTimeOrDuration parses a time string or duration string (e.g. 1h30m) and returns a time.Time.
// At a minimum, this function supports RFC3339Nano, Go durations, and our own TimestampFormat (local).
func ParseTimeOrDuration(str string, now time.Time) (time.Time, error) {
	if str == "" {
		return time.Time{}, nil
	}
	if strings.ContainsAny(str, "TZ") {
		return time.Parse(time.RFC3339Nano, str)
	}
	if strings.Contains(str, ":") {
		local, err := time.ParseInLocation("15:04:05.999999", str, time.Local)
		if err != nil {
			return time.Time{}, err
		}
		// Replace the year, month, and day of t with today's date
		now := now.Local()
		sincet := time.Date(now.Year(), now.Month(), now.Day(), local.Hour(), local.Minute(), local.Second(), local.Nanosecond(), local.Location())
		if sincet.After(now) {
			sincet = sincet.AddDate(0, 0, -1) // yesterday; subtract 1 day
		}
		return sincet, nil
	}
	dur, err := time.ParseDuration(str)
	if err != nil {
		return time.Time{}, err
	}
	return now.Add(-dur), nil // - because we want to go back in time
}

type CancelError struct {
	TailOptions
	ProjectName string
	error
}

func (cerr CancelError) Error() string {
	cmd := cerr.String()
	if cerr.ProjectName != "" {
		cmd += " --project-name=" + cerr.ProjectName
	}
	return cmd
}

func (cerr CancelError) Unwrap() error {
	return cerr.error
}

func Tail(ctx context.Context, provider client.Provider, projectName string, options TailOptions) error {
	if options.LogType == logs.LogTypeUnspecified {
		options.LogType = logs.LogTypeAll
	}

	term.Debugf("Tailing %s logs in project %q", options.LogType, projectName)

	if len(options.Services) > 0 {
		for _, service := range options.Services {
			// Show a warning if the service doesn't exist (yet); TODO: could do fuzzy matching and suggest alternatives
			if _, err := provider.GetService(ctx, &defangv1.GetRequest{Project: projectName, Name: service}); err != nil {
				switch connect.CodeOf(err) {
				case connect.CodeNotFound:
					term.Warnf("Service does not exist (yet): %q", service)
				case connect.CodeUnknown:
					// Ignore unknown (nil) errors
				default:
					term.Warn(err) // TODO: use cliClient.PrettyError(…)
				}
			}
		}
	}

	if dryrun.DoDryRun {
		return dryrun.ErrDryRun
	}

	return streamLogs(ctx, provider, projectName, options, logEntryPrintHandler)
}

func isTransientError(err error) bool {
	// Networking errors are considered transient errors
	var netOpErr *net.OpError
	if errors.As(err, &netOpErr) && netOpErr.Temporary() {
		return true
	}

	// TODO: detect ALB timeout (504) or Fabric restart and reconnect automatically
	code := connect.CodeOf(err)
	// Reconnect on Error: internal: stream error: stream ID 5; INTERNAL_ERROR; received from peer
	if code == connect.CodeUnavailable {
		return true
	}
	if code == connect.CodeInternal && !connect.IsWireError(err) {
		return true
	}
	if errors.Is(err, io.ErrUnexpectedEOF) {
		return true
	}

	// GCP grpc transient errors
	if st, ok := status.FromError(err); ok {
		transientCodes := []codes.Code{codes.Unavailable, codes.Internal}
		if slices.Contains(transientCodes, st.Code()) {
			return true
		}
	}

	return false
}

type LogEntryHandler func(*defangv1.LogEntry, *TailOptions, *term.Term) error

const DefaultTailLimit = 100

func streamLogs(ctx context.Context, provider client.Provider, projectName string, options TailOptions, handler LogEntryHandler) error {
	var sinceTs, untilTs *timestamppb.Timestamp
	if pkg.IsValidTime(options.Since) {
		sinceTs = timestamppb.New(options.Since)
	} else {
		options.Since = time.Now() // this is used to continue from the last timestamp
	}
	if pkg.IsValidTime(options.Until) {
		until := options.Until.Add(time.Millisecond) // add a millisecond to make it inclusive
		untilTs = timestamppb.New(until)
		// If the user specifies a deadline in the future, we should respect it
		if until.After(time.Now()) {
			var cancel context.CancelFunc
			ctx, cancel = context.WithDeadline(ctx, until)
			defer cancel()
		}
	}

	limit := int32(0) // 0 means no limit
	if !options.Follow {
		limit = DefaultTailLimit
	}

	tailRequest := &defangv1.TailRequest{
		Etag:     options.Deployment,
		LogType:  uint32(options.LogType),
		Pattern:  options.Filter,
		Project:  projectName,
		Services: options.Services,
		Since:    sinceTs, // this is also used to continue from the last timestamp
		Until:    untilTs,
		Follow:   options.Follow,
		Limit:    limit,
	}

	term.Debug("Tail request:", tailRequest)

	serverStream, err := provider.QueryLogs(ctx, tailRequest)
	if err != nil {
		return err
	}

	ctx, cancel := context.WithCancel(ctx)
	defer cancel() // to ensure we close the stream and clean-up this context

	go func() {
		<-ctx.Done()
		serverStream.Close() // this works because it takes a pointer receiver
	}()

	spin := spinner.New()
	doSpinner := !options.Raw && term.StdoutCanColor() && term.IsTerminal()

	if term.IsTerminal() && !options.Raw {
		if doSpinner {
			term.HideCursor()
			defer term.ShowCursor()

			cancelSpinner := spin.Start(ctx)
			defer cancelSpinner()
		}

		// HACK: On Windows, closing stdout will cause debugger to stop working
		if !options.Verbose && runtime.GOOS != "windows" {
			// Allow the user to toggle verbose mode with the V key
			if oldState, err := term.MakeUnbuf(int(os.Stdin.Fd())); err == nil {
				defer term.Restore(int(os.Stdin.Fd()), oldState)

				term.Info("Showing only build logs and runtime errors. Press V to toggle verbose mode.")
				input := term.NewNonBlockingStdin()
				defer input.Close() // abort the read loop
				go func() {
					toggleCount := 0
					var b [1]byte
					for {
						if _, err := input.Read(b[:]); err != nil {
							return // exit goroutine
						}
						switch b[0] {
						case 3: // Ctrl-C
							cancel() // cancel the tail context
						case 10, 13: // Enter or Return
							fmt.Println(" ") // empty line, but overwrite the spinner
						case 'v', 'V':
							verbose := !options.Verbose
							options.Verbose = verbose
							modeStr := "OFF"
							if verbose {
								modeStr = "ON"
							}
							if toggleCount++; toggleCount == 4 && !verbose {
								modeStr += ". I like the way you work it, no verbosity."
							}
							term.Info("Verbose mode", modeStr)
							track.Evt("Verbose Toggled", P("verbose", verbose), P("toggleCount", toggleCount))
						}
					}
				}()
			}
		}
	}

	return receiveLogs(ctx, provider, projectName, tailRequest, serverStream, options, doSpinner, handler, cancel)
}

func receiveLogs(ctx context.Context, provider client.Provider, projectName string, tailRequest *defangv1.TailRequest, serverStream client.ServerStream[defangv1.TailResponse], options TailOptions, doSpinner bool, handler LogEntryHandler, cancel context.CancelFunc) error {
	skipDuplicate := false
	var err error
	for {
		if !serverStream.Receive() {
			if errors.Is(serverStream.Err(), context.Canceled) || errors.Is(serverStream.Err(), context.DeadlineExceeded) {
				return &CancelError{TailOptions: options, error: serverStream.Err(), ProjectName: projectName}
			}
			if errors.Is(serverStream.Err(), io.EOF) {
				return serverStream.Err()
			}

			// Reconnect on Error: internal: stream error: stream ID 5; INTERNAL_ERROR; received from peer
			if isTransientError(serverStream.Err()) {
				term.Debug("Disconnected:", serverStream.Err())
				var spaces int
				if !options.Raw {
					spaces, _ = term.Warnf("Reconnecting...\r") // overwritten below
				}
				if err := provider.DelayBeforeRetry(ctx); err != nil {
					return err
				}
				tailRequest.Since = timestamppb.New(options.Since)
				serverStream, err = provider.QueryLogs(ctx, tailRequest)
				if err != nil {
					term.Debug("Reconnect failed:", err)
					return err
				}
				if !options.Raw {
					term.Printf("%*s", spaces, "\r") // clear the "reconnecting" message
				}
				skipDuplicate = true
				continue
			}

			return serverStream.Err() // returns nil on EOF
		}
		msg := serverStream.Msg()

		if msg == nil {
			continue
		}

<<<<<<< HEAD
		for _, e := range msg.Entries {
			// Replace service progress messages with our own spinner
			if doSpinner && isProgressDot(e.Message) {
				continue
			}
			ts := e.Timestamp.AsTime()
			// Skip duplicate logs (e.g. after reconnecting we might get the same log once more)
			if skipDuplicate && ts.Equal(options.Since) {
				skipDuplicate = false
				continue
			}
			e.Service = valueOrDefault(e.Service, msg.Service)
			e.Host = valueOrDefault(e.Host, msg.Host)
			e.Etag = valueOrDefault(e.Etag, msg.Etag)

			if ts.After(options.Since) {
				options.Since = ts
			}

			err := handler(e, &options, term.DefaultTerm)
			if err != nil {
				term.Debug("Ending tail loop", err)
				return err
			}

			// Detect end logging event
			if options.EndEventDetectFunc != nil {
				if err := options.EndEventDetectFunc(e); err != nil {
					return err
				}
			}
=======
		err := handleMsgEntries(msg, &options, doSpinner, skipDuplicate, handler)
		if err != nil {
			cancel() // TODO: stuck on defer Close() if we don't do this
			return err
		}
	}
}

func handleMsgEntries(msg *defangv1.TailResponse, options *TailOptions, doSpinner bool, skipDuplicate bool, handler func(*defangv1.LogEntry, *TailOptions) error) error {
	for _, e := range msg.Entries {
		// Replace service progress messages with our own spinner
		if doSpinner && isProgressDot(e.Message) {
			continue
		}
		ts := e.Timestamp.AsTime()
		// Skip duplicate logs (e.g. after reconnecting we might get the same log once more)
		if skipDuplicate && ts.Equal(options.Since) {
			skipDuplicate = false
			continue
		}
		e.Service = valueOrDefault(e.Service, msg.Service)
		e.Host = valueOrDefault(e.Host, msg.Host)
		e.Etag = valueOrDefault(e.Etag, msg.Etag)
		host := e.Host
		service := e.Service

		// HACK: skip noisy CI/CD logs (except errors)
		isInternal := service == "cd" || service == "kaniko" || service == "fabric" || host == "kaniko" || host == "fabric" || host == "ecs" || host == "cloudbuild" || host == "pulumi"
		onlyErrors := !options.Verbose && isInternal
		if onlyErrors && !e.Stderr {
			if options.EndEventDetectFunc != nil {
				if err := options.EndEventDetectFunc(e); err != nil {
					return err
				}
			}
			continue
		}

		if ts.After(options.Since) {
			options.Since = ts
		}
		err := handler(e, options)
		if err != nil {
			term.Debug("Ending tail loop", err)
			return err
>>>>>>> 40025293
		}
	}

	return nil
}

func logEntryPrintHandler(e *defangv1.LogEntry, options *TailOptions, t *term.Term) error {
	// HACK: skip noisy CI/CD logs (except errors)
	var internalServices = []string{"cd", "kaniko", "fabric", "ecs", "codebuild", "cloudbuild", "pulumi"}
	var internalHosts = []string{"kaniko", "fabric", "ecs", "codebuild", "cloudbuild", "pulumi"}
	isInternal := slices.Contains(internalServices, e.Service) || slices.Contains(internalHosts, e.Host)
	onlyErrors := !options.Verbose && isInternal
	if onlyErrors && !e.Stderr {
		return nil
	}

	if options.Raw {
		if e.Stderr {
			term.Error(e.Message)
		} else {
			term.Println(e.Message)
		}
		return nil
	}

	printLogEntry(e, options, t)
	return nil
}

func printLogEntry(e *defangv1.LogEntry, options *TailOptions, t *term.Term) {
	ts := e.Timestamp.AsTime()
	tsString := ts.Local().Format(RFC3339Milli)
	tsColor := termenv.ANSIBrightBlack
	if t.HasDarkBackground() {
		tsColor = termenv.ANSIWhite
	}
	if e.Stderr {
		tsColor = termenv.ANSIBrightRed
	}

	var prefixLen int
	trimmed := strings.TrimRight(e.Message, "\t\r\n ")
	buf := term.NewMessageBuilder(t.StdoutCanColor())
	for i, line := range strings.Split(trimmed, "\n") {
		if i == 0 {
			prefixLen, _ = buf.Printc(tsColor, tsString, " ")
			if options.Deployment == "" {
				l, _ := buf.Printc(termenv.ANSIYellow, e.Etag, " ")
				prefixLen += l
			}
			if len(options.Services) != 1 {
				l, _ := buf.Printc(termenv.ANSIGreen, e.Service, " ")
				prefixLen += l
			}
			if options.Verbose {
				l, _ := buf.Printc(termenv.ANSIMagenta, e.Host, " ")
				prefixLen += l
			}
		} else {
			buf.WriteString(strings.Repeat(" ", prefixLen))
		}
		if t.StdoutCanColor() {
			if !strings.Contains(line, "\033[") {
				line = colorKeyRegex.ReplaceAllString(line, replaceString) // add some color
			}
		} else {
			line = term.StripAnsi(line)
		}
		buf.WriteString(line)
		buf.WriteRune('\n')
	}

	t.Print(buf.String())
}

func valueOrDefault(value, def string) string {
	if value != "" {
		return value
	}
	return def
}

func isProgressDot(line string) bool {
	if line == "" || line == "." {
		return true
	}
	stripped := term.StripAnsi(line)
	return strings.TrimLeft(stripped, ".") == ""
}<|MERGE_RESOLUTION|>--- conflicted
+++ resolved
@@ -310,10 +310,10 @@
 		}
 	}
 
-	return receiveLogs(ctx, provider, projectName, tailRequest, serverStream, options, doSpinner, handler, cancel)
-}
-
-func receiveLogs(ctx context.Context, provider client.Provider, projectName string, tailRequest *defangv1.TailRequest, serverStream client.ServerStream[defangv1.TailResponse], options TailOptions, doSpinner bool, handler LogEntryHandler, cancel context.CancelFunc) error {
+	return receiveLogs(ctx, provider, projectName, tailRequest, serverStream, options, doSpinner, handler)
+}
+
+func receiveLogs(ctx context.Context, provider client.Provider, projectName string, tailRequest *defangv1.TailRequest, serverStream client.ServerStream[defangv1.TailResponse], options TailOptions, doSpinner bool, handler LogEntryHandler) error {
 	skipDuplicate := false
 	var err error
 	for {
@@ -356,48 +356,13 @@
 			continue
 		}
 
-<<<<<<< HEAD
-		for _, e := range msg.Entries {
-			// Replace service progress messages with our own spinner
-			if doSpinner && isProgressDot(e.Message) {
-				continue
-			}
-			ts := e.Timestamp.AsTime()
-			// Skip duplicate logs (e.g. after reconnecting we might get the same log once more)
-			if skipDuplicate && ts.Equal(options.Since) {
-				skipDuplicate = false
-				continue
-			}
-			e.Service = valueOrDefault(e.Service, msg.Service)
-			e.Host = valueOrDefault(e.Host, msg.Host)
-			e.Etag = valueOrDefault(e.Etag, msg.Etag)
-
-			if ts.After(options.Since) {
-				options.Since = ts
-			}
-
-			err := handler(e, &options, term.DefaultTerm)
-			if err != nil {
-				term.Debug("Ending tail loop", err)
-				return err
-			}
-
-			// Detect end logging event
-			if options.EndEventDetectFunc != nil {
-				if err := options.EndEventDetectFunc(e); err != nil {
-					return err
-				}
-			}
-=======
-		err := handleMsgEntries(msg, &options, doSpinner, skipDuplicate, handler)
-		if err != nil {
-			cancel() // TODO: stuck on defer Close() if we don't do this
+		if err = handleLogEntryMsgs(msg, doSpinner, skipDuplicate, options, handler); err != nil {
 			return err
 		}
 	}
 }
 
-func handleMsgEntries(msg *defangv1.TailResponse, options *TailOptions, doSpinner bool, skipDuplicate bool, handler func(*defangv1.LogEntry, *TailOptions) error) error {
+func handleLogEntryMsgs(msg *defangv1.TailResponse, doSpinner bool, skipDuplicate bool, options TailOptions, handler LogEntryHandler) error {
 	for _, e := range msg.Entries {
 		// Replace service progress messages with our own spinner
 		if doSpinner && isProgressDot(e.Message) {
@@ -412,32 +377,24 @@
 		e.Service = valueOrDefault(e.Service, msg.Service)
 		e.Host = valueOrDefault(e.Host, msg.Host)
 		e.Etag = valueOrDefault(e.Etag, msg.Etag)
-		host := e.Host
-		service := e.Service
-
-		// HACK: skip noisy CI/CD logs (except errors)
-		isInternal := service == "cd" || service == "kaniko" || service == "fabric" || host == "kaniko" || host == "fabric" || host == "ecs" || host == "cloudbuild" || host == "pulumi"
-		onlyErrors := !options.Verbose && isInternal
-		if onlyErrors && !e.Stderr {
-			if options.EndEventDetectFunc != nil {
-				if err := options.EndEventDetectFunc(e); err != nil {
-					return err
-				}
-			}
-			continue
-		}
 
 		if ts.After(options.Since) {
 			options.Since = ts
 		}
-		err := handler(e, options)
+
+		err := handler(e, &options, term.DefaultTerm)
 		if err != nil {
 			term.Debug("Ending tail loop", err)
 			return err
->>>>>>> 40025293
-		}
-	}
-
+		}
+
+		// Detect end logging event
+		if options.EndEventDetectFunc != nil {
+			if err := options.EndEventDetectFunc(e); err != nil {
+				return err
+			}
+		}
+	}
 	return nil
 }
 
