package cli

import (
	"context"
	"errors"
	"fmt"
	"io"
	"os"
	"regexp"
	"strings"
	"time"

	"github.com/DefangLabs/defang/src/pkg"
	"github.com/DefangLabs/defang/src/pkg/cli/client"
	"github.com/DefangLabs/defang/src/pkg/cli/compose"
	"github.com/DefangLabs/defang/src/pkg/logs"
	"github.com/DefangLabs/defang/src/pkg/spinner"
	"github.com/DefangLabs/defang/src/pkg/term"
	"github.com/DefangLabs/defang/src/pkg/track"
	"github.com/DefangLabs/defang/src/pkg/types"
	defangv1 "github.com/DefangLabs/defang/src/protos/io/defang/v1"
	"github.com/bufbuild/connect-go"
	"github.com/muesli/termenv"
	"google.golang.org/protobuf/types/known/timestamppb"
)

const (
	ansiCyan      = "\033[36m"
	ansiReset     = "\033[0m"
	replaceString = ansiCyan + "$0" + ansiReset
	RFC3339Milli  = "2006-01-02T15:04:05.000Z07:00" // like RFC3339Nano but with 3 digits of precision
)

var (
	colorKeyRegex = regexp.MustCompile(`"(?:\\["\\/bfnrt]|[^\x00-\x1f"\\]|\\u[0-9a-fA-F]{4})*"\s*:|[^\x00-\x20"=&?]+=`) // handles JSON, logfmt, and query params
)

type ServiceStatus string

const (
	ServiceUnspecified ServiceStatus = "UNSPECIFIED"

	// build states
	ServiceBuildQueued       ServiceStatus = "BUILD_QUEUED"
	ServiceBuildProvisioning ServiceStatus = "BUILD_PROVISIONING"
	ServiceBuildPending      ServiceStatus = "BUILD_PENDING"
	ServiceBuildActivating   ServiceStatus = "BUILD_ACTIVATING"
	ServiceBuildRunning      ServiceStatus = "BUILD_RUNNING"
	ServiceBuildDeactivating ServiceStatus = "BUILD_DEACTIVATING" // build completed

	// update states
	ServiceUpdateQueued ServiceStatus = "UPDATE_QUEUED" // queued for deployment

	// deplpyment states
	ServicePending   ServiceStatus = "PENDING"
	ServiceCompleted ServiceStatus = "COMPLETED"
	ServiceFailed    ServiceStatus = "FAILED"
)

// Deprecated: use Subscribe instead #851
type EndLogConditional struct {
	Service  string
	Host     string
	EventLog string
}

// Deprecated: use Subscribe instead #851
type TailDetectStopEventFunc func(services []string, host string, eventlog string) bool

type TailOptions struct {
	Services           []string
	Etag               types.ETag
	Since              time.Time
	Raw                bool
	EndEventDetectFunc TailDetectStopEventFunc // Deprecated: use Subscribe instead #851
	Verbose            bool
	LogType            logs.LogType
}

func (to TailOptions) String() string {
	cmd := "tail --since=" + to.Since.UTC().Format(time.RFC3339Nano)
	if len(to.Services) > 0 {
		cmd += " --name=" + strings.Join(to.Services, ",")
	}
	if to.Etag != "" {
		cmd += " --etag=" + to.Etag
	}
	if to.Raw {
		cmd += " --raw"
	}
	// --verbose is the default for "tail" so we test for false
	if !to.Verbose {
		cmd += " --verbose=0"
	}
	if to.LogType != logs.LogTypeUnspecified {
		cmd += " --type=" + to.LogType.String()
	}
	return cmd
}

var P = track.P

// Deprecated: use Subscribe instead #851
func CreateEndLogEventDetectFunc(conditionals []EndLogConditional) TailDetectStopEventFunc {
	return func(services []string, host string, eventLog string) bool {
		for _, conditional := range conditionals {
			for _, service := range services {
				if service == "" || service == conditional.Service {
					if host == "" || host == conditional.Host {
						if strings.Contains(eventLog, conditional.EventLog) {
							return true
						}
					}
				}
			}
		}
		return false
	}
}

// ParseTimeOrDuration parses a time string or duration string (e.g. 1h30m) and returns a time.Time.
// At a minimum, this function supports RFC3339Nano, Go durations, and our own TimestampFormat (local).
func ParseTimeOrDuration(str string, now time.Time) (time.Time, error) {
	if str == "" {
		return time.Time{}, nil
	}
	if strings.ContainsAny(str, "TZ") {
		return time.Parse(time.RFC3339Nano, str)
	}
	if strings.Contains(str, ":") {
		local, err := time.ParseInLocation("15:04:05.999999", str, time.Local)
		if err != nil {
			return time.Time{}, err
		}
		// Replace the year, month, and day of t with today's date
		now := now.Local()
		sincet := time.Date(now.Year(), now.Month(), now.Day(), local.Hour(), local.Minute(), local.Second(), local.Nanosecond(), local.Location())
		if sincet.After(now) {
			sincet = sincet.AddDate(0, 0, -1) // yesterday; subtract 1 day
		}
		return sincet, nil
	}
	dur, err := time.ParseDuration(str)
	if err != nil {
		return time.Time{}, err
	}
	return now.Add(-dur), nil // - because we want to go back in time
}

type CancelError struct {
	TailOptions
	ProjectName string
	error
}

func (cerr CancelError) Error() string {
	cmd := cerr.String()
	if cerr.ProjectName != "" {
		cmd += " --project-name=" + cerr.ProjectName
	}
	return cmd
}

func (cerr CancelError) Unwrap() error {
	return cerr.error
}

func Tail(ctx context.Context, provider client.Provider, projectName string, options TailOptions) error {
	if options.LogType == logs.LogTypeUnspecified {
		options.LogType = logs.LogTypeRun
	}

	term.Debugf("Tailing %s logs in project %q", options.LogType, projectName)

	if len(options.Services) > 0 {
		for _, service := range options.Services {
			service = compose.NormalizeServiceName(service)
			// Show a warning if the service doesn't exist (yet); TODO: could do fuzzy matching and suggest alternatives
			if _, err := provider.GetService(ctx, &defangv1.GetRequest{Project: projectName, Name: service}); err != nil {
				switch connect.CodeOf(err) {
				case connect.CodeNotFound:
					term.Warn("Service does not exist (yet):", service)
				case connect.CodeUnknown:
					// Ignore unknown (nil) errors
				default:
					term.Warn(err) // TODO: use prettyError(…)
				}
			}
		}
	}

	if DoDryRun {
		return ErrDryRun
	}

	return tail(ctx, provider, projectName, options)
}

func isTransientError(err error) bool {
	// TODO: detect ALB timeout (504) or Fabric restart and reconnect automatically
	code := connect.CodeOf(err)
	// Reconnect on Error: internal: stream error: stream ID 5; INTERNAL_ERROR; received from peer
	return code == connect.CodeUnavailable ||
		(code == connect.CodeInternal && !connect.IsWireError(err)) ||
		errors.Is(err, io.ErrUnexpectedEOF)
}

func tail(ctx context.Context, provider client.Provider, projectName string, options TailOptions) error {
	var since *timestamppb.Timestamp
	if options.Since.Year() <= 1970 {
		options.Since = time.Now() // this is used to continue from the last timestamp
	} else {
		since = timestamppb.New(options.Since)
	}

	serverStream, err := provider.Follow(ctx, &defangv1.TailRequest{
		Project:  projectName,
		Services: options.Services,
		Etag:     options.Etag,
		Since:    since,
		LogType:  uint32(options.LogType),
	})
	if err != nil {
		return err
	}

	ctx, cancel := context.WithCancel(ctx)
	defer cancel()

	go func() {
		<-ctx.Done()
		serverStream.Close() // this works because it takes a pointer receiver
	}()

	spin := spinner.New()
	doSpinner := !options.Raw && term.StdoutCanColor() && term.IsTerminal()

	if term.IsTerminal() && !options.Raw {
		if doSpinner {
			term.HideCursor()
			defer term.ShowCursor()

			cancelSpinner := spin.Start(ctx)
			defer cancelSpinner()
		}

		if !options.Verbose {
			// Allow the user to toggle verbose mode with the V key
			if oldState, err := term.MakeUnbuf(int(os.Stdin.Fd())); err == nil {
				defer term.Restore(int(os.Stdin.Fd()), oldState)

				term.Info("Showing only build logs and runtime errors. Press V to toggle verbose mode.")
				input := term.NewNonBlockingStdin()
				defer input.Close() // abort the read loop
				go func() {
					toggleCount := 0
					var b [1]byte
					for {
						if _, err := input.Read(b[:]); err != nil {
							return // exit goroutine
						}
						switch b[0] {
						case 3: // Ctrl-C
							cancel() // cancel the tail context
						case 10, 13: // Enter or Return
							fmt.Println(" ") // empty line, but overwrite the spinner
						case 'v', 'V':
							verbose := !options.Verbose
							options.Verbose = verbose
							modeStr := "OFF"
							if verbose {
								modeStr = "ON"
							}
							if toggleCount++; toggleCount == 4 && !verbose {
								modeStr += ". I like the way you work it, no verbosity."
							}
							term.Info("Verbose mode", modeStr)
							track.Evt("Verbose Toggled", P("verbose", verbose), P("toggleCount", toggleCount))
						}
					}
				}()
			}
		}
	}

	skipDuplicate := false
	for {
		if !serverStream.Receive() {
			if errors.Is(serverStream.Err(), context.Canceled) || errors.Is(serverStream.Err(), context.DeadlineExceeded) {
				return &CancelError{TailOptions: options, error: serverStream.Err(), ProjectName: projectName}
			}

			// Reconnect on Error: internal: stream error: stream ID 5; INTERNAL_ERROR; received from peer
			if isTransientError(serverStream.Err()) {
				term.Debug("Disconnected:", serverStream.Err())
				var spaces int
				if !options.Raw {
					spaces, _ = term.Warnf("Reconnecting...\r") // overwritten below
				}
				pkg.SleepWithContext(ctx, 1*time.Second)
				serverStream, err = provider.Follow(ctx, &defangv1.TailRequest{Services: options.Services, Etag: options.Etag, Since: timestamppb.New(options.Since)})
				if err != nil {
					term.Debug("Reconnect failed:", err)
					return err
				}
				if !options.Raw {
					term.Printf("%*s", spaces, "\r") // clear the "reconnecting" message
				}
				skipDuplicate = true
				continue
			}

			return serverStream.Err() // returns nil on EOF
		}
		msg := serverStream.Msg()

		if msg == nil {
			continue
		}

		for _, e := range msg.Entries {
			service := valueOrDefault(e.Service, msg.Service)
			host := valueOrDefault(e.Host, msg.Host)
			etag := valueOrDefault(e.Etag, msg.Etag)

			// HACK: skip noisy CI/CD logs (except errors)
<<<<<<< HEAD
			isInternal := service == "cd" || service == "ci" || service == "kaniko" || service == "fabric" || host == "kaniko" || host == "fabric" || host == "cloudbuild"
			onlyErrors := !params.Verbose && isInternal
=======
			isInternal := service == "cd" || service == "ci" || service == "kaniko" || service == "fabric" || host == "kaniko" || host == "fabric"
			onlyErrors := !options.Verbose && isInternal
>>>>>>> 0c510ca7
			if onlyErrors && !e.Stderr {
				if options.EndEventDetectFunc != nil && options.EndEventDetectFunc([]string{service}, host, e.Message) {
					cancel() // TODO: stuck on defer Close() if we don't do this
					return nil
				}
				continue
			}

			ts := e.Timestamp.AsTime()
			if skipDuplicate && ts.Equal(options.Since) {
				skipDuplicate = false
				continue
			}
			if ts.After(options.Since) {
				options.Since = ts
			}

			if options.Raw {
				if e.Stderr {
					term.Error(e.Message)
				} else {
					term.Printlnc(term.InfoColor, e.Message)
				}
				continue
			}

			// Replace service progress messages with our own spinner
			if doSpinner && isProgressDot(e.Message) {
				continue
			}

			tsString := ts.Local().Format(RFC3339Milli)
			tsColor := termenv.ANSIBrightBlack
			if term.HasDarkBackground() {
				tsColor = termenv.ANSIWhite
			}
			if e.Stderr {
				tsColor = termenv.ANSIBrightRed
			}
			var prefixLen int
			trimmed := strings.TrimRight(e.Message, "\t\r\n ")
			buf := term.NewMessageBuilder(term.StdoutCanColor())
			for i, line := range strings.Split(trimmed, "\n") {
				if i == 0 {
					prefixLen, _ = buf.Printc(tsColor, tsString, " ")
					if options.Etag == "" {
						l, _ := buf.Printc(termenv.ANSIYellow, etag, " ")
						prefixLen += l
					}
					if len(options.Services) == 0 {
						l, _ := buf.Printc(termenv.ANSIGreen, service, " ")
						prefixLen += l
					}
					if options.Verbose {
						l, _ := buf.Printc(termenv.ANSIMagenta, host, " ")
						prefixLen += l
					}
				} else {
					buf.WriteString(strings.Repeat(" ", prefixLen))
				}
				if term.StdoutCanColor() {
					if !strings.Contains(line, "\033[") {
						line = colorKeyRegex.ReplaceAllString(line, replaceString) // add some color
					}
				} else {
					line = term.StripAnsi(line)
				}
				buf.WriteString(line)
				buf.WriteRune('\n')

				// Detect end logging event
				if options.EndEventDetectFunc != nil && options.EndEventDetectFunc([]string{service}, host, line) {
					cancel() // TODO: stuck on defer Close() if we don't do this
					return nil
				}
			}
			term.Print(buf.String())
		}
	}
}

func valueOrDefault(value, def string) string {
	if value != "" {
		return value
	}
	return def
}

func isProgressDot(line string) bool {
	if line == "" || line == "." {
		return true
	}
	stripped := term.StripAnsi(line)
	return strings.TrimLeft(stripped, ".") == ""
}<|MERGE_RESOLUTION|>--- conflicted
+++ resolved
@@ -324,13 +324,8 @@
 			etag := valueOrDefault(e.Etag, msg.Etag)
 
 			// HACK: skip noisy CI/CD logs (except errors)
-<<<<<<< HEAD
 			isInternal := service == "cd" || service == "ci" || service == "kaniko" || service == "fabric" || host == "kaniko" || host == "fabric" || host == "cloudbuild"
-			onlyErrors := !params.Verbose && isInternal
-=======
-			isInternal := service == "cd" || service == "ci" || service == "kaniko" || service == "fabric" || host == "kaniko" || host == "fabric"
 			onlyErrors := !options.Verbose && isInternal
->>>>>>> 0c510ca7
 			if onlyErrors && !e.Stderr {
 				if options.EndEventDetectFunc != nil && options.EndEventDetectFunc([]string{service}, host, e.Message) {
 					cancel() // TODO: stuck on defer Close() if we don't do this
