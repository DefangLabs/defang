--- conflicted
+++ resolved
@@ -247,11 +247,7 @@
 								modeStr += ". I like the way you work it, no verbosity."
 							}
 							term.Info("Verbose mode", modeStr)
-<<<<<<< HEAD
-							// go client.Track("Verbose Toggled", P{"verbose", verbose}, P{"toggleCount", toggleCount}) // FIXME: Do we need to pass client around to track?
-=======
 							// go client.Track("Verbose Toggled", P{"verbose", verbose}, P{"toggleCount", toggleCount}) // FIXME: Restore tracking after track package refactoring
->>>>>>> f3eac6d0
 						}
 					}
 				}()
