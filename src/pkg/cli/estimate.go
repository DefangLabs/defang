package cli

import (
	"context"
	"errors"
	"fmt"
	"io"
	"os"
	"sort"
	"strconv"
	"strings"
	"time"

	"github.com/DefangLabs/defang/src/pkg/cli/client"
	"github.com/DefangLabs/defang/src/pkg/cli/compose"
	"github.com/DefangLabs/defang/src/pkg/logs"
	"github.com/DefangLabs/defang/src/pkg/modes"
	"github.com/DefangLabs/defang/src/pkg/money"
	"github.com/DefangLabs/defang/src/pkg/term"
	defangv1 "github.com/DefangLabs/defang/src/protos/io/defang/v1"
)

func RunEstimate(ctx context.Context, project *compose.Project, client client.FabricClient, previewProvider client.Provider, estimateProviderID client.ProviderID, region string, mode modes.Mode) (*defangv1.EstimateResponse, error) {
	term.Debugf("Running estimate for project %s in region %s with mode %s", project.Name, region, mode)
	preview, err := GeneratePreview(ctx, project, client, previewProvider, estimateProviderID, mode, region)
	if err != nil {
		return nil, err
	}

	term.Info("Preparing estimate")

	estimate, err := client.Estimate(ctx, &defangv1.EstimateRequest{
		Provider:      estimateProviderID.Value(),
		Region:        region,
		PulumiPreview: []byte(preview),
	})
	if err != nil {
		return nil, err
	}
	return estimate, nil
}

func GeneratePreview(ctx context.Context, project *compose.Project, client client.FabricClient, previewProvider client.Provider, estimateProviderID client.ProviderID, mode modes.Mode, region string) (string, error) {
	os.Setenv("DEFANG_JSON", "1")             // HACK: always show JSON output for estimate
	since := time.Now().Add(-1 * time.Minute) // fetch logs since one minute ago to account for clock drift

	fixedProject := project.WithoutUnnecessaryResources()
	if err := compose.FixupServices(ctx, previewProvider, fixedProject, compose.UploadModeEstimate); err != nil {
		return "", err
	}

	composeData, err := fixedProject.MarshalYAML()
	if err != nil {
		return "", fmt.Errorf("failed to marshal compose project: %w", err)
	}

	term.Debugf("Fixedup project: %s", string(composeData))

	resp, err := client.Preview(ctx, &defangv1.PreviewRequest{
		Provider:    estimateProviderID.Value(),
		Mode:        mode.Value(),
		Region:      region,
		Compose:     composeData,
		ProjectName: project.Name,
	})
	if err != nil {
		return "", err
	}

	term.Info("Generating deployment preview, this may take a few minutes...")
	var pulumiPreviewLogLines []string
	tailOptions := TailOptions{
		Deployment: resp.Etag,
		LogType:    logs.LogTypeBuild,
		Since:      since,
		Verbose:    true,
	}

<<<<<<< HEAD
	_, err = streamLogs(ctx, previewProvider, project.Name, tailOptions, func(entry *defangv1.LogEntry, options *TailOptions) error {
=======
	err = streamLogs(ctx, previewProvider, project.Name, tailOptions, func(entry *defangv1.LogEntry, options *TailOptions, t *term.Term) error {
>>>>>>> 5cd4cb26
		if strings.HasPrefix(entry.Message, "Preview succeeded") {
			return io.EOF
		} else if strings.HasPrefix(entry.Message, "Preview failed") {
			return errors.New(entry.Message)
		}
		t.Debug(entry.Message)
		pulumiPreviewLogLines = append(pulumiPreviewLogLines, entry.Message)
		return nil
	})
	if err != nil && !errors.Is(err, io.EOF) {
		return "", fmt.Errorf("failed to tail and wait for cd: %w", err)
	}

	return strings.Join(pulumiPreviewLogLines, "\n"), nil
}

var affordableModeEstimateSummary = `
This mode is optimized for low cost and rapid iteration. Your application
will deployed with spot instances. Databases will be provisioned using
resources optimized for burstable memory. Deployments are replaced entirely on
updates, so there may be small windows of downtime during redeployment.
Services will be exposed directly to the public internet for easy debugging.
This mode emphasizes affordability over availability.`

var balancedModeEstimateSummary = `
This mode strikes a balance between cost and availability. Your application
will be deployed with spot instances. Databases will be provisioned using
resources optimized for production. Services in the "internal" network will
be deployed to a private subnet with a NAT gateway for outbound internet access.`

var highAvailabilityModeEstimateSummary = `
This mode prioritizes availability. Your application
will deployed with on-demand instances in multiple availability zones.
Databases will be provisioned using resources optimized for production.
Services in the "internal" network will be deployed to a private subnet with a
NAT gateway for outbound internet access.`

func PrintEstimate(mode modes.Mode, estimate *defangv1.EstimateResponse, term *term.Term) {
	subtotal := (*money.Money)(estimate.Subtotal)
	tableItems := prepareEstimateLineItemTableItems(estimate.LineItems)
	term.Println("")
	switch mode {
	case modes.ModeAffordable:
		term.Println("Estimate for Deployment Mode: AFFORDABLE")
		term.Println(affordableModeEstimateSummary)
	case modes.ModeBalanced:
		term.Println("Estimate for Deployment Mode: BALANCED")
		term.Println(balancedModeEstimateSummary)
	case modes.ModeHighAvailability:
		term.Println("Estimate for Deployment Mode: HIGH_AVAILABILITY")
		term.Println(highAvailabilityModeEstimateSummary)
	default:
		panic("unexpected mode")
	}

	term.Table(tableItems, "Cost", "Quantity", "Service", "Description")
	term.Printf("Estimated Monthly Cost: %s (+ usage)\n", subtotal.String())
	term.Println("")
	term.Printf("Estimate does not include taxes or Discount Programs.\n")
	term.Printf("To estimate other modes, use defang estimate --mode=%s\n", strings.Join(modes.AllDeploymentModes(), "|"))
}

type EstimateLineItemTableItem struct {
	Cost        string
	Quantity    string
	Service     string
	Description string
}

func prepareEstimateLineItemTableItems(lineItems []*defangv1.EstimateLineItem) []EstimateLineItemTableItem {
	tableItems := make([]EstimateLineItemTableItem, len(lineItems))
	for i, lineItem := range lineItems {
		cost := (*money.Money)(lineItem.Cost)
		var quantityStr string
		if lineItem.Quantity == float32(int(lineItem.Quantity)) {
			quantityStr = strconv.Itoa(int(lineItem.Quantity))
		} else {
			quantityStr = fmt.Sprintf("%.2f", lineItem.Quantity)
		}

		tableItems[i] = EstimateLineItemTableItem{
			Cost:        cost.String(),
			Quantity:    fmt.Sprintf("%s %s", quantityStr, lineItem.Unit),
			Service:     strings.Join(lineItem.Service, ", "),
			Description: lineItem.Description,
		}
	}

	// sort line items by service + description
	sort.Slice(tableItems, func(i, j int) bool {
		return tableItems[i].Service+tableItems[i].Description < tableItems[j].Service+tableItems[j].Description
	})

	return tableItems
}<|MERGE_RESOLUTION|>--- conflicted
+++ resolved
@@ -76,11 +76,7 @@
 		Verbose:    true,
 	}
 
-<<<<<<< HEAD
-	_, err = streamLogs(ctx, previewProvider, project.Name, tailOptions, func(entry *defangv1.LogEntry, options *TailOptions) error {
-=======
-	err = streamLogs(ctx, previewProvider, project.Name, tailOptions, func(entry *defangv1.LogEntry, options *TailOptions, t *term.Term) error {
->>>>>>> 5cd4cb26
+	_, err = streamLogs(ctx, previewProvider, project.Name, tailOptions, func(entry *defangv1.LogEntry, options *TailOptions, t *term.Term) error {
 		if strings.HasPrefix(entry.Message, "Preview succeeded") {
 			return io.EOF
 		} else if strings.HasPrefix(entry.Message, "Preview failed") {
