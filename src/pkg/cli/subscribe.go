--- conflicted
+++ resolved
@@ -48,11 +48,7 @@
 			}
 
 			if !serverStream.Receive() {
-<<<<<<< HEAD
-				term.Debug("- Subscribe Stream closed")
-=======
 				term.Debug("Subscribe Stream closed", serverStream.Err())
->>>>>>> 386003d0
 				return
 			}
 
