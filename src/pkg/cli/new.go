--- conflicted
+++ resolved
@@ -79,8 +79,6 @@
 		}
 
 		for _, name := range names {
-<<<<<<< HEAD
-=======
 			// Create a subdirectory for each sample when there is more than one sample requested
 			subdir := ""
 			if len(names) > 1 {
@@ -89,15 +87,8 @@
 					return err
 				}
 			}
->>>>>>> 69a97afe
 			prefix := fmt.Sprintf("%s-%s/samples/%s/", repo, branch, name)
 			if base, ok := strings.CutPrefix(h.Name, prefix); ok && len(base) > 0 {
-				found[name] = true
-				// Create a subdirectory for each sample when there is more than one sample requested
-				subdir := ""
-				if len(names) > 1 {
-					subdir = name
-				}
 				fmt.Println("   -", base)
 				path := filepath.Join(dir, subdir, base)
 				if h.FileInfo().IsDir() {
