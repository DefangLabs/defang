package cli

import (
	"context"
	"errors"
	"sync"
	"time"

	"github.com/DefangLabs/defang/src/pkg"
	"github.com/DefangLabs/defang/src/pkg/cli/client"
	"github.com/DefangLabs/defang/src/pkg/cli/compose"
	"github.com/DefangLabs/defang/src/pkg/term"
	defangv1 "github.com/DefangLabs/defang/src/protos/io/defang/v1"
	"github.com/bufbuild/connect-go"
)

const targetServiceState = defangv1.ServiceState_DEPLOYMENT_COMPLETED

func TailAndMonitor(ctx context.Context, project *compose.Project, provider client.Provider, waitTimeout time.Duration, tailOptions TailOptions) (ServiceStates, error) {
	if tailOptions.Deployment == "" {
		panic("tailOptions.Deployment must be a valid deployment ID")
	}
	if waitTimeout > 0 {
		var cancelTimeout context.CancelFunc
		ctx, cancelTimeout = context.WithTimeout(ctx, waitTimeout)
		defer cancelTimeout()
	}

	tailCtx, cancelTail := context.WithCancelCause(context.Background())
	defer cancelTail(nil) // to cancel tail and clean-up context

	svcStatusCtx, cancelSvcStatus := context.WithCancelCause(ctx)
	defer cancelSvcStatus(nil) // to cancel WaitServiceState and clean-up context

	_, computeServices := splitManagedAndUnmanagedServices(project.Services)

	var serviceStates ServiceStates
	var cdErr, svcErr error

	wg := &sync.WaitGroup{}
	wg.Add(2)

	go func() {
		defer wg.Done()
		// block on waiting for services to reach target state
<<<<<<< HEAD
		for {
			svcErr = WaitServiceState(svcStatusCtx, provider, TargetServiceState, project.Name, tailOptions.Deployment, unmanagedServices)
			if svcErr != nil && isTransientError(svcErr) {
				term.Debug("WaitServiceState failed with transient error, retrying:", svcErr)
				continue
			}
			break
		}
		term.Debug("WaitServiceState stopped with", svcErr)
=======
		serviceStates, svcErr = WaitServiceState(svcStatusCtx, provider, targetServiceState, project.Name, tailOptions.Deployment, computeServices)
>>>>>>> 59d2aa26
	}()

	go func() {
		defer wg.Done()
		// block on waiting for cdTask to complete
		for {
			err := client.WaitForCdTaskExit(ctx, provider)
			if err != nil && isTransientError(err) {
				term.Debug("WaitForCdTaskExit failed with transient error, retrying:", err)
				continue
			}
			cdErr = err
			// When CD fails, stop WaitServiceState
			cancelSvcStatus(cdErr)
			break
		}
		term.Debug("WaitForCdTaskExit stopped with", cdErr)
	}()

	errMonitoringDone := errors.New("monitoring done") // pseudo error to signal that monitoring is done

	go func() {
		wg.Wait()
		pkg.SleepWithContext(ctx, 2*time.Second) // a delay before cancelling tail to make sure we get last status messages
		cancelTail(errMonitoringDone)            // cancel the tail when both goroutines are done
	}()

	// blocking call to tail
	var tailErr error
	if err := Tail(tailCtx, provider, project.Name, tailOptions); err != nil {
		term.Debug("Tail stopped with", err, errors.Unwrap(err))

		if connect.CodeOf(err) == connect.CodePermissionDenied {
			term.Warn("Unable to tail logs. Waiting for the deployment to finish.")
			// If tail fails because of missing permission, we wait for the deployment to finish
			<-tailCtx.Done()
			// Get the actual error from the context so we won't print "Error: missing tail permission"
			err = context.Cause(tailCtx)
		}

		switch {
		case errors.Is(context.Cause(tailCtx), errMonitoringDone):
			break // the monitoring stopped the tail; cdErr and/or svcErr will have been set

		case errors.Is(context.Cause(ctx), context.Canceled):
			term.Warn("Deployment is not finished. Service(s) might not be running.")

		case errors.Is(context.Cause(ctx), context.DeadlineExceeded):
			// Tail was canceled when wait-timeout is reached; show a warning and exit with an error
			term.Warn("Wait-timeout exceeded, detaching from logs. Deployment still in progress.")
			fallthrough

		default:
			tailErr = err
		}
	}

	return serviceStates, errors.Join(cdErr, svcErr, tailErr)
}

func CanMonitorService(service compose.ServiceConfig) bool {
	if service.Extensions == nil {
		return true
	}

	return service.Extensions["x-defang-static-files"] == nil &&
		service.Extensions["x-defang-redis"] == nil &&
		service.Extensions["x-defang-mongodb"] == nil &&
		service.Extensions["x-defang-postgres"] == nil
}

func splitManagedAndUnmanagedServices(serviceInfos compose.Services) ([]string, []string) {
	var managedServices []string
	var unmanagedServices []string
	for _, service := range serviceInfos {
		if CanMonitorService(service) {
			unmanagedServices = append(unmanagedServices, service.Name)
		} else {
			managedServices = append(managedServices, service.Name)
		}
	}

	return managedServices, unmanagedServices
}<|MERGE_RESOLUTION|>--- conflicted
+++ resolved
@@ -43,9 +43,8 @@
 	go func() {
 		defer wg.Done()
 		// block on waiting for services to reach target state
-<<<<<<< HEAD
 		for {
-			svcErr = WaitServiceState(svcStatusCtx, provider, TargetServiceState, project.Name, tailOptions.Deployment, unmanagedServices)
+			serviceStates, svcErr = WaitServiceState(svcStatusCtx, provider, targetServiceState, project.Name, tailOptions.Deployment, computeServices)
 			if svcErr != nil && isTransientError(svcErr) {
 				term.Debug("WaitServiceState failed with transient error, retrying:", svcErr)
 				continue
@@ -53,9 +52,6 @@
 			break
 		}
 		term.Debug("WaitServiceState stopped with", svcErr)
-=======
-		serviceStates, svcErr = WaitServiceState(svcStatusCtx, provider, targetServiceState, project.Name, tailOptions.Deployment, computeServices)
->>>>>>> 59d2aa26
 	}()
 
 	go func() {
