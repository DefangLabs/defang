--- conflicted
+++ resolved
@@ -12,10 +12,7 @@
 	"time"
 
 	"github.com/DefangLabs/defang/src/pkg"
-<<<<<<< HEAD
-=======
 	"github.com/DefangLabs/defang/src/pkg/cli/client/byoc"
->>>>>>> 6876f233
 	"github.com/DefangLabs/defang/src/pkg/clouds/do"
 	"github.com/DefangLabs/defang/src/pkg/term"
 	"github.com/aws/aws-sdk-go-v2/aws"
@@ -30,14 +27,11 @@
 const (
 	CDName = "defang-cd"
 )
-<<<<<<< HEAD
-=======
 
 var (
 	// Changing this will cause issues if two clients with different versions are using the same account
 	CdImage = pkg.Getenv("DEFANG_CD_IMAGE", "defangio/cd:"+byoc.CdImageTag)
 )
->>>>>>> 6876f233
 
 type DoApp struct {
 	Client      *godo.Client
@@ -61,7 +55,6 @@
 		Region: region,
 		//ProjectName: stack, // FIXME: stack != project
 		BucketName: os.Getenv("DEFANG_CD_BUCKET"),
-<<<<<<< HEAD
 	}
 
 }
@@ -82,8 +75,6 @@
 				break
 			}
 		}
-=======
->>>>>>> 6876f233
 	}
 
 	if d.BucketName == "" {
@@ -96,27 +87,16 @@
 	return err
 }
 
-<<<<<<< HEAD
 func shellQuote(args ...string) string {
 	quoted := make([]string, len(args))
 	for i, arg := range args {
 		quoted[i] = strconv.Quote(arg)
-=======
-func (d *DoApp) SetUp(ctx context.Context) error {
-	s3Client := d.createS3Client()
-
-	lbo, err := s3Client.ListBuckets(ctx, &s3.ListBucketsInput{})
-	if err != nil {
-		return err
->>>>>>> 6876f233
 	}
 	return strings.Join(quoted, " ")
 }
 
-<<<<<<< HEAD
 func getCdImage() (*godo.ImageSourceSpec, error) {
-	cdImage := pkg.Getenv("DEFANG_CD_IMAGE", "defangio/cd:latest")
-	image, err := ParseImage(cdImage)
+	image, err := ParseImage(CdImage)
 	if err != nil {
 		return nil, err
 	}
@@ -144,65 +124,6 @@
 	image, err := getCdImage()
 	if err != nil {
 		return nil, err
-=======
-	if d.BucketName == "" {
-		// Find an existing bucket that starts with the bucketPrefix
-		for _, b := range lbo.Buckets {
-			if strings.HasPrefix(*b.Name, bucketPrefix) {
-				d.BucketName = *b.Name
-				break
-			}
-		}
-	}
-
-	if d.BucketName == "" {
-		d.BucketName = fmt.Sprintf("%s-%s", bucketPrefix, uuid.NewString())
-		_, err = s3Client.CreateBucket(ctx, &s3.CreateBucketInput{
-			Bucket: &d.BucketName,
-		})
-	}
-
-	return err
-}
-
-func shellQuote(args ...string) string {
-	quoted := make([]string, len(args))
-	for i, arg := range args {
-		quoted[i] = strconv.Quote(arg)
-	}
-	return strings.Join(quoted, " ")
-}
-
-func getCdImage() (*godo.ImageSourceSpec, error) {
-	image, err := ParseImage(CdImage)
-	if err != nil {
-		return nil, err
-	}
-	if image.Registry == "docker.io" || image.Registry == "index.docker.io" {
-		image.Registry = path.Dir(image.Repo)
-		image.Repo = path.Base(image.Repo)
-	}
-	if image.Tag == "" && image.Digest == "" {
-		image.Tag = "latest"
-	}
-	return &godo.ImageSourceSpec{
-		// RegistryType: godo.ImageSourceSpecRegistryType_DOCR, TODO: support DOCR and GHCR
-		// Repository:   "defangmvp/do-cd",
-		RegistryType: godo.ImageSourceSpecRegistryType_DockerHub,
-		Registry:     image.Registry,
-		Repository:   image.Repo,
-		Digest:       image.Digest,
-		Tag:          image.Tag,
-	}, nil
-}
-
-func (d DoApp) Run(ctx context.Context, env []*godo.AppVariableDefinition, cmd ...string) (*godo.App, error) {
-	client := newClient(ctx)
-
-	image, err := getCdImage()
-	if err != nil {
-		return nil, err
->>>>>>> 6876f233
 	}
 
 	appJobSpec := &godo.AppSpec{
@@ -277,7 +198,6 @@
 				defer fmt.Fprintln(os.Stderr)
 			}
 		}
-<<<<<<< HEAD
 
 		deployment, _, err := apps.GetDeployment(ctx, appID, deploymentID)
 		if err != nil {
@@ -289,19 +209,6 @@
 			return nil
 		}
 
-=======
-
-		deployment, _, err := apps.GetDeployment(ctx, appID, deploymentID)
-		if err != nil {
-			return err
-		}
-
-		allSuccessful := deployment.Progress.SuccessSteps == deployment.Progress.TotalSteps
-		if allSuccessful {
-			return nil
-		}
-
->>>>>>> 6876f233
 		if deployment.Progress.ErrorSteps > 0 {
 			return fmt.Errorf("error deploying app (%s) (deployment ID: %s):\n%s", appID, deployment.ID, godo.Stringify(deployment.Progress))
 		}
