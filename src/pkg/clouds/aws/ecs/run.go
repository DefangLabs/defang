--- conflicted
+++ resolved
@@ -101,11 +101,7 @@
 	}
 	failures := make([]error, len(ecsOutput.Failures))
 	for i, f := range ecsOutput.Failures {
-<<<<<<< HEAD
-		failures[i] = TaskFailure{*f.Reason, *f.Detail}
-=======
 		failures[i] = TaskFailure{types.TaskStopCode(*f.Reason), *f.Detail}
->>>>>>> 15ada92f
 	}
 	if err := errors.Join(failures...); err != nil || len(ecsOutput.Tasks) == 0 {
 		return nil, err
@@ -145,20 +141,12 @@
 }
 
 type TaskFailure struct {
-<<<<<<< HEAD
-	Reason string
-=======
 	Reason types.TaskStopCode
->>>>>>> 15ada92f
 	Detail string
 }
 
 func (t TaskFailure) Error() string {
-<<<<<<< HEAD
-	return t.Reason + ": " + t.Detail
-=======
 	return string(t.Reason) + ": " + t.Detail
->>>>>>> 15ada92f
 }
 
 /*
