package ecs

import (
	"context"
	"errors"
	"fmt"
	"path"
	"time"

	"github.com/DefangLabs/defang/src/pkg"
	"github.com/DefangLabs/defang/src/pkg/clouds/aws/cw"
	"github.com/DefangLabs/defang/src/pkg/clouds/aws/region"
	"github.com/aws/aws-sdk-go-v2/service/cloudwatchlogs/types"
)

const AwsLogsStreamPrefix = CrunProjectName

func (a *AwsEcs) Tail(ctx context.Context, taskArn TaskArn) error {
	cwClient, err := cw.NewCloudWatchLogsClient(ctx, a.Region)
	if err != nil {
		return err
	}
	taskId := GetTaskID(taskArn)
	a.Region = region.FromArn(*taskArn)
	es, err := a.TailTaskID(ctx, cwClient, taskId)
	if err != nil {
		return err
	}

	ctx, cancel := context.WithCancel(ctx)
	defer cancel()
	taskch := make(chan error)
	defer close(taskch)
	go func() {
		taskch <- WaitForTask(ctx, taskArn, time.Second*3)
	}()

	for {
		select {
		case e := <-es.Events(): // blocking
			events, err := cw.GetLogEvents(e)
			// Print before checking for errors, so we don't lose any logs in case of EOF
			for _, event := range events {
				fmt.Println(*event.Message)
			}
			if err != nil {
				return err
			}
		case <-ctx.Done():
			return ctx.Err()
		case err := <-taskch:
			return err
		}
	}
}

func (a *AwsEcs) GetTaskArn(taskID string) (TaskArn, error) {
	if taskID == "" {
		return nil, errors.New("taskID is required")
	}
	if a.ClusterName == "" {
		return nil, errors.New("ClusterName is required")
	}
	taskArn := a.MakeARN("ecs", "task/"+a.ClusterName+"/"+taskID)
	return &taskArn, nil
}

<<<<<<< HEAD
func (a *AwsEcs) QueryTaskID(ctx context.Context, cwClient cw.FilterLogEventsAPI, taskID string, start, end time.Time, limit int32) (cw.EventStream[types.StartLiveTailResponseStream], error) {
=======
func (a *AwsEcs) QueryTaskID(ctx context.Context, cw FilterLogEventsAPI, taskID string, start, end time.Time, limit int32) (EventStream[types.StartLiveTailResponseStream], error) {
>>>>>>> 996c4d1e
	if taskID == "" {
		return nil, errors.New("taskID is empty")
	}

	lgi := cw.LogGroupInput{LogGroupARN: a.LogGroupARN, LogStreamNames: []string{GetCDLogStreamForTaskID(taskID)}}
	return cw.QueryLogGroupStream(ctx, cwClient, lgi, start, end, limit)
}

<<<<<<< HEAD
func (a *AwsEcs) TailTaskID(ctx context.Context, cwClient cw.StartLiveTailAPI, taskID string) (cw.EventStream[types.StartLiveTailResponseStream], error) {
=======
func (a *AwsEcs) TailTaskID(ctx context.Context, cw StartLiveTailAPI, taskID string) (LiveTailStream, error) {
>>>>>>> 996c4d1e
	if taskID == "" {
		return nil, errors.New("taskID is required")
	}
	if a.LogGroupARN == "" {
		return nil, errors.New("LogGroupARN is required")
	}
	if a.ClusterName == "" {
		return nil, errors.New("ClusterName is required")
	}

	lgi := cw.LogGroupInput{LogGroupARN: a.LogGroupARN, LogStreamNames: []string{GetCDLogStreamForTaskID(taskID)}}
	for {
		stream, err := cw.TailLogGroup(ctx, cwClient, lgi)
		if err != nil {
			var resourceNotFound *types.ResourceNotFoundException
			if !errors.As(err, &resourceNotFound) {
				return nil, err
			}
			// The log stream doesn't exist yet, so wait for it to be created, but bail out if the task is stopped
			err := getTaskStatus(ctx, a.Region, a.ClusterName, taskID)
			if err != nil {
				return nil, err
			}
			// continue loop, waiting for the log stream to be created; sleep to avoid throttling
			if err := pkg.SleepWithContext(ctx, time.Second); err != nil {
				return nil, err
			}
			continue
		}
		// TODO: should wrap this stream so we can return io.EOF on task stop
		return stream, nil
	}
}

func GetCDLogStreamForTaskID(taskID string) string {
	return GetLogStreamForTaskID(CrunProjectName, CdContainerName, taskID)
}

func GetLogStreamForTaskID(awslogsStreamPrefix, containerName, taskID string) string {
	return path.Join(awslogsStreamPrefix, containerName, taskID) // per "awslogs" driver
}

func GetTaskID(taskArn TaskArn) string {
	return path.Base(*taskArn)
}<|MERGE_RESOLUTION|>--- conflicted
+++ resolved
@@ -65,11 +65,7 @@
 	return &taskArn, nil
 }
 
-<<<<<<< HEAD
-func (a *AwsEcs) QueryTaskID(ctx context.Context, cwClient cw.FilterLogEventsAPI, taskID string, start, end time.Time, limit int32) (cw.EventStream[types.StartLiveTailResponseStream], error) {
-=======
-func (a *AwsEcs) QueryTaskID(ctx context.Context, cw FilterLogEventsAPI, taskID string, start, end time.Time, limit int32) (EventStream[types.StartLiveTailResponseStream], error) {
->>>>>>> 996c4d1e
+func (a *AwsEcs) QueryTaskID(ctx context.Context, cwClient cw.FilterLogEventsAPI, taskID string, start, end time.Time, limit int32) (cw.LiveTailStream, error) {
 	if taskID == "" {
 		return nil, errors.New("taskID is empty")
 	}
@@ -78,11 +74,7 @@
 	return cw.QueryLogGroupStream(ctx, cwClient, lgi, start, end, limit)
 }
 
-<<<<<<< HEAD
-func (a *AwsEcs) TailTaskID(ctx context.Context, cwClient cw.StartLiveTailAPI, taskID string) (cw.EventStream[types.StartLiveTailResponseStream], error) {
-=======
-func (a *AwsEcs) TailTaskID(ctx context.Context, cw StartLiveTailAPI, taskID string) (LiveTailStream, error) {
->>>>>>> 996c4d1e
+func (a *AwsEcs) TailTaskID(ctx context.Context, cwClient cw.StartLiveTailAPI, taskID string) (cw.LiveTailStream, error) {
 	if taskID == "" {
 		return nil, errors.New("taskID is required")
 	}
