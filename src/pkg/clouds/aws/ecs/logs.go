--- conflicted
+++ resolved
@@ -28,7 +28,6 @@
 func QueryAndTailLogGroups(ctx context.Context, start, end time.Time, logGroups ...LogGroupInput) (LiveTailStream, error) {
 	ctx, cancel := context.WithCancel(ctx)
 
-<<<<<<< HEAD
 	errCh := make(chan error)
 
 	var eventCh chan LogEvent
@@ -63,41 +62,6 @@
 			}
 		}
 	}()
-=======
-	e := &eventStream{
-		cancel: cancel,
-		ch:     make(chan types.StartLiveTailResponseStream),
-	}
-
-	// We must close the channel when all log groups are done
-	var wg sync.WaitGroup
-	var err error
-	for _, lgi := range logGroups {
-		var es LiveTailStream
-		es, err = QueryAndTailLogGroup(ctx, lgi, start, end)
-		if err != nil {
-			break // abort if there is any fatal error
-		}
-		wg.Add(1)
-		go func() {
-			defer es.Close()
-			defer wg.Done()
-			// FIXME: this should *merge* the events from all log groups
-			e.err = e.pipeEvents(ctx, es)
-		}()
-	}
-
-	go func() {
-		wg.Wait()
-		close(e.ch)
-	}()
-
-	if err != nil {
-		cancel() // abort any goroutines (caller won't call Close)
-		return nil, err
-	}
-
->>>>>>> 60093927
 	return e, nil
 }
 
@@ -149,11 +113,7 @@
 		lgEvtChan := make(chan LogEvent)
 		// Start a go routine for each log group
 		go func(lgi LogGroupInput) {
-<<<<<<< HEAD
-			defer close(errsChan)
-=======
 			defer close(lgEvtChan)
->>>>>>> 60093927
 			if err := QueryLogGroup(ctx, lgi, start, end, func(logEvents []LogEvent) error {
 				for _, event := range logEvents {
 					lgEvtChan <- event
