package tools

import (
	"context"
	"errors"
	"fmt"

	"github.com/DefangLabs/defang/src/pkg/agent/common"
	"github.com/DefangLabs/defang/src/pkg/cli/client"
	"github.com/DefangLabs/defang/src/pkg/elicitations"
	"github.com/DefangLabs/defang/src/pkg/stacks"
	"github.com/DefangLabs/defang/src/pkg/term"
	"github.com/bufbuild/connect-go"
)

type DestroyParams struct {
	common.LoaderParams
}

<<<<<<< HEAD
func HandleDestroyTool(ctx context.Context, loader cliClient.Loader, params DestroyParams, cli CLIInterface, ec elicitations.Controller, config StackConfig) (string, error) {
=======
func HandleDestroyTool(ctx context.Context, loader client.ProjectLoader, params DestroyParams, cli CLIInterface, ec elicitations.Controller, config StackConfig) (string, error) {
>>>>>>> 97c423c5
	term.Debug("Function invoked: cli.Connect")
	client, err := cli.Connect(ctx, config.Cluster)
	if err != nil {
		return "", fmt.Errorf("could not connect: %w", err)
	}

	sm, err := stacks.NewManager(client, params.WorkingDirectory, params.ProjectName)
	if err != nil {
		return "", fmt.Errorf("failed to create stack manager: %w", err)
	}
	pp := NewProviderPreparer(cli, ec, client, sm)
	_, provider, err := pp.SetupProvider(ctx, config.Stack)
	if err != nil {
		return "", fmt.Errorf("failed to setup provider: %w", err)
	}
	term.Debug("Function invoked: cli.LoadProjectNameWithFallback")
	projectName, err := cli.LoadProjectNameWithFallback(ctx, loader, provider)
	if err != nil {
		return "", fmt.Errorf("failed to load project name: %w", err)
	}

	err = cli.CanIUseProvider(ctx, client, provider, projectName, 0)
	if err != nil {
		return "", fmt.Errorf("failed to use provider: %w", err)
	}

	term.Debug("Function invoked: cli.ComposeDown")
	deployment, err := cli.ComposeDown(ctx, projectName, client, provider)
	if err != nil {
		if connect.CodeOf(err) == connect.CodeNotFound {
			// Show a warning (not an error) if the service was not found
			return "", errors.New("project not found, nothing to destroy. Please use a valid project name, compose file path or project directory")
		}

		return "", fmt.Errorf("failed to send destroy request: %w", err)
	}

	return fmt.Sprintf("The project is in the process of being destroyed: %s, please tail this deployment ID: %s for status updates.", projectName, deployment), nil
}<|MERGE_RESOLUTION|>--- conflicted
+++ resolved
@@ -17,11 +17,7 @@
 	common.LoaderParams
 }
 
-<<<<<<< HEAD
-func HandleDestroyTool(ctx context.Context, loader cliClient.Loader, params DestroyParams, cli CLIInterface, ec elicitations.Controller, config StackConfig) (string, error) {
-=======
-func HandleDestroyTool(ctx context.Context, loader client.ProjectLoader, params DestroyParams, cli CLIInterface, ec elicitations.Controller, config StackConfig) (string, error) {
->>>>>>> 97c423c5
+func HandleDestroyTool(ctx context.Context, loader client.Loader, params DestroyParams, cli CLIInterface, ec elicitations.Controller, config StackConfig) (string, error) {
 	term.Debug("Function invoked: cli.Connect")
 	client, err := cli.Connect(ctx, config.Cluster)
 	if err != nil {
