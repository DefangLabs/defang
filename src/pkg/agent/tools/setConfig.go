--- conflicted
+++ resolved
@@ -18,11 +18,7 @@
 	Value string `json:"value" jsonschema:"required"`
 }
 
-<<<<<<< HEAD
-func HandleSetConfig(ctx context.Context, loader cliClient.Loader, params SetConfigParams, cli CLIInterface, ec elicitations.Controller, sc StackConfig) (string, error) {
-=======
-func HandleSetConfig(ctx context.Context, loader client.ProjectLoader, params SetConfigParams, cli CLIInterface, ec elicitations.Controller, sc StackConfig) (string, error) {
->>>>>>> 97c423c5
+func HandleSetConfig(ctx context.Context, loader client.Loader, params SetConfigParams, cli CLIInterface, ec elicitations.Controller, sc StackConfig) (string, error) {
 	term.Debug("Function invoked: cli.Connect")
 	client, err := cli.Connect(ctx, sc.Cluster)
 	if err != nil {
