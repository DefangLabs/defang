package tools

import (
	"context"
	"errors"
	"fmt"
	"os"
	"testing"

	"github.com/DefangLabs/defang/src/pkg/agent/common"
	"github.com/DefangLabs/defang/src/pkg/cli"
	"github.com/DefangLabs/defang/src/pkg/cli/client"
	"github.com/DefangLabs/defang/src/pkg/cli/compose"
	"github.com/DefangLabs/defang/src/pkg/elicitations"
	"github.com/DefangLabs/defang/src/pkg/stacks"
	defangv1 "github.com/DefangLabs/defang/src/protos/io/defang/v1"
	"github.com/stretchr/testify/assert"
	"github.com/stretchr/testify/require"
)

// MockGrpcClient is a mock that implements the Track method safely
type MockGrpcClient struct {
	*client.GrpcClient
}

func (m *MockGrpcClient) Track(event string, props ...interface{}) error {
	// Mock implementation that doesn't panic
	return nil
}

// MockDeployCLI implements CLIInterface for testing
type MockDeployCLI struct {
	CLIInterface
	ConnectError                 error
	ComposeUpError               error
	CheckProviderConfiguredError error
	LoadProjectError             error
	OpenBrowserError             error
	InteractiveLoginMCPError     error
	ComposeUpResponse            *defangv1.DeployResponse
	Project                      *compose.Project
	CallLog                      []string
}

func (m *MockDeployCLI) Connect(ctx context.Context, cluster string) (*client.GrpcClient, error) {
	m.CallLog = append(m.CallLog, fmt.Sprintf("Connect(%s)", cluster))
	if m.ConnectError != nil {
		return &client.GrpcClient{}, m.ConnectError
	}
	// Return a base GrpcClient - we need to handle Track method differently
	return &client.GrpcClient{}, nil
}

func (m *MockDeployCLI) NewProvider(ctx context.Context, providerId client.ProviderID, client client.FabricClient, stack string) client.Provider {
	m.CallLog = append(m.CallLog, fmt.Sprintf("NewProvider(%s)", providerId))
	return nil
}

func (m *MockDeployCLI) InteractiveLoginMCP(ctx context.Context, cluster string, mcpClient string) error {
	m.CallLog = append(m.CallLog, "InteractiveLoginMCP")
	return m.InteractiveLoginMCPError
}

func (m *MockDeployCLI) ComposeUp(ctx context.Context, fabric *client.GrpcClient, provider client.Provider, params cli.ComposeUpParams) (*defangv1.DeployResponse, *compose.Project, error) {
	m.CallLog = append(m.CallLog, "ComposeUp")
	if m.ComposeUpError != nil {
		return nil, nil, m.ComposeUpError
	}
	return m.ComposeUpResponse, m.Project, nil
}

func (m *MockDeployCLI) LoadProject(ctx context.Context, loader client.Loader) (*compose.Project, error) {
	m.CallLog = append(m.CallLog, "LoadProject")
	if m.LoadProjectError != nil {
		return nil, m.LoadProjectError
	}
	return m.Project, nil
}

<<<<<<< HEAD
func (m *MockDeployCLI) CanIUseProvider(ctx context.Context, client *client.GrpcClient, provider client.Provider, projectName string, serviceCount int) error {
=======
func (m *MockDeployCLI) CanIUseProvider(ctx context.Context, fabric *client.GrpcClient, projectName, stackName string, provider client.Provider, serviceCount int) error {
>>>>>>> 97c423c5
	m.CallLog = append(m.CallLog, "CanIUseProvider")
	return nil
}

func TestHandleDeployTool(t *testing.T) {
	tests := []struct {
		name                 string
		setupMock            func(*MockDeployCLI)
		expectedTextContains string
		expectedError        string
	}{
		{
			name: "load_project_error",
			setupMock: func(m *MockDeployCLI) {
				m.LoadProjectError = errors.New("failed to parse compose file")
			},
			expectedError: "local deployment failed: failed to parse compose file: failed to parse compose file. Please provide a valid compose file path.",
		},
		{
			name: "connect_error",
			setupMock: func(m *MockDeployCLI) {
				m.Project = &compose.Project{Name: "test-project"}
				m.ConnectError = errors.New("connection failed")
				m.InteractiveLoginMCPError = errors.New("connection failed")
			},
			expectedError: "connection failed",
		},
		{
			name: "compose_up_error",
			setupMock: func(m *MockDeployCLI) {
				m.Project = &compose.Project{Name: "test-project"}
				m.ComposeUpError = errors.New("compose up failed")
			},
			expectedError: "failed to compose up services: compose up failed",
		},
		{
			name: "no_services_deployed",
			setupMock: func(m *MockDeployCLI) {
				m.Project = &compose.Project{Name: "test-project"}
				m.ComposeUpResponse = &defangv1.DeployResponse{
					Etag:     "test-etag",
					Services: []*defangv1.ServiceInfo{},
				}
			},
			expectedError: "no services deployed",
		},
		{
			name: "successful_deploy_defang_provider",
			setupMock: func(m *MockDeployCLI) {
				m.Project = &compose.Project{Name: "test-project"}
				m.ComposeUpResponse = &defangv1.DeployResponse{
					Etag: "test-etag",
					Services: []*defangv1.ServiceInfo{
						{Service: &defangv1.Service{Name: "web"}, PublicFqdn: "web.example.com", Status: "running"},
					},
				}
			},
			expectedTextContains: "The deployment is not complete, but it has been started successfully",
		},
		{
			name: "successful_deploy_aws_provider",
			setupMock: func(m *MockDeployCLI) {
				m.Project = &compose.Project{Name: "test-project"}
				m.ComposeUpResponse = &defangv1.DeployResponse{
					Etag: "test-etag",
					Services: []*defangv1.ServiceInfo{
						{Service: &defangv1.Service{Name: "web"}, PublicFqdn: "web.example.com", Status: "running"},
					},
				}
			},
			expectedTextContains: "The deployment is not complete, but it has been started successfully",
		},
	}

	for _, tt := range tests {
		t.Run(tt.name, func(t *testing.T) {
			t.Chdir("testdata")
			os.Unsetenv("DEFANG_PROVIDER")
			os.Unsetenv("AWS_PROFILE")
			os.Unsetenv("AWS_REGION")
			// Create mock and configure it
			mockCLI := &MockDeployCLI{
				CallLog: []string{},
			}
			tt.setupMock(mockCLI)

			// Call the function
			loader := &client.MockLoader{}
			ec := elicitations.NewController(&mockElicitationsClient{
				responses: map[string]string{
					"strategy":     "profile",
					"profile_name": "default",
				},
			})
			stack := stacks.StackParameters{
				Name:     "test-stack",
				Provider: client.ProviderAWS,
			}
			params := DeployParams{
				common.LoaderParams{
					WorkingDirectory: ".",
				},
			}
			result, err := HandleDeployTool(t.Context(), loader, params, mockCLI, ec, StackConfig{
				Cluster: "test-cluster",
				Stack:   &stack,
			})

			// Verify error expectations
			if tt.expectedError != "" {
				assert.EqualError(t, err, tt.expectedError)
			} else {
				require.NoError(t, err)
				if tt.expectedTextContains != "" && len(result) > 0 {
					assert.Contains(t, result, tt.expectedTextContains)
				}
			}

			// For successful cases, verify CLI methods were called in order
			if tt.expectedError == "" && tt.name == "successful_deploy_defang_provider" {
				expectedCalls := []string{
					"LoadProject",
					"Connect(test-cluster)",
					"NewProvider(aws)",
					"CanIUseProvider",
					"ComposeUp",
				}
				assert.Equal(t, expectedCalls, mockCLI.CallLog)
			}
		})
	}
}<|MERGE_RESOLUTION|>--- conflicted
+++ resolved
@@ -77,11 +77,7 @@
 	return m.Project, nil
 }
 
-<<<<<<< HEAD
-func (m *MockDeployCLI) CanIUseProvider(ctx context.Context, client *client.GrpcClient, provider client.Provider, projectName string, serviceCount int) error {
-=======
-func (m *MockDeployCLI) CanIUseProvider(ctx context.Context, fabric *client.GrpcClient, projectName, stackName string, provider client.Provider, serviceCount int) error {
->>>>>>> 97c423c5
+func (m *MockDeployCLI) CanIUseProvider(ctx context.Context, fabric *client.GrpcClient, provider client.Provider, projectName string, serviceCount int) error {
 	m.CallLog = append(m.CallLog, "CanIUseProvider")
 	return nil
 }
