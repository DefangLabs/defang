package tools

import (
	"context"
	"fmt"
	"time"

	"github.com/DefangLabs/defang/src/pkg/agent/common"
	cliTypes "github.com/DefangLabs/defang/src/pkg/cli"
	"github.com/DefangLabs/defang/src/pkg/cli/client"
	"github.com/DefangLabs/defang/src/pkg/elicitations"
	"github.com/DefangLabs/defang/src/pkg/logs"
	"github.com/DefangLabs/defang/src/pkg/stacks"
	"github.com/DefangLabs/defang/src/pkg/term"
	"github.com/DefangLabs/defang/src/pkg/timeutils"
)

type LogsParams struct {
	common.LoaderParams
	DeploymentID string `json:"deployment_id,omitempty" jsonschema:"description=Optional: Retrieve logs from a specific deployment."`
	Since        string `json:"since,omitempty" jsonschema:"description=Optional: Retrieve logs written after this time. Format as RFC3339 or duration (e.g., '2023-10-01T15:04:05Z' or '1h')."`
	Until        string `json:"until,omitempty" jsonschema:"description=Optional: Retrieve logs written before this time. Format as RFC3339 or duration (e.g., '2023-10-01T15:04:05Z' or '1h')."`
}

<<<<<<< HEAD
func HandleLogsTool(ctx context.Context, loader cliClient.Loader, params LogsParams, cli CLIInterface, ec elicitations.Controller, config StackConfig) (string, error) {
=======
func HandleLogsTool(ctx context.Context, loader client.ProjectLoader, params LogsParams, cli CLIInterface, ec elicitations.Controller, config StackConfig) (string, error) {
>>>>>>> 97c423c5
	var sinceTime, untilTime time.Time
	var err error
	now := time.Now()
	if params.Since != "" {
		sinceTime, err = timeutils.ParseTimeOrDuration(params.Since, now)
		if err != nil {
			return "", fmt.Errorf("invalid parameter 'since', must be in RFC3339 format: %w", err)
		}
	}
	if params.Until != "" {
		untilTime, err = timeutils.ParseTimeOrDuration(params.Until, now)
		if err != nil {
			return "", fmt.Errorf("invalid parameter 'until', must be in RFC3339 format: %w", err)
		}
	}

	term.Debug("Function invoked: cli.Connect")
	client, err := cli.Connect(ctx, config.Cluster)
	if err != nil {
		return "", fmt.Errorf("could not connect: %w", err)
	}

	sm, err := stacks.NewManager(client, params.WorkingDirectory, params.ProjectName)
	if err != nil {
		return "", fmt.Errorf("failed to create stack manager: %w", err)
	}
	pp := NewProviderPreparer(cli, ec, client, sm)
	_, provider, err := pp.SetupProvider(ctx, config.Stack)
	if err != nil {
		return "", fmt.Errorf("failed to setup provider: %w", err)
	}

	term.Debug("Function invoked: cli.LoadProjectNameWithFallback")
	projectName, err := cli.LoadProjectNameWithFallback(ctx, loader, provider)
	if err != nil {
		return "", fmt.Errorf("failed to load project name: %w", err)
	}
	term.Debug("Project name loaded:", projectName)

	err = cli.CanIUseProvider(ctx, client, provider, projectName, 0)
	if err != nil {
		return "", fmt.Errorf("failed to use provider: %w", err)
	}

	err = cli.Tail(ctx, provider, projectName, cliTypes.TailOptions{
		Deployment:    params.DeploymentID,
		Since:         sinceTime,
		Until:         untilTime,
		Limit:         100,
		LogType:       logs.LogTypeAll,
		PrintBookends: true,
		Verbose:       true,
	})

	if err != nil {
		term.Error("Failed to fetch logs", "error", err)
		return "", fmt.Errorf("failed to fetch logs: %w", err)
	}

	return "", nil
}<|MERGE_RESOLUTION|>--- conflicted
+++ resolved
@@ -22,11 +22,7 @@
 	Until        string `json:"until,omitempty" jsonschema:"description=Optional: Retrieve logs written before this time. Format as RFC3339 or duration (e.g., '2023-10-01T15:04:05Z' or '1h')."`
 }
 
-<<<<<<< HEAD
-func HandleLogsTool(ctx context.Context, loader cliClient.Loader, params LogsParams, cli CLIInterface, ec elicitations.Controller, config StackConfig) (string, error) {
-=======
-func HandleLogsTool(ctx context.Context, loader client.ProjectLoader, params LogsParams, cli CLIInterface, ec elicitations.Controller, config StackConfig) (string, error) {
->>>>>>> 97c423c5
+func HandleLogsTool(ctx context.Context, loader client.Loader, params LogsParams, cli CLIInterface, ec elicitations.Controller, config StackConfig) (string, error) {
 	var sinceTime, untilTime time.Time
 	var err error
 	now := time.Now()
