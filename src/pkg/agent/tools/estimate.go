package tools

import (
	"context"
	"fmt"

	"github.com/DefangLabs/defang/src/pkg/agent/common"
	"github.com/DefangLabs/defang/src/pkg/cli/client"
	"github.com/DefangLabs/defang/src/pkg/modes"
	"github.com/DefangLabs/defang/src/pkg/term"
)

type EstimateParams struct {
	common.LoaderParams
	DeploymentMode string `json:"deployment_mode,omitempty" jsonschema:"default=affordable,enum=affordable,enum=balanced,enum=high_availability,description=The deployment mode for which to estimate costs (e.g., AFFORDABLE, BALANCED, HIGH_AVAILABILITY)."`
	Provider       string `json:"provider" jsonschema:"required,enum=aws,enum=gcp description=The cloud provider for which to estimate costs."`
	Region         string `json:"region,omitempty" jsonschema:"description=The region in which to estimate costs."`
}

<<<<<<< HEAD
func HandleEstimateTool(ctx context.Context, loader cliClient.Loader, params EstimateParams, cli CLIInterface, sc StackConfig) (string, error) {
=======
func HandleEstimateTool(ctx context.Context, loader client.ProjectLoader, params EstimateParams, cli CLIInterface, sc StackConfig) (string, error) {
>>>>>>> 97c423c5
	term.Debug("Function invoked: loader.LoadProject")
	project, err := cli.LoadProject(ctx, loader)
	if err != nil {
		err = fmt.Errorf("failed to parse compose file: %w", err)
		return "", fmt.Errorf("failed to parse compose file: %w", err)
	}

	term.Debug("Function invoked: cli.Connect")
	fabric, err := cli.Connect(ctx, sc.Cluster)
	if err != nil {
		return "", fmt.Errorf("could not connect: %w", err)
	}

	defangProvider := cli.CreatePlaygroundProvider(fabric)

	var providerID client.ProviderID
	err = providerID.Set(params.Provider)
	if err != nil {
		return "", err
	}

	var deploymentMode modes.Mode
	err = deploymentMode.Set(params.DeploymentMode)
	if err != nil {
		return "", err
	}

	term.Debug("Function invoked: cli.RunEstimate")
	estimate, err := cli.RunEstimate(ctx, project, fabric, defangProvider, providerID, params.Region, deploymentMode)
	if err != nil {
		return "", fmt.Errorf("failed to run estimate: %w", err)
	}
	term.Debugf("Estimate: %+v", estimate)

	estimateText := cli.PrintEstimate(deploymentMode, estimate)

	return "Successfully estimated the cost of the project to " + providerID.Name() + ":\n" + estimateText, nil
}<|MERGE_RESOLUTION|>--- conflicted
+++ resolved
@@ -17,11 +17,7 @@
 	Region         string `json:"region,omitempty" jsonschema:"description=The region in which to estimate costs."`
 }
 
-<<<<<<< HEAD
-func HandleEstimateTool(ctx context.Context, loader cliClient.Loader, params EstimateParams, cli CLIInterface, sc StackConfig) (string, error) {
-=======
-func HandleEstimateTool(ctx context.Context, loader client.ProjectLoader, params EstimateParams, cli CLIInterface, sc StackConfig) (string, error) {
->>>>>>> 97c423c5
+func HandleEstimateTool(ctx context.Context, loader client.Loader, params EstimateParams, cli CLIInterface, sc StackConfig) (string, error) {
 	term.Debug("Function invoked: loader.LoadProject")
 	project, err := cli.LoadProject(ctx, loader)
 	if err != nil {
