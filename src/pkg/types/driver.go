package types

import (
	"context"
)

const (
	ProjectName = "crun"
)

type TaskID *string

<<<<<<< HEAD
type Task struct {
	Image       string
	Name        string
	Cpus        float64
=======
type Container struct {
	Image       string
	Name        string
	Cpus        float32
>>>>>>> 22ad6b68
	Memory      uint64
	Platform    string
	Essential   *bool
	Volumes     []TaskVolume
<<<<<<< HEAD
	VolumesFrom []string
	EntryPoint  []string
	Command     []string
=======
	VolumesFrom []string // container (default rw), container:rw, or container:ro
	EntryPoint  []string
	Command     []string // overridden by Run()
>>>>>>> 22ad6b68
}

type TaskVolume struct {
	Source   string
	Target   string
	ReadOnly bool
}

type Driver interface {
<<<<<<< HEAD
	SetUp(ctx context.Context, tasks []Task) error
=======
	SetUp(ctx context.Context, containers []Container) error
>>>>>>> 22ad6b68
	TearDown(ctx context.Context) error
	Run(ctx context.Context, env map[string]string, args ...string) (TaskID, error)
	Tail(ctx context.Context, taskID TaskID) error
	// Query(ctx context.Context, taskID TaskID, since time.Time) error
	Stop(ctx context.Context, taskID TaskID) error
	// Exec(ctx context.Context, taskID TaskID, args ...string) error
	GetInfo(ctx context.Context, taskID TaskID) (*TaskInfo, error)
	SetVpcID(vpcId string) error
	PutSecret(ctx context.Context, name, value string) error
	ListSecrets(ctx context.Context) ([]string, error) // no values
	CreateUploadURL(ctx context.Context, name string) (string, error)
}

type TaskInfo struct {
	IP string
}<|MERGE_RESOLUTION|>--- conflicted
+++ resolved
@@ -10,30 +10,17 @@
 
 type TaskID *string
 
-<<<<<<< HEAD
-type Task struct {
-	Image       string
-	Name        string
-	Cpus        float64
-=======
 type Container struct {
 	Image       string
 	Name        string
 	Cpus        float32
->>>>>>> 22ad6b68
 	Memory      uint64
 	Platform    string
 	Essential   *bool
 	Volumes     []TaskVolume
-<<<<<<< HEAD
-	VolumesFrom []string
-	EntryPoint  []string
-	Command     []string
-=======
 	VolumesFrom []string // container (default rw), container:rw, or container:ro
 	EntryPoint  []string
 	Command     []string // overridden by Run()
->>>>>>> 22ad6b68
 }
 
 type TaskVolume struct {
@@ -43,11 +30,7 @@
 }
 
 type Driver interface {
-<<<<<<< HEAD
-	SetUp(ctx context.Context, tasks []Task) error
-=======
 	SetUp(ctx context.Context, containers []Container) error
->>>>>>> 22ad6b68
 	TearDown(ctx context.Context) error
 	Run(ctx context.Context, env map[string]string, args ...string) (TaskID, error)
 	Tail(ctx context.Context, taskID TaskID) error
