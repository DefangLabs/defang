package cmd

import (
	"context"
	"fmt"
	"time"

	"github.com/defang-io/defang/src/pkg/types"
)

func Run(ctx context.Context, region Region, image string, memory uint64, color Color, args []string, env map[string]string, platform, vpcId string) error {
	driver := createDriver(color, region)

	if err := driver.SetVpcID(vpcId); err != nil { // VPC affects the cloudformation template
		return err
	}

<<<<<<< HEAD
	tasks := []types.Task{
=======
	containers := []types.Container{
>>>>>>> 22ad6b68
		{
			Image:    image,
			Memory:   memory,
			Platform: platform,
		},
	}
<<<<<<< HEAD
	if err := driver.SetUp(ctx, tasks); err != nil {
=======
	if err := driver.SetUp(ctx, containers); err != nil {
>>>>>>> 22ad6b68
		return err
	}

	id, err := driver.Run(ctx, env, args...)
	if err != nil {
		return err
	}

	fmt.Println("Task ID:", *id)

	// Try 10 times to get the public IP address
	for i := 0; i < 10; i++ {
		info, err := driver.GetInfo(ctx, id)
		if err != nil {
			time.Sleep(time.Second)
			continue
		}
		if info != nil {
			fmt.Println("IP:", info.IP)
		}
		break
	}

	// FIXME: stop task on context cancelation/ctrl-c?
	return driver.Tail(ctx, id)
}<|MERGE_RESOLUTION|>--- conflicted
+++ resolved
@@ -15,22 +15,14 @@
 		return err
 	}
 
-<<<<<<< HEAD
-	tasks := []types.Task{
-=======
 	containers := []types.Container{
->>>>>>> 22ad6b68
 		{
 			Image:    image,
 			Memory:   memory,
 			Platform: platform,
 		},
 	}
-<<<<<<< HEAD
-	if err := driver.SetUp(ctx, tasks); err != nil {
-=======
 	if err := driver.SetUp(ctx, containers); err != nil {
->>>>>>> 22ad6b68
 		return err
 	}
 
