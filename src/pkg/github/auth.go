package github

import (
	"context"
	"html/template"
	"net/http"
	"net/http/httptest"
	"net/url"
	"strings"

	"github.com/DefangLabs/defang/src/pkg/term"
	"github.com/google/uuid"
	"github.com/pkg/browser"
)

const (
	authTemplateString = `<!DOCTYPE html>
<html>
	<head>
		<title>Defang | Authentication Status</title>
		<style>
			body {
				font-family: 'Exo', sans-serif;
				background: linear-gradient(to right, #1e3c72, #2a5298);
				color: white;
				display: flex;
				justify-content: center;
				align-items: center;
				height: 100vh;
				margin: 0;
			}
			.container {
				text-align: center;
			}
			.status-message {
				font-size: 2em;
				margin-bottom: 1em;
			}
			.close-link {
				font-size: 1em;
				cursor: pointer;
			}
		</style>
	</head>
	<body>
		<div class="container">
			<h1>Welcome to Defang</h1>
			<p class="status-message">{{.StatusMessage}}</p>
			<p class="close-link" onclick="window.close()">You can close this window.</p>
		</div>
	</body>
</html>`
)

var (
	authTemplate = template.Must(template.New("auth").Parse(authTemplateString))
)

func StartAuthCodeFlow(ctx context.Context, clientId string, prompt bool) (string, error) {
	ctx, cancel := context.WithCancel(ctx)
	defer cancel()

	// Generate random state
	state := uuid.NewString()

	// Create a channel to wait for the server to finish
	ch := make(chan string)
	defer close(ch)

	var authorizeUrl string
	handler := http.HandlerFunc(func(w http.ResponseWriter, r *http.Request) {
		if r.URL.Path == "/" {
			http.Redirect(w, r, authorizeUrl, http.StatusFound)
			return
		}
		if r.URL.Path != "/auth" {
			http.NotFound(w, r)
			return
		}
		var msg string
		query := r.URL.Query()
		if query.Get("state") != state {
			msg = "Authentication error: wrong state"
		} else {
			msg = "Authentication successful"
			if query.Get("error") != "" {
				msg = "Authentication failed: " + query.Get("error_description")
			}
			ch <- query.Get("code")
		}
		authTemplate.Execute(w, struct{ StatusMessage string }{msg})
	})

	server := httptest.NewServer(handler)
	defer server.Close()

	values := url.Values{
		"client_id":    {clientId},
		"state":        {state},
		"redirect_uri": {server.URL + "/auth"},
		"scope":        {"read:org user:email"}, // required for membership check; space-delimited
		// "login":     {";TODO: from state file"},
	}
	authorizeUrl = "https://github.com/login/oauth/authorize?" + values.Encode()

<<<<<<< HEAD
	// TODO:This is used to open the browser for GitHub Auth before blocking
	if !prompt {
		browser.OpenURL(server.URL)
	} else {
		n, _ := term.Printf("Please visit %s and log in. (Right click the URL or press ENTER to open browser)\r", server.URL)
		defer term.Print(strings.Repeat(" ", n), "\r") // TODO: use termenv to clear line
		input := term.NewNonBlockingStdin()
		defer input.Close() // abort the read
		go func() {
			var b [1]byte
			for {
				if _, err := input.Read(b[:]); err != nil {
					return // exit goroutine
				}
				switch b[0] {
				case 3: // Ctrl-C
					cancel()
				case 10, 13: // Enter or Return
					browser.OpenURL(server.URL)
				}
=======
	n, _ := term.Printf("Please visit %s and log in. (Right click the URL or press ENTER to open browser)\r", server.URL)
	defer term.Print(strings.Repeat(" ", n), "\r") // TODO: use termenv to clear line

	// TODO:This is used to open the browser for GitHub Auth before blocking
	if prompt {
		browser.OpenURL(server.URL)
	}

	input := term.NewNonBlockingStdin()
	defer input.Close() // abort the read
	go func() {
		var b [1]byte
		for {
			if _, err := input.Read(b[:]); err != nil {
				return // exit goroutine
			}
			switch b[0] {
			case 3: // Ctrl-C
				cancel()
			case 10, 13: // Enter or Return
				browser.OpenURL(server.URL)
>>>>>>> 2cfe8f5b
			}
		}()
	}

	select {
	case <-ctx.Done():
		return "", ctx.Err()
	case code := <-ch:
		return code, nil
	}
}<|MERGE_RESOLUTION|>--- conflicted
+++ resolved
@@ -103,28 +103,6 @@
 	}
 	authorizeUrl = "https://github.com/login/oauth/authorize?" + values.Encode()
 
-<<<<<<< HEAD
-	// TODO:This is used to open the browser for GitHub Auth before blocking
-	if !prompt {
-		browser.OpenURL(server.URL)
-	} else {
-		n, _ := term.Printf("Please visit %s and log in. (Right click the URL or press ENTER to open browser)\r", server.URL)
-		defer term.Print(strings.Repeat(" ", n), "\r") // TODO: use termenv to clear line
-		input := term.NewNonBlockingStdin()
-		defer input.Close() // abort the read
-		go func() {
-			var b [1]byte
-			for {
-				if _, err := input.Read(b[:]); err != nil {
-					return // exit goroutine
-				}
-				switch b[0] {
-				case 3: // Ctrl-C
-					cancel()
-				case 10, 13: // Enter or Return
-					browser.OpenURL(server.URL)
-				}
-=======
 	n, _ := term.Printf("Please visit %s and log in. (Right click the URL or press ENTER to open browser)\r", server.URL)
 	defer term.Print(strings.Repeat(" ", n), "\r") // TODO: use termenv to clear line
 
@@ -146,10 +124,9 @@
 				cancel()
 			case 10, 13: // Enter or Return
 				browser.OpenURL(server.URL)
->>>>>>> 2cfe8f5b
 			}
-		}()
-	}
+		}
+	}()
 
 	select {
 	case <-ctx.Done():
