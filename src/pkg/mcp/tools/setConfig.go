package tools

import (
	"context"
	"fmt"

	"github.com/DefangLabs/defang/src/pkg"
	cliClient "github.com/DefangLabs/defang/src/pkg/cli/client"
	"github.com/DefangLabs/defang/src/pkg/mcp/common"
	"github.com/DefangLabs/defang/src/pkg/term"
	"github.com/mark3labs/mcp-go/mcp"
)

<<<<<<< HEAD
// handleSetConfig handles the set config MCP tool request
func handleSetConfig(ctx context.Context, loader cliClient.ProjectLoader, request mcp.CallToolRequest, providerId *cliClient.ProviderID, cluster string, cli SetConfigCLIInterface) (string, error) {
	err := common.ProviderNotConfiguredError(*providerId)
	if err != nil {
		return "", err
	}
=======
type SetConfigParams struct {
	Name  string
	Value string
}
>>>>>>> 30ebec98

func parseSetConfigParams(request mcp.CallToolRequest) (SetConfigParams, error) {
	name, err := request.RequireString("name")
	if err != nil || name == "" {
		return SetConfigParams{}, fmt.Errorf("missing 'name' parameter: %w", err)
	}
	value, err := request.RequireString("value")
	if err != nil || value == "" {
		return SetConfigParams{}, fmt.Errorf("missing 'value' parameter: %w", err)
	}
	return SetConfigParams{
		Name:  name,
		Value: value,
	}, nil
}

// handleSetConfig handles the set config MCP tool request
func handleSetConfig(ctx context.Context, loader cliClient.ProjectLoader, params SetConfigParams, providerId *cliClient.ProviderID, cluster string, cli SetConfigCLIInterface) (string, error) {
	err := common.ProviderNotConfiguredError(*providerId)
	if err != nil {
		return "", fmt.Errorf("No provider configured: %w", err)
	}

	term.Debug("Function invoked: cli.Connect")
	client, err := cli.Connect(ctx, cluster)
	if err != nil {
		return "", fmt.Errorf("Could not connect: %w", err)
	}

	term.Debug("Function invoked: cli.NewProvider")
	provider, err := cli.NewProvider(ctx, *providerId, client)
	if err != nil {
		return "", fmt.Errorf("Failed to get new provider: %w", err)
	}

	term.Debug("Function invoked: cli.LoadProjectNameWithFallback")
	projectName, err := cli.LoadProjectNameWithFallback(ctx, loader, provider)
	if err != nil {
		return "", fmt.Errorf("Failed to load project name: %w", err)
	}
	term.Debug("Project name loaded:", projectName)

	if !pkg.IsValidSecretName(params.Name) {
		return "", fmt.Errorf("Invalid config name: secret name %q is not valid", params.Name)
	}

	term.Debug("Function invoked: cli.ConfigSet")
	if err := cli.ConfigSet(ctx, projectName, provider, params.Name, params.Value); err != nil {
		return "", fmt.Errorf("Failed to set config: %w", err)
	}

	return fmt.Sprintf("Successfully set the config variable %q for project %q", params.Name, projectName), nil
}<|MERGE_RESOLUTION|>--- conflicted
+++ resolved
@@ -11,19 +11,10 @@
 	"github.com/mark3labs/mcp-go/mcp"
 )
 
-<<<<<<< HEAD
-// handleSetConfig handles the set config MCP tool request
-func handleSetConfig(ctx context.Context, loader cliClient.ProjectLoader, request mcp.CallToolRequest, providerId *cliClient.ProviderID, cluster string, cli SetConfigCLIInterface) (string, error) {
-	err := common.ProviderNotConfiguredError(*providerId)
-	if err != nil {
-		return "", err
-	}
-=======
 type SetConfigParams struct {
 	Name  string
 	Value string
 }
->>>>>>> 30ebec98
 
 func parseSetConfigParams(request mcp.CallToolRequest) (SetConfigParams, error) {
 	name, err := request.RequireString("name")
@@ -44,7 +35,7 @@
 func handleSetConfig(ctx context.Context, loader cliClient.ProjectLoader, params SetConfigParams, providerId *cliClient.ProviderID, cluster string, cli SetConfigCLIInterface) (string, error) {
 	err := common.ProviderNotConfiguredError(*providerId)
 	if err != nil {
-		return "", fmt.Errorf("No provider configured: %w", err)
+		return "", err
 	}
 
 	term.Debug("Function invoked: cli.Connect")
