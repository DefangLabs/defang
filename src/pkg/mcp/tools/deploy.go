package tools

import (
	"context"
	"errors"
	"fmt"
	"os"

	"github.com/pkg/browser"

	"github.com/DefangLabs/defang/src/pkg/cli"
	cliClient "github.com/DefangLabs/defang/src/pkg/cli/client"
	"github.com/DefangLabs/defang/src/pkg/cli/compose"
	"github.com/DefangLabs/defang/src/pkg/term"
	"github.com/DefangLabs/defang/src/pkg/track"
	defangv1 "github.com/DefangLabs/defang/src/protos/io/defang/v1"
	"github.com/mark3labs/mcp-go/mcp"
	"github.com/mark3labs/mcp-go/server"
)

// setupDeployTool configures and adds the deployment tool to the MCP server
func setupDeployTool(s *server.MCPServer, cluster string) {
	term.Info("Creating deployment tool")
	composeUpTool := mcp.NewTool("deploy",
		mcp.WithDescription("Deploy services using defang"),

		mcp.WithString("working_directory",
			mcp.Description("Path to current working directory"),
		),
	)
	term.Debug("Deployment tool created")

	// Add the deployment tool handler - make it non-blocking
	term.Info("Adding deployment tool handler")
	s.AddTool(composeUpTool, func(ctx context.Context, request mcp.CallToolRequest) (*mcp.CallToolResult, error) {
		// Get compose path
		term.Info("Compose up tool called - deploying services")
		track.Evt("MCP Deploy Tool")

		wd, ok := request.Params.Arguments["working_directory"].(string)
		if ok && wd != "" {
			err := os.Chdir(wd)
			if err != nil {
				term.Error("Failed to change working directory", "error", err)
			}
		}

		loader := configureLoader(request)

		term.Debug("Function invoked: loader.LoadProject")
		project, err := loader.LoadProject(ctx)
		if err != nil {
			err = fmt.Errorf("failed to parse compose file: %w", err)
			term.Error("Failed to deploy services", "error", err)

			return mcp.NewToolResultText(fmt.Sprintf("Local deployment failed: %v. Please provide a valid compose file path.", err)), nil
		}

		term.Debug("Function invoked: cli.Connect")
		client, err := cli.Connect(ctx, cluster)
		if err != nil {
			return mcp.NewToolResultErrorFromErr("Could not connect", err), nil
		}

<<<<<<< HEAD
		client.Track("MCP Deploy Tool")

		term.Debug("Function invoked: cli.NewProvider")
=======
>>>>>>> 15d11ca5
		provider, err := cli.NewProvider(ctx, cliClient.ProviderDefang, client)
		if err != nil {
			term.Error("Failed to get new provider", "error", err)

			return mcp.NewToolResultErrorFromErr("Failed to get new provider", err), nil
		}

		// Deploy the services
		term.Infof("Deploying services for project %s...", project.Name)

		term.Debug("Function invoked: cli.ComposeUp")
		// Use ComposeUp to deploy the services
		deployResp, project, err := cli.ComposeUp(ctx, project, client, provider, compose.UploadModeDigest, defangv1.DeploymentMode_DEVELOPMENT)
		if err != nil {
			err = fmt.Errorf("failed to compose up services: %w", err)
			term.Error("Failed to compose up services", "error", err)

			result := HandleTermsOfServiceError(err)
			if result != nil {
				return result, nil
			}

			return mcp.NewToolResultErrorFromErr("Failed to compose up services", err), nil
		}

		if len(deployResp.Services) == 0 {
			term.Error("Failed to deploy services", "error", errors.New("no services deployed"))
			return mcp.NewToolResultText(fmt.Sprintf("Failed to deploy services: %v", errors.New("no services deployed"))), nil
		}

		// Get the portal URL for browser preview
		portalURL := printPlaygroundPortalServiceURLs(deployResp.Services)

		// Open the portal URL in the browser if available
		if portalURL != "" {
			term.Infof("Opening portal URL in browser: %s", portalURL)
			go func() {
				err := browser.OpenURL(portalURL)
				if err != nil {
					term.Error("Failed to open URL in browser", "error", err, "url", portalURL)
				}
			}()
		}

		// Success case
		term.Info("Successfully started deployed services", "etag", deployResp.Etag)

		// Log deployment success
		term.Info("Deployment Started!")
		term.Infof("Deployment ID: %s", deployResp.Etag)

		// Log browser preview information
		term.Infof("🌐 %s available", portalURL)

		// Log service details
		term.Info("Services:")
		for _, serviceInfo := range deployResp.Services {
			term.Infof("- %s", serviceInfo.Service.Name)
			term.Infof("  Public URL: %s", serviceInfo.PublicFqdn)
			term.Infof("  Status: %s", serviceInfo.Status)
		}

		// Return the etag data as text
		return mcp.NewToolResultText(fmt.Sprintf("Please use the web portal url: %s to follow the deployment of %s, with the deployment ID of %s", portalURL, project.Name, deployResp.Etag)), nil
	})
}

const DEFANG_PORTAL_HOST = "portal.defang.io"
const SERVICE_PORTAL_URL = "https://" + DEFANG_PORTAL_HOST + "/service"

// printPlaygroundPortalServiceURLs logs service URLs for the Defang portal
// and returns the first URL for browser preview
func printPlaygroundPortalServiceURLs(serviceInfos []*defangv1.ServiceInfo) string {
	// Log portal URLs for monitoring services
	term.Info("Monitor your services' status in the defang portal")

	// TODO: print all of the urls instead of just the first one.
	// the user may have many publicly accessible services
	// Store the first URL to return for browser preview
	var firstURL string

	for _, serviceInfo := range serviceInfos {
		serviceURL := SERVICE_PORTAL_URL + "/" + serviceInfo.Service.Name
		term.Infof("   - %s", serviceURL)

		// Save the first URL we encounter
		if firstURL == "" {
			firstURL = serviceURL
		}
	}

	return firstURL
}<|MERGE_RESOLUTION|>--- conflicted
+++ resolved
@@ -62,12 +62,9 @@
 			return mcp.NewToolResultErrorFromErr("Could not connect", err), nil
 		}
 
-<<<<<<< HEAD
 		client.Track("MCP Deploy Tool")
 
 		term.Debug("Function invoked: cli.NewProvider")
-=======
->>>>>>> 15d11ca5
 		provider, err := cli.NewProvider(ctx, cliClient.ProviderDefang, client)
 		if err != nil {
 			term.Error("Failed to get new provider", "error", err)
