--- conflicted
+++ resolved
@@ -18,10 +18,9 @@
 	"github.com/mark3labs/mcp-go/server"
 )
 
-<<<<<<< HEAD
 // OpenURLFunc allows browser.OpenURL to be overridden in tests
 var OpenURLFunc = browser.OpenURL
-=======
+
 // DefaultDeployCLI implements DeployCLIInterface using actual CLI functions
 type DefaultDeployCLI struct{}
 
@@ -52,7 +51,6 @@
 func (c *DefaultDeployCLI) OpenBrowser(url string) error {
 	return browser.OpenURL(url)
 }
->>>>>>> df09f1ec
 
 // setupDeployTool configures and adds the deployment tool to the MCP server
 func setupDeployTool(s *server.MCPServer, cluster string, providerId *cliClient.ProviderID) {
@@ -162,65 +160,10 @@
 		// Open the portal URL in the browser
 		term.Debugf("Opening portal URL in browser: %s", portalURL)
 		go func() {
-			err := cli.OpenBrowser(portalURL)
+			err := OpenURLFunc(portalURL)
 			if err != nil {
 				term.Error("Failed to open URL in browser", "error", err, "url", portalURL)
 			}
-<<<<<<< HEAD
-			result = HandleConfigError(err)
-			if result != nil {
-				return result, err
-			}
-
-			return mcp.NewToolResultErrorFromErr("Failed to compose up services", err), err
-		}
-
-		if len(deployResp.Services) == 0 {
-			term.Error("Failed to deploy services", "error", errors.New("no services deployed"))
-			return mcp.NewToolResultText(fmt.Sprintf("Failed to deploy services: %v", errors.New("no services deployed"))), nil
-		}
-
-		// Success case
-		term.Debugf("Successfully started deployed services with etag: %s", deployResp.Etag)
-
-		// Log deployment success
-		term.Debug("Deployment Started!")
-		term.Debugf("Deployment ID: %s", deployResp.Etag)
-
-		var portal string
-		if *providerId == cliClient.ProviderDefang {
-			// Get the portal URL for browser preview
-			portalURL := "https://portal.defang.io/"
-
-			// Open the portal URL in the browser
-			term.Debugf("Opening portal URL in browser: %s", portalURL)
-			go func() {
-				err := OpenURLFunc(portalURL)
-				if err != nil {
-					term.Error("Failed to open URL in browser", "error", err, "url", portalURL)
-				}
-			}()
-
-			// Log browser preview information
-			term.Debugf("🌐 %s available", portalURL)
-			portal = "Please use the web portal url: %s" + portalURL
-		} else {
-			// portalURL := fmt.Sprintf("https://%s.signin.aws.amazon.com/console")
-			portal = fmt.Sprintf("Please use the %s console", providerId)
-		}
-
-		// Log service details
-		term.Debug("Services:")
-		for _, serviceInfo := range deployResp.Services {
-			term.Debugf("- %s", serviceInfo.Service.Name)
-			term.Debugf("  Public URL: %s", serviceInfo.PublicFqdn)
-			term.Debugf("  Status: %s", serviceInfo.Status)
-		}
-
-		// Return the etag data as text
-		return mcp.NewToolResultText(fmt.Sprintf("%s to follow the deployment of %s, with the deployment ID of %s", portal, project.Name, deployResp.Etag)), nil
-	})
-=======
 		}()
 
 		// Log browser preview information
@@ -241,5 +184,4 @@
 
 	// Return the etag data as text
 	return mcp.NewToolResultText(fmt.Sprintf("%s to follow the deployment of %s, with the deployment ID of %s", portal, project.Name, deployResp.Etag)), nil
->>>>>>> df09f1ec
 }