--- conflicted
+++ resolved
@@ -23,13 +23,10 @@
 	term.Info("Adding login tool handler")
 	s.AddTool(loginTool, func(ctx context.Context, request mcp.CallToolRequest) (*mcp.CallToolResult, error) {
 		term.Infof("Login tool called")
-<<<<<<< HEAD
 		// Test token
 		term.Debug("Function invoked: cli.Connect")
-=======
 		track.Evt("MCP Login Tool")
 
->>>>>>> 15d11ca5
 		client, err := cli.Connect(ctx, cluster)
 		if err != nil {
 			if authPort != 0 {
