package tools

import (
	"context"
	"fmt"
	"os"

	"github.com/DefangLabs/defang/src/pkg/cli"
	cliClient "github.com/DefangLabs/defang/src/pkg/cli/client"
	"github.com/DefangLabs/defang/src/pkg/term"
	"github.com/DefangLabs/defang/src/pkg/track"
	defangv1 "github.com/DefangLabs/defang/src/protos/io/defang/v1"
	"github.com/bufbuild/connect-go"
	"github.com/mark3labs/mcp-go/mcp"
	"github.com/mark3labs/mcp-go/server"
)

// setupDestroyTool configures and adds the destroy tool to the MCP server
func setupDestroyTool(s *server.MCPServer, cluster string) {
	term.Info("Creating destroy tool")
	composeDownTool := mcp.NewTool("destroy",
		mcp.WithDescription("Remove services using defang."),

		mcp.WithString("working_directory",
			mcp.Description("Path to current working directory"),
		),
	)
	term.Debug("Destroy tool created")

	// Add the destroy tool handler - make it non-blocking
	term.Info("Adding destroy tool handler")
	s.AddTool(composeDownTool, func(ctx context.Context, request mcp.CallToolRequest) (*mcp.CallToolResult, error) {
		term.Info("Compose down tool called - removing services")
		track.Evt("MCP Destroy Tool")

		term.Debug("Function invoked: cli.Connect")
		client, err := cli.Connect(ctx, cluster)
		if err != nil {
			return mcp.NewToolResultErrorFromErr("Could not connect", err), nil
		}

<<<<<<< HEAD
		client.Track("MCP Destroy Tool")

		term.Debug("Function invoked: cli.NewProvider")
=======
>>>>>>> 15d11ca5
		provider, err := cli.NewProvider(ctx, cliClient.ProviderDefang, client)
		if err != nil {
			term.Error("Failed to get new provider", "error", err)

			return mcp.NewToolResultErrorFromErr("Failed to get new provider", err), nil
		}

		wd, ok := request.Params.Arguments["working_directory"].(string)
		if !ok || wd != "" {
			err := os.Chdir(wd)
			if err != nil {
				term.Error("Failed to change working directory", "error", err)
			}
		}

		loader := configureLoader(request)

		term.Debug("Function invoked: cliClient.LoadProjectNameWithFallback")
		projectName, err := cliClient.LoadProjectNameWithFallback(ctx, loader, provider)
		if err != nil {
			term.Error("Failed to load project name", "error", err)
			return mcp.NewToolResultErrorFromErr("Failed to load project name", err), nil
		}

		err = canIUseProvider(ctx, client, projectName, provider)
		if err != nil {
			term.Error("Failed to use provider", "error", err)
			return mcp.NewToolResultErrorFromErr("Failed to use provider", err), nil
		}

		term.Debug("Function invoked: cli.ComposeDown")
		deployment, err := cli.ComposeDown(ctx, projectName, client, provider)
		if err != nil {
			if connect.CodeOf(err) == connect.CodeNotFound {
				// Show a warning (not an error) if the service was not found
				term.Warn("Project not found", "error", err)
				return mcp.NewToolResultText("Project not found, nothing to destroy. Please use a valid project name, compose file path or project directory."), nil
			}

			result := HandleTermsOfServiceError(err)
			if result != nil {
				return result, nil
			}

			return mcp.NewToolResultErrorFromErr("Failed to destroy project", err), nil
		}

		return mcp.NewToolResultText(fmt.Sprintf("Successfully destroyed project: %s, etag: %s", projectName, deployment)), nil
	})
}

func canIUseProvider(ctx context.Context, grpcClient cliClient.FabricClient, projectName string, provider cliClient.Provider) error {
	canUseReq := defangv1.CanIUseRequest{
		Project:  projectName,
		Provider: defangv1.Provider_DEFANG,
	}

	term.Debug("Function invoked: client.CanIUse")
	resp, err := grpcClient.CanIUse(ctx, &canUseReq)
	if err != nil {
		term.Error("Failed to use provider", "error", err)
		return fmt.Errorf("failed to use provider: %w", err)
	}

	term.Debug("Function invoked: provider.SetCanIUseConfig")
	provider.SetCanIUseConfig(resp)
	return nil
}<|MERGE_RESOLUTION|>--- conflicted
+++ resolved
@@ -39,12 +39,9 @@
 			return mcp.NewToolResultErrorFromErr("Could not connect", err), nil
 		}
 
-<<<<<<< HEAD
 		client.Track("MCP Destroy Tool")
 
 		term.Debug("Function invoked: cli.NewProvider")
-=======
->>>>>>> 15d11ca5
 		provider, err := cli.NewProvider(ctx, cliClient.ProviderDefang, client)
 		if err != nil {
 			term.Error("Failed to get new provider", "error", err)
