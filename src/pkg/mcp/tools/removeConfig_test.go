package tools

import (
	"context"
	"errors"
	"fmt"
	"testing"

	"github.com/DefangLabs/defang/src/pkg/cli/client"
	"github.com/DefangLabs/defang/src/pkg/mcp/common"
	"github.com/bufbuild/connect-go"
	"github.com/mark3labs/mcp-go/mcp"
	"github.com/stretchr/testify/assert"
)

// MockRemoveConfigCLI implements RemoveConfigCLIInterface for testing
type MockRemoveConfigCLI struct {
	ConnectError              error
	NewProviderError          error
	LoadProjectNameError      error
	ConfigDeleteError         error
	ConfigDeleteNotFoundError bool
	ProjectName               string
	CallLog                   []string
}

func (m *MockRemoveConfigCLI) Connect(ctx context.Context, cluster string) (*client.GrpcClient, error) {
	m.CallLog = append(m.CallLog, fmt.Sprintf("Connect(%s)", cluster))
	if m.ConnectError != nil {
		return nil, m.ConnectError
	}
	return &client.GrpcClient{}, nil
}

func (m *MockRemoveConfigCLI) NewProvider(ctx context.Context, providerId client.ProviderID, client client.FabricClient) (client.Provider, error) {
	m.CallLog = append(m.CallLog, fmt.Sprintf("NewProvider(%s)", providerId))
	if m.NewProviderError != nil {
		return nil, m.NewProviderError
	}
	return nil, nil // Mock provider
}

func (m *MockRemoveConfigCLI) LoadProjectNameWithFallback(ctx context.Context, loader client.Loader, provider client.Provider) (string, error) {
	m.CallLog = append(m.CallLog, "LoadProjectNameWithFallback")
	if m.LoadProjectNameError != nil {
		return "", m.LoadProjectNameError
	}
	return m.ProjectName, nil
}

func (m *MockRemoveConfigCLI) ConfigDelete(ctx context.Context, projectName string, provider client.Provider, name string) error {
	m.CallLog = append(m.CallLog, fmt.Sprintf("ConfigDelete(%s, %s)", projectName, name))
	if m.ConfigDeleteNotFoundError {
		return connect.NewError(connect.CodeNotFound, errors.New("config not found"))
	}
	return m.ConfigDeleteError
}

func TestHandleRemoveConfigTool(t *testing.T) {
	tests := []struct {
		name                 string
		configName           string
		providerID           client.ProviderID
		setupMock            func(*MockRemoveConfigCLI)
		expectError          bool
		expectedTextContains string
		expectedError        string
	}{
		{
<<<<<<< HEAD
			name:             "provider_auto_not_configured",
			workingDirectory: ".",
			configName:       "DATABASE_URL",
			providerID:       client.ProviderAuto,
			setupMock:        func(m *MockRemoveConfigCLI) {},
			expectError:      true,
			expectedError:    common.ErrNoProviderSet.Error(),
		},
		{
			name:             "missing_working_directory",
			workingDirectory: "",
			configName:       "DATABASE_URL",
			providerID:       client.ProviderAWS,
			setupMock:        func(m *MockRemoveConfigCLI) {},
			expectError:      true,
			expectedError:    "Invalid working directory: working_directory is required",
		},
		{
			name:             "invalid_working_directory",
			workingDirectory: "/nonexistent/directory",
			configName:       "DATABASE_URL",
			providerID:       client.ProviderAWS,
			setupMock:        func(m *MockRemoveConfigCLI) {},
			expectError:      true,
			expectedError:    "Failed to change working directory: chdir /nonexistent/directory: no such file or directory",
=======
			name:          "provider_auto_not_configured",
			configName:    "DATABASE_URL",
			providerID:    client.ProviderAuto,
			setupMock:     func(m *MockRemoveConfigCLI) {},
			expectError:   true,
			expectedError: "No provider configured: no provider is configured; please type in the chat /defang.AWS_Setup for AWS, /defang.GCP_Setup for GCP, or /defang.Playground_Setup for Playground.",
>>>>>>> c83c75d9
		},
		{
			name:          "missing_config_name",
			configName:    "",
			providerID:    client.ProviderAWS,
			setupMock:     func(m *MockRemoveConfigCLI) {},
			expectError:   true,
			expectedError: "Invalid config `name`: required argument \"name\" not found",
		},
		{
			name:       "connect_error",
			configName: "DATABASE_URL",
			providerID: client.ProviderAWS,
			setupMock: func(m *MockRemoveConfigCLI) {
				m.ConnectError = errors.New("connection failed")
			},
			expectError:   true,
			expectedError: "Could not connect: connection failed",
		},
		{
			name:       "new_provider_error",
			configName: "DATABASE_URL",
			providerID: client.ProviderAWS,
			setupMock: func(m *MockRemoveConfigCLI) {
				m.NewProviderError = errors.New("provider creation failed")
			},
			expectError:   true,
			expectedError: "Failed to get new provider: provider creation failed",
		},
		{
			name:       "load_project_name_error",
			configName: "DATABASE_URL",
			providerID: client.ProviderAWS,
			setupMock: func(m *MockRemoveConfigCLI) {
				m.LoadProjectNameError = errors.New("failed to load project name")
			},
			expectError:   true,
			expectedError: "Failed to load project name: failed to load project name",
		},
		{
			name:       "config_not_found",
			configName: "NONEXISTENT_CONFIG",
			providerID: client.ProviderAWS,
			setupMock: func(m *MockRemoveConfigCLI) {
				m.ProjectName = "test-project"
				m.ConfigDeleteNotFoundError = true
			},
			expectError:          false,
			expectedTextContains: "Config variable \"NONEXISTENT_CONFIG\" not found in project \"test-project\"",
		},
		{
			name:       "config_delete_error",
			configName: "DATABASE_URL",
			providerID: client.ProviderAWS,
			setupMock: func(m *MockRemoveConfigCLI) {
				m.ProjectName = "test-project"
				m.ConfigDeleteError = errors.New("failed to delete config")
			},
			expectError:   true,
			expectedError: "Failed to remove config variable \"DATABASE_URL\" from project \"test-project\": failed to delete config",
		},
		{
			name:       "successful_config_removal",
			configName: "DATABASE_URL",
			providerID: client.ProviderAWS,
			setupMock: func(m *MockRemoveConfigCLI) {
				m.ProjectName = "test-project"
				// No errors, successful removal
			},
			expectError:          false,
			expectedTextContains: "Successfully remove the config variable \"DATABASE_URL\" from project \"test-project\"",
		},
	}

	for _, tt := range tests {
		t.Run(tt.name, func(t *testing.T) {
			// Create mock and configure it
			mockCLI := &MockRemoveConfigCLI{
				CallLog: []string{},
			}
			tt.setupMock(mockCLI)

			// Create request
			args := map[string]interface{}{}
			if tt.configName != "" {
				args["name"] = tt.configName
			}

			request := mcp.CallToolRequest{
				Params: mcp.CallToolParams{
					Name:      "remove_config",
					Arguments: args,
				},
			}

			// Call the function
			loader := &client.MockLoader{}
			result, err := handleRemoveConfigTool(t.Context(), loader, request, &tt.providerID, "test-cluster", mockCLI)

			// Verify error expectations
			if tt.expectError {
				assert.Error(t, err)
				if tt.expectedError != "" {
					assert.EqualError(t, err, tt.expectedError) // Ensure err is not nil before checking its message
				}
			} else {
				assert.NoError(t, err)
				if tt.expectedTextContains != "" && len(result) > 0 {
					assert.Contains(t, result, tt.expectedTextContains)
				}
			}

			// For successful cases, verify CLI methods were called in order
			if !tt.expectError && tt.name == "successful_config_removal" {
				expectedCalls := []string{
					"Connect(test-cluster)",
					"NewProvider(aws)",
					"LoadProjectNameWithFallback",
					"ConfigDelete(test-project, DATABASE_URL)",
				}
				assert.Equal(t, expectedCalls, mockCLI.CallLog)
			}
		})
	}
}<|MERGE_RESOLUTION|>--- conflicted
+++ resolved
@@ -67,40 +67,12 @@
 		expectedError        string
 	}{
 		{
-<<<<<<< HEAD
-			name:             "provider_auto_not_configured",
-			workingDirectory: ".",
-			configName:       "DATABASE_URL",
-			providerID:       client.ProviderAuto,
-			setupMock:        func(m *MockRemoveConfigCLI) {},
-			expectError:      true,
-			expectedError:    common.ErrNoProviderSet.Error(),
-		},
-		{
-			name:             "missing_working_directory",
-			workingDirectory: "",
-			configName:       "DATABASE_URL",
-			providerID:       client.ProviderAWS,
-			setupMock:        func(m *MockRemoveConfigCLI) {},
-			expectError:      true,
-			expectedError:    "Invalid working directory: working_directory is required",
-		},
-		{
-			name:             "invalid_working_directory",
-			workingDirectory: "/nonexistent/directory",
-			configName:       "DATABASE_URL",
-			providerID:       client.ProviderAWS,
-			setupMock:        func(m *MockRemoveConfigCLI) {},
-			expectError:      true,
-			expectedError:    "Failed to change working directory: chdir /nonexistent/directory: no such file or directory",
-=======
 			name:          "provider_auto_not_configured",
 			configName:    "DATABASE_URL",
 			providerID:    client.ProviderAuto,
 			setupMock:     func(m *MockRemoveConfigCLI) {},
 			expectError:   true,
-			expectedError: "No provider configured: no provider is configured; please type in the chat /defang.AWS_Setup for AWS, /defang.GCP_Setup for GCP, or /defang.Playground_Setup for Playground.",
->>>>>>> c83c75d9
+			expectedError: common.ErrNoProviderSet.Error(),
 		},
 		{
 			name:          "missing_config_name",
