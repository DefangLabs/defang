--- conflicted
+++ resolved
@@ -410,7 +410,10 @@
 	return nil
 }
 
-func handleCodexConfig(configPath string) error {
+func handleCodexConfig(configPath string, client MCPClient) error {
+	env := map[string]any{
+		"development-client": string(client),
+	}
 	var existingData map[string]any
 
 	if data, err := os.ReadFile(configPath); err == nil {
@@ -435,7 +438,7 @@
 		mcpServers = make(map[string]any)
 	}
 
-	defangConfig, err := getDefangMCPConfig()
+	defangConfig, err := getDefangMCPConfigWithEnv(env)
 	if err != nil {
 		return fmt.Errorf("failed to get Defang MCP config: %w", err)
 	}
@@ -486,31 +489,19 @@
 		return fmt.Errorf("failed to create config directory: %w", err)
 	}
 
-<<<<<<< HEAD
-	// Handle VSCode mcp.json specially
-	if slices.Contains(ValidVSCodeClients, client) {
-		if err := handleVSCodeConfig(configPath, client); err != nil {
-			return err
-		}
-	} else {
-		if err := handleStandardConfig(configPath, client); err != nil {
-			return err
-		}
-=======
 	// Handle client-specific config formats
 	var handleErr error
 	switch {
 	case slices.Contains(ValidVSCodeClients, client):
-		handleErr = handleVSCodeConfig(configPath)
+		handleErr = handleVSCodeConfig(configPath, client)
 	case client == MCPClientCodex:
-		handleErr = handleCodexConfig(configPath)
+		handleErr = handleCodexConfig(configPath, client)
 	default:
-		handleErr = handleStandardConfig(configPath)
+		handleErr = handleStandardConfig(configPath, client)
 	}
 
 	if handleErr != nil {
 		return handleErr
->>>>>>> 46d3231f
 	}
 
 	term.Infof("Ensure %s is upgraded to the latest version and restarted for mcp settings to take effect.\n", client)
