package command

import (
	"os"
	"path/filepath"
	"sort"
	"strconv"

	"github.com/DefangLabs/defang/src/pkg"
	"github.com/DefangLabs/defang/src/pkg/cli/client"
	"github.com/DefangLabs/defang/src/pkg/migrate"
	"github.com/DefangLabs/defang/src/pkg/modes"
	"github.com/DefangLabs/defang/src/pkg/stacks"
	"github.com/DefangLabs/defang/src/pkg/term"
	"github.com/DefangLabs/defang/src/pkg/types"
	"github.com/joho/godotenv"
	"github.com/spf13/pflag"
)

/*
GlobalConfig holds the global configuration options for the Defang CLI.
These options can be configured through multiple sources with the following priority order:

 1. Command-line flags (highest priority)
 2. Environment variables (DEFANG_* prefix)
 3. Configuration files in the .defang directory (lowest priority)

Configuration Flow:

  - Default values are set when initializing the global variable
  - Stack files are loaded to set environment variables (loadStackFile)
  - Environment variables and Stack file values are synced to struct fields (syncFlagsWithEnv)
  - Command-line flags take precedence over all other sources

Adding New Configuration Options:
To add a new configuration option, you must update these components:

1. Add the field to this GlobalConfig struct with appropriate type and Go documentation

2. Set a default value in the global variable initialization (top of this file)

3. Register the command-line flag in SetupCommands() function (commands.go):

  - For boolean flags: use BoolVar() or BoolVarP()
  - For string flags: use StringVar() or StringVarP()
  - For custom types: use Var() or VarP() (type must implement pflag.Value interface)
  - Example: RootCmd.PersistentFlags().BoolVar(&global.NewFlag, "new-flag", global.NewFlag, "description")

4. Add environment variable synchronization in syncFlagsWithEnv() method:

  - Check if flag was changed by user with flags.Changed("flag-name")
  - If not changed, read from environment variable DEFANG_FLAG_NAME
  - Handle type conversion (strconv.ParseBool for bool, direct assignment for string, etc.)

Example pattern:

	if !flags.Changed("new-flag") {
		if fromEnv, ok := os.LookupEnv("DEFANG_NEW_FLAG"); ok {
			global.NewFlag, err = strconv.ParseBool(fromEnv) // for bool
			if err != nil {
				return err
			}
		}
	}

5. For non-flag environment variables (like HasTty, HideUpdate), add handling in syncNonFlagEnvVars()

Note: Ensure the flag name, environment variable name, and struct field name are consistent
and follow the established naming conventions.
*/
type GlobalConfig struct {
	Client         *client.GrpcClient
	Cluster        string
	ColorMode      ColorMode
	Debug          bool
	HasTty         bool
	HideUpdate     bool
	ModelID        string // only for debug/generate; Pro users
	NonInteractive bool
	SourcePlatform migrate.SourcePlatform // only used for 'defang init' command
	Stack          stacks.StackParameters
	Tenant         types.TenantNameOrID // workspace
	Verbose        bool
}

/*
global is the singleton instance of GlobalConfig that holds all CLI configuration.
This instance is initialized with default values and is modified throughout
the application lifecycle as configuration sources are processed (Stack files, environment
variables, and command-line flags).
*/
var global GlobalConfig = GlobalConfig{
	ColorMode:      ColorAuto,
	Cluster:        client.DefangFabric,
	Debug:          pkg.GetenvBool("DEFANG_DEBUG"),
	HasTty:         term.IsTerminal(),
	HideUpdate:     false,
	NonInteractive: !term.IsTerminal(),
<<<<<<< HEAD
	Stack:          stacks.StackParameters{Name: "", Provider: cliClient.ProviderAuto, Mode: modes.ModeUnspecified},
=======
	Stack:          stacks.StackParameters{Provider: client.ProviderAuto, Mode: modes.ModeUnspecified},
>>>>>>> 97c423c5
	SourcePlatform: migrate.SourcePlatformUnspecified, // default to auto-detecting the source platform
	Verbose:        false,
}

/*
getStackName determines the stack name to use
The returned stack name is used to determine which stack-specific file
should be loaded during configuration initialization.
*/
func (r *GlobalConfig) getStackName(flags *pflag.FlagSet) string {
	if !flags.Changed("stack") {
		if fromEnv, ok := os.LookupEnv("DEFANG_STACK"); ok {
			r.Stack.Name = fromEnv
		}
	}

	return r.Stack.Name
}

/*
syncNonFlagEnvVars handles environment variables that are not associated with command-line flags.
This ensures that these settings can still be configured via environment variables even though
they don't have corresponding CLI flags (e.g., HasTty, HideUpdate).
*/
func (r *GlobalConfig) syncNonFlagEnvVars() error {
	var err error

	// Check these environment variables that don't have corresponding command-line flags
	if fromEnv, ok := os.LookupEnv("DEFANG_TTY"); ok {
		r.HasTty, err = strconv.ParseBool(fromEnv)
		if err != nil {
			return err
		}
	}

	if fromEnv, ok := os.LookupEnv("DEFANG_HIDE_UPDATE"); ok {
		r.HideUpdate, err = strconv.ParseBool(fromEnv)
		if err != nil {
			return err
		}
	}

	return nil
}

/*
syncFlagsWithEnv synchronizes configuration values from environment variables into the GlobalConfig struct.
This function implements the priority system where command-line flags take precedence over environment variables.

Logic for each configuration option:

  - If the flag was explicitly set by the user (flags.Changed), use the flag value (already set by cobra)
  - If the flag was NOT set by the user, check for the corresponding DEFANG_* environment variable
  - If the environment variable exists, parse it and update the struct field
  - Environment variables can come from the shell environment or stack files loaded by loadStackFile()

This ensures the priority order: command-line flags > environment variables > stack file values > defaults
*/
func (r *GlobalConfig) syncFlagsWithEnv(flags *pflag.FlagSet) error {
	var err error

	// called once more in case stack name was changed by an RC file
	r.Stack.Name = r.getStackName(flags)

	if !flags.Changed("verbose") {
		if fromEnv, ok := os.LookupEnv("DEFANG_VERBOSE"); ok {
			r.Verbose, err = strconv.ParseBool(fromEnv)
			if err != nil {
				return err
			}
		}
	}

	if !flags.Changed("debug") {
		if fromEnv, ok := os.LookupEnv("DEFANG_DEBUG"); ok {
			// Ignore error: our action sets this to empty value; default to false if parsing fails
			r.Debug, _ = strconv.ParseBool(fromEnv)
		}
	}

	if !flags.Changed("mode") {
		if fromEnv, ok := os.LookupEnv("DEFANG_MODE"); ok {
			err := r.Stack.Mode.Set(fromEnv)
			if err != nil {
				term.Debugf("invalid DEFANG_MODE value: %v", err)
			}
		}
	}

	if !flags.Changed("cluster") {
		if fromEnv, ok := os.LookupEnv("DEFANG_FABRIC"); ok {
			r.Cluster = fromEnv
		}
	}

	if !flags.Changed("provider") {
		if fromEnv, ok := os.LookupEnv("DEFANG_PROVIDER"); ok {
			err = r.Stack.Provider.Set(fromEnv)
			if err != nil {
				return err
			}
		}
	}

	if !flags.Changed("workspace") {
		if fromEnv, ok := os.LookupEnv("DEFANG_WORKSPACE"); ok {
			r.Tenant = types.TenantNameOrID(fromEnv)
		} else if fromEnv, ok := os.LookupEnv("DEFANG_ORG"); ok {
			r.Tenant = types.TenantNameOrID(fromEnv)
			term.Warn("DEFANG_ORG is deprecated; use DEFANG_WORKSPACE instead")
		}
	}

	if !flags.Changed("from") {
		if fromEnv, ok := os.LookupEnv("DEFANG_SOURCE_PLATFORM"); ok {
			err = r.SourcePlatform.Set(fromEnv)
			if err != nil {
				return err
			}
		}
	}

	if !flags.Changed("color") {
		if fromEnv, ok := os.LookupEnv("DEFANG_COLOR"); ok {
			err = r.ColorMode.Set(fromEnv)
			if err != nil {
				return err
			}
		}
	}

	if !flags.Changed("non-interactive") {
		if fromEnv, ok := os.LookupEnv("DEFANG_NON_INTERACTIVE"); ok {
			r.NonInteractive, err = strconv.ParseBool(fromEnv)
			if err != nil {
				return err
			}
		}
	}

	return r.syncNonFlagEnvVars()
}

/*
loadStackFile loads configuration values from stack files into environment variables.

If stackName is provided, loads .defang.<stackName> (required - returns error if missing/invalid)

Important: stack files have the lowest priority in the configuration hierarchy.
They will NOT override environment variables that are already set, since
godotenv.Load respects existing environment variables. Stack-specific stack files
are considered required when specified.

This function also checks for conflicts between environment variables in the stack file
and existing shell environment variables, and warns the user if any are found.
*/
func loadStackFile(stackName string) error {
	if stackName != "" {
		// Check for conflicts before loading
		err := checkEnvConflicts(stackName)
		if err != nil {
			return err
		}

		return stacks.Load(stackName) // ensure stack exists
	}

	return nil
}

/*
checkEnvConflicts reads the stack file and checks if any environment variables
in the file conflict with existing shell environment variables. If conflicts are
found, it warns the user that the shell environment variable will take precedence.
*/
func checkEnvConflicts(stackName string) error {
	path, err := filepath.Abs(filepath.Join(stacks.Directory, stackName))
	if err != nil {
		return err
	}

	// Read the stack file
	stackEnv, err := godotenv.Read(path)
	if err != nil {
		// If we can't read the file, the subsequent stacks.Load which calls godotenv.Load will not work either
		return err
	}

	// Check for conflicts with existing shell environment
	var conflicts []string
	for key, stackValue := range stackEnv {
		if shellValue, ok := os.LookupEnv(key); ok && shellValue != stackValue {
			conflicts = append(conflicts, key)
		}
	}

	// Warn about conflicts
	if len(conflicts) > 0 {
		// Sort conflicts for deterministic output
		sort.Strings(conflicts)

		term.Warnf("Some variables from the stack file %q are overridden by your shell environment.", stackName)
		for _, key := range conflicts {
			term.Printf("  %s=%q\n", key, os.Getenv(key))
		}
		term.Println("Unset these variables in your shell to use stack values instead.")
	}
	return nil
}<|MERGE_RESOLUTION|>--- conflicted
+++ resolved
@@ -9,7 +9,6 @@
 	"github.com/DefangLabs/defang/src/pkg"
 	"github.com/DefangLabs/defang/src/pkg/cli/client"
 	"github.com/DefangLabs/defang/src/pkg/migrate"
-	"github.com/DefangLabs/defang/src/pkg/modes"
 	"github.com/DefangLabs/defang/src/pkg/stacks"
 	"github.com/DefangLabs/defang/src/pkg/term"
 	"github.com/DefangLabs/defang/src/pkg/types"
@@ -96,12 +95,8 @@
 	HasTty:         term.IsTerminal(),
 	HideUpdate:     false,
 	NonInteractive: !term.IsTerminal(),
-<<<<<<< HEAD
-	Stack:          stacks.StackParameters{Name: "", Provider: cliClient.ProviderAuto, Mode: modes.ModeUnspecified},
-=======
-	Stack:          stacks.StackParameters{Provider: client.ProviderAuto, Mode: modes.ModeUnspecified},
->>>>>>> 97c423c5
 	SourcePlatform: migrate.SourcePlatformUnspecified, // default to auto-detecting the source platform
+	Stack:          stacks.StackParameters{Provider: client.ProviderAuto},
 	Verbose:        false,
 }
 
