package command

import (
	"os"
	"path/filepath"
	"sort"
	"strconv"

	cliClient "github.com/DefangLabs/defang/src/pkg/cli/client"
	"github.com/DefangLabs/defang/src/pkg/cluster"
	"github.com/DefangLabs/defang/src/pkg/migrate"
	"github.com/DefangLabs/defang/src/pkg/modes"
	"github.com/DefangLabs/defang/src/pkg/stacks"
	"github.com/DefangLabs/defang/src/pkg/term"
	"github.com/joho/godotenv"
	"github.com/spf13/pflag"
)

/*
GlobalConfig holds the global configuration options for the Defang CLI.
These options can be configured through multiple sources with the following priority order:

 1. Command-line flags (highest priority)
 2. Environment variables (DEFANG_* prefix)
 3. Configuration files in the .defang directory (lowest priority)

Configuration Flow:

  - Default values are set when initializing the global variable
  - Stack files are loaded to set environment variables (loadStackFile)
  - Environment variables and Stack file values are synced to struct fields (syncFlagsWithEnv)
  - Command-line flags take precedence over all other sources

Adding New Configuration Options:
To add a new configuration option, you must update these components:

1. Add the field to this GlobalConfig struct with appropriate type and Go documentation

2. Set a default value in the global variable initialization (top of this file)

3. Register the command-line flag in SetupCommands() function (commands.go):

  - For boolean flags: use BoolVar() or BoolVarP()
  - For string flags: use StringVar() or StringVarP()
  - For custom types: use Var() or VarP() (type must implement pflag.Value interface)
  - Example: RootCmd.PersistentFlags().BoolVar(&global.NewFlag, "new-flag", global.NewFlag, "description")

4. Add environment variable synchronization in syncFlagsWithEnv() method:

  - Check if flag was changed by user with flags.Changed("flag-name")
  - If not changed, read from environment variable DEFANG_FLAG_NAME
  - Handle type conversion (strconv.ParseBool for bool, direct assignment for string, etc.)

Example pattern:

	if !flags.Changed("new-flag") {
		if fromEnv, ok := os.LookupEnv("DEFANG_NEW_FLAG"); ok {
			global.NewFlag, err = strconv.ParseBool(fromEnv) // for bool
			if err != nil {
				return err
			}
		}
	}

5. For non-flag environment variables (like HasTty, HideUpdate), add handling in syncNonFlagEnvVars()

Note: Ensure the flag name, environment variable name, and struct field name are consistent
and follow the established naming conventions.
*/
type GlobalConfig struct {
	Client         *cliClient.GrpcClient
	Cluster        string
	ColorMode      ColorMode
	Debug          bool
	HasTty         bool
	HideUpdate     bool
	ModelID        string // only for debug/generate; Pro users
	NonInteractive bool
<<<<<<< HEAD
	ProviderID     cliClient.ProviderID
	SourcePlatform migrate.SourcePlatform // only used for 'defang init' command
	Stack          string
	Tenant         string
=======
	Org            string
	SourcePlatform migrate.SourcePlatform // only used for 'defang init' command
	Stack          stacks.StackParameters
>>>>>>> 2b2963ca
	Verbose        bool
}

/*
global is the singleton instance of GlobalConfig that holds all CLI configuration.
This instance is initialized with default values and is modified throughout
the application lifecycle as configuration sources are processed (Stack files, environment
variables, and command-line flags).
*/
var global GlobalConfig = GlobalConfig{
	ColorMode:      ColorAuto,
	Cluster:        cluster.DefangFabric,
	Debug:          false,
	HasTty:         term.IsTerminal(),
	HideUpdate:     false,
	NonInteractive: !term.IsTerminal(),
	Stack:          stacks.StackParameters{Provider: cliClient.ProviderAuto, Mode: modes.ModeUnspecified},
	SourcePlatform: migrate.SourcePlatformUnspecified, // default to auto-detecting the source platform
	Verbose:        false,
}

/*
getStackName determines the stack name to use
The returned stack name is used to determine which stack-specific file
should be loaded during configuration initialization.
*/
func (r *GlobalConfig) getStackName(flags *pflag.FlagSet) string {
	if !flags.Changed("stack") {
		if fromEnv, ok := os.LookupEnv("DEFANG_STACK"); ok {
			r.Stack.Name = fromEnv
		}
	}

	return r.Stack.Name
}

/*
syncNonFlagEnvVars handles environment variables that are not associated with command-line flags.
This ensures that these settings can still be configured via environment variables even though
they don't have corresponding CLI flags (e.g., HasTty, HideUpdate).
*/
func (r *GlobalConfig) syncNonFlagEnvVars() error {
	var err error

	// Check these environment variables that don't have corresponding command-line flags
	if fromEnv, ok := os.LookupEnv("DEFANG_TTY"); ok {
		r.HasTty, err = strconv.ParseBool(fromEnv)
		if err != nil {
			return err
		}
	}

	if fromEnv, ok := os.LookupEnv("DEFANG_HIDE_UPDATE"); ok {
		r.HideUpdate, err = strconv.ParseBool(fromEnv)
		if err != nil {
			return err
		}
	}

	return nil
}

/*
syncFlagsWithEnv synchronizes configuration values from environment variables into the GlobalConfig struct.
This function implements the priority system where command-line flags take precedence over environment variables.

Logic for each configuration option:

  - If the flag was explicitly set by the user (flags.Changed), use the flag value (already set by cobra)
  - If the flag was NOT set by the user, check for the corresponding DEFANG_* environment variable
  - If the environment variable exists, parse it and update the struct field
  - Environment variables can come from the shell environment or stack files loaded by loadStackFile()

This ensures the priority order: command-line flags > environment variables > stack file values > defaults
*/
func (r *GlobalConfig) syncFlagsWithEnv(flags *pflag.FlagSet) error {
	var err error

	// called once more in case stack name was changed by an RC file
	r.Stack.Name = r.getStackName(flags)

	if !flags.Changed("verbose") {
		if fromEnv, ok := os.LookupEnv("DEFANG_VERBOSE"); ok {
			r.Verbose, err = strconv.ParseBool(fromEnv)
			if err != nil {
				return err
			}
		}
	}

	if !flags.Changed("debug") {
		if fromEnv, ok := os.LookupEnv("DEFANG_DEBUG"); ok {
			// Ignore error: our action sets this to empty value; default to false if parsing fails
			r.Debug, _ = strconv.ParseBool(fromEnv)
		}
	}

	if !flags.Changed("mode") {
		if fromEnv, ok := os.LookupEnv("DEFANG_MODE"); ok {
			err := r.Stack.Mode.Set(fromEnv)
			if err != nil {
				term.Debugf("invalid DEFANG_MODE value: %v", err)
			}
		}
	}

	if !flags.Changed("cluster") {
		if fromEnv, ok := os.LookupEnv("DEFANG_FABRIC"); ok {
			r.Cluster = fromEnv
		}
	}

	if !flags.Changed("provider") {
		if fromEnv, ok := os.LookupEnv("DEFANG_PROVIDER"); ok {
			err = r.Stack.Provider.Set(fromEnv)
			if err != nil {
				return err
			}
		}
	}

	if !flags.Changed("workspace") {
		if fromEnv, ok := os.LookupEnv("DEFANG_WORKSPACE"); ok {
			r.Tenant = fromEnv
		} else if fromEnv, ok := os.LookupEnv("DEFANG_ORG"); ok {
			r.Tenant = fromEnv
			term.Warn("DEFANG_ORG is deprecated; use DEFANG_WORKSPACE instead")
		}
	}

	if !flags.Changed("from") {
		if fromEnv, ok := os.LookupEnv("DEFANG_SOURCE_PLATFORM"); ok {
			err = r.SourcePlatform.Set(fromEnv)
			if err != nil {
				return err
			}
		}
	}

	if !flags.Changed("color") {
		if fromEnv, ok := os.LookupEnv("DEFANG_COLOR"); ok {
			err = r.ColorMode.Set(fromEnv)
			if err != nil {
				return err
			}
		}
	}

	if !flags.Changed("non-interactive") {
		if fromEnv, ok := os.LookupEnv("DEFANG_NON_INTERACTIVE"); ok {
			r.NonInteractive, err = strconv.ParseBool(fromEnv)
			if err != nil {
				return err
			}
		}
	}

	return r.syncNonFlagEnvVars()
}

/*
loadStackFile loads configuration values from stack files into environment variables.

If stackName is provided, loads .defang.<stackName> (required - returns error if missing/invalid)

Important: stack files have the lowest priority in the configuration hierarchy.
They will NOT override environment variables that are already set, since
godotenv.Load respects existing environment variables. Stack-specific stack files
are considered required when specified.

This function also checks for conflicts between environment variables in the stack file
and existing shell environment variables, and warns the user if any are found.
*/
func loadStackFile(stackName string) error {
	if stackName != "" {
		// Check for conflicts before loading
		err := checkEnvConflicts(stackName)
		if err != nil {
			return err
		}

		return stacks.Load(stackName) // ensure stack exists
	}

	return nil
}

/*
checkEnvConflicts reads the stack file and checks if any environment variables
in the file conflict with existing shell environment variables. If conflicts are
found, it warns the user that the shell environment variable will take precedence.
*/
func checkEnvConflicts(stackName string) error {
	path, err := filepath.Abs(filepath.Join(stacks.Directory, stackName))
	if err != nil {
		return err
	}

	// Read the stack file
	stackEnv, err := godotenv.Read(path)
	if err != nil {
		// If we can't read the file, the subsequent stacks.Load which calls godotenv.Load will not work either
		return err
	}

	// Check for conflicts with existing shell environment
	var conflicts []string
	for key, stackValue := range stackEnv {
		if shellValue, ok := os.LookupEnv(key); ok && shellValue != stackValue {
			conflicts = append(conflicts, key)
		}
	}

	// Warn about conflicts
	if len(conflicts) > 0 {
		// Sort conflicts for deterministic output
		sort.Strings(conflicts)

		term.Warnf("Some variables from the stack file %q are overridden by your shell environment.", stackName)
		for _, key := range conflicts {
			term.Printf("  %s=%q\n", key, os.Getenv(key))
		}
		term.Println("Unset these variables in your shell to use stack values instead.")
	}
	return nil
}<|MERGE_RESOLUTION|>--- conflicted
+++ resolved
@@ -76,16 +76,9 @@
 	HideUpdate     bool
 	ModelID        string // only for debug/generate; Pro users
 	NonInteractive bool
-<<<<<<< HEAD
-	ProviderID     cliClient.ProviderID
-	SourcePlatform migrate.SourcePlatform // only used for 'defang init' command
-	Stack          string
 	Tenant         string
-=======
-	Org            string
 	SourcePlatform migrate.SourcePlatform // only used for 'defang init' command
 	Stack          stacks.StackParameters
->>>>>>> 2b2963ca
 	Verbose        bool
 }
 
