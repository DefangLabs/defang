--- conflicted
+++ resolved
@@ -2,11 +2,6 @@
 
 import (
 	"os"
-<<<<<<< HEAD
-	"path/filepath"
-	"sort"
-=======
->>>>>>> 996c4d1e
 	"strconv"
 
 	cliClient "github.com/DefangLabs/defang/src/pkg/cli/client"
@@ -261,32 +256,10 @@
 */
 func (r *GlobalConfig) loadDotDefang(stackName string) error {
 	if stackName != "" {
-		// If a stack name is provided, load the stack-specific RC file but return error if it fails or does not exist
-<<<<<<< HEAD
-		dotfile = filepath.Join(dotfile, stackName)
-		if abs, err := filepath.Abs(dotfile); err == nil {
-			dotfile = abs
-		}
-		
 		// Check for conflicts before loading
 		r.checkEnvConflicts(dotfile)
-		
-		if err := godotenv.Load(dotfile); err != nil {
-			return fmt.Errorf("could not load stack %q: %w", stackName, err)
-		}
-	} else {
-		// If no stack name is provided, trying load the general .defang file
-		if abs, err := filepath.Abs(dotfile); err == nil {
-			dotfile = abs
-		}
-		// An error here is non-fatal since the file is optional
-		if err := godotenv.Load(dotfile); err != nil {
-			term.Debugf("could not load stack %q; continuing without env file: %v", stackName, err)
-			return nil // continue if no general env file
-		}
-=======
-		return stacks.Load(stackName) // ensure stack exists
->>>>>>> 996c4d1e
+
+    return stacks.Load(stackName) // ensure stack exists
 	}
 
 	return nil
