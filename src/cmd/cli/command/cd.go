--- conflicted
+++ resolved
@@ -52,21 +52,17 @@
 		if err != nil {
 			return err
 		}
-		errs = append(errs, cli.BootstrapCommand(ctx, projectName, verbose, provider, command))
+		errs = append(errs, cli.BootstrapCommand(ctx, projectName, global.Verbose, provider, command))
 	}
 	return errors.Join(errs...)
 }
 
-<<<<<<< HEAD
-		return cli.BootstrapCommand(cmd.Context(), projectName, global.Verbose, provider, "destroy")
-=======
 var cdDestroyCmd = &cobra.Command{
 	Use:         "destroy [PROJECT...]",
 	Annotations: authNeededAnnotation, // need subscription
 	Short:       "Destroy the service stack",
 	RunE: func(cmd *cobra.Command, args []string) error {
 		return bootstrapCommand(cmd, args, "destroy")
->>>>>>> bd9020ae
 	},
 }
 
@@ -75,27 +71,7 @@
 	Annotations: authNeededAnnotation, // need subscription
 	Short:       "Refresh and then destroy the service stack",
 	RunE: func(cmd *cobra.Command, args []string) error {
-<<<<<<< HEAD
-		loader := configureLoader(cmd)
-		provider, err := newProviderChecked(cmd.Context(), loader)
-		if err != nil {
-			return err
-		}
-
-		projectName, err := cliClient.LoadProjectNameWithFallback(cmd.Context(), loader, provider)
-		if err != nil {
-			return err
-		}
-
-		err = canIUseProvider(cmd.Context(), provider, projectName, 0)
-		if err != nil {
-			return err
-		}
-
-		return cli.BootstrapCommand(cmd.Context(), projectName, global.Verbose, provider, "down")
-=======
 		return bootstrapCommand(cmd, args, "down")
->>>>>>> bd9020ae
 	},
 }
 
@@ -104,27 +80,7 @@
 	Annotations: authNeededAnnotation, // need subscription
 	Short:       "Refresh the service stack",
 	RunE: func(cmd *cobra.Command, args []string) error {
-<<<<<<< HEAD
-		loader := configureLoader(cmd)
-		provider, err := newProviderChecked(cmd.Context(), loader)
-		if err != nil {
-			return err
-		}
-
-		projectName, err := cliClient.LoadProjectNameWithFallback(cmd.Context(), loader, provider)
-		if err != nil {
-			return err
-		}
-
-		err = canIUseProvider(cmd.Context(), provider, projectName, 0)
-		if err != nil {
-			return err
-		}
-
-		return cli.BootstrapCommand(cmd.Context(), projectName, global.Verbose, provider, "refresh")
-=======
 		return bootstrapCommand(cmd, args, "refresh")
->>>>>>> bd9020ae
 	},
 }
 
@@ -133,27 +89,7 @@
 	Annotations: authNeededAnnotation, // need subscription
 	Short:       "Cancel the current CD operation",
 	RunE: func(cmd *cobra.Command, args []string) error {
-<<<<<<< HEAD
-		loader := configureLoader(cmd)
-		provider, err := newProviderChecked(cmd.Context(), loader)
-		if err != nil {
-			return err
-		}
-
-		projectName, err := cliClient.LoadProjectNameWithFallback(cmd.Context(), loader, provider)
-		if err != nil {
-			return err
-		}
-
-		err = canIUseProvider(cmd.Context(), provider, projectName, 0)
-		if err != nil {
-			return err
-		}
-
-		return cli.BootstrapCommand(cmd.Context(), projectName, global.Verbose, provider, "cancel")
-=======
 		return bootstrapCommand(cmd, args, "cancel")
->>>>>>> bd9020ae
 	},
 }
 
