--- conflicted
+++ resolved
@@ -336,15 +336,11 @@
 			loader := configureLoader(cmd)
 			provider, err := getProvider(cmd.Context())
 			if err != nil {
-<<<<<<< HEAD
 				return err
 			}
 
 			if err := cli.GetServices(cmd.Context(), loader, provider, long); err != nil {
-				if !errors.Is(err, cli.ErrNoServices) {
-=======
 				if errNoServices := new(cli.ErrNoServices); !errors.As(err, errNoServices) {
->>>>>>> f05dbb35
 					return err
 				}
 
