package command

import (
	"context"
	"errors"
	"fmt"
	"io"
	"slices"
	"strings"
	"time"

	"github.com/AlecAivazis/survey/v2"
	"github.com/DefangLabs/defang/src/pkg"
	"github.com/DefangLabs/defang/src/pkg/cli"
	cliClient "github.com/DefangLabs/defang/src/pkg/cli/client"
	"github.com/DefangLabs/defang/src/pkg/cli/client/byoc"
	"github.com/DefangLabs/defang/src/pkg/cli/compose"
	pcluster "github.com/DefangLabs/defang/src/pkg/cluster"
	"github.com/DefangLabs/defang/src/pkg/debug"
	"github.com/DefangLabs/defang/src/pkg/dryrun"
	"github.com/DefangLabs/defang/src/pkg/logs"
	"github.com/DefangLabs/defang/src/pkg/modes"
	"github.com/DefangLabs/defang/src/pkg/stacks"
	"github.com/DefangLabs/defang/src/pkg/term"
	"github.com/DefangLabs/defang/src/pkg/timeutils"
	"github.com/DefangLabs/defang/src/pkg/track"
	"github.com/DefangLabs/defang/src/pkg/types"
	defangv1 "github.com/DefangLabs/defang/src/protos/io/defang/v1"
	"github.com/bufbuild/connect-go"
	"github.com/spf13/cobra"
)

const DEFANG_PORTAL_HOST = "portal.defang.io"
const SERVICE_PORTAL_URL = "https://" + DEFANG_PORTAL_HOST + "/service"

func printPlaygroundPortalServiceURLs(serviceInfos []*defangv1.ServiceInfo) {
	// We can only show services deployed to the prod1 defang SaaS environment.
	if global.Stack.Provider == cliClient.ProviderDefang && global.Cluster == pcluster.DefaultCluster {
		term.Info("Monitor your services' status in the defang portal")
		for _, serviceInfo := range serviceInfos {
			term.Println("   -", SERVICE_PORTAL_URL+"/"+serviceInfo.Service.Name)
		}
	}
}

var logType = logs.LogTypeAll

func makeComposeUpCmd() *cobra.Command {
	composeUpCmd := &cobra.Command{
		Use:         "up",
		Aliases:     []string{"deploy"},
		Annotations: authNeededAnnotation,
		Args:        cobra.NoArgs, // TODO: takes optional list of service names
		Short:       "Reads a Compose file and deploy a new project or update an existing project",
		RunE: func(cmd *cobra.Command, args []string) error {
			var build, _ = cmd.Flags().GetBool("build")
			var force, _ = cmd.Flags().GetBool("force")
			var detach, _ = cmd.Flags().GetBool("detach")
			var utc, _ = cmd.Flags().GetBool("utc")
			var waitTimeout, _ = cmd.Flags().GetInt("wait-timeout")

			if utc {
				cli.EnableUTCMode()
			}

			upload := compose.UploadModeDefault
			if force {
				upload = compose.UploadModeForce
			} else if build {
				upload = compose.UploadModeDigest
			}

			since := time.Now()
			loader := configureLoader(cmd)

			ctx := cmd.Context()
			project, loadErr := loader.LoadProject(ctx)
			if loadErr != nil {
				if global.NonInteractive {
					return loadErr
				}

				term.Error("Cannot load project:", loadErr)
				project, err := loader.CreateProjectForDebug()
				if err != nil {
					return err
				}

				debugger, err := debug.NewDebugger(ctx, getCluster(), &global.Stack)
				if err != nil {
					return err
				}
				return debugger.DebugComposeLoadError(ctx, debug.DebugConfig{
					Project: project,
				}, loadErr)
			}

			provider, err := newProviderChecked(ctx, loader)
			if err != nil {
				return err
			}

			// Check if the user has permission to use the provider
			err = canIUseProvider(ctx, provider, project.Name, len(project.Services))
			if err != nil {
				return err
			}

			// Check if the project is already deployed and warn the user if they're deploying it elsewhere
			if resp, err := global.Client.ListDeployments(ctx, &defangv1.ListDeploymentsRequest{
				Project: project.Name,
				Type:    defangv1.DeploymentType_DEPLOYMENT_TYPE_ACTIVE,
			}); err != nil {
				term.Debugf("ListDeployments failed: %v", err)
			} else if accountInfo, err := provider.AccountInfo(ctx); err != nil {
				term.Debugf("AccountInfo failed: %v", err)
			} else if len(resp.Deployments) > 0 {
				handleExistingDeployments(resp.Deployments, accountInfo, project.Name)
			} else if global.Stack.Name == "" {
				err = promptToCreateStack(ctx, stacks.StackParameters{
					Name:     stacks.MakeDefaultName(accountInfo.Provider, accountInfo.Region),
					Provider: accountInfo.Provider,
					Region:   accountInfo.Region,
					Mode:     global.Stack.Mode,
				})
				if err != nil {
					term.Debug("Failed to create stack:", err)
				}
			}

			// Show a warning for any (managed) services that we cannot monitor
			var managedServices []string
			for _, service := range project.Services {
				if !cli.CanMonitorService(&service) {
					managedServices = append(managedServices, service.Name)
				}
			}
			if len(managedServices) > 0 {
				term.Warnf("Defang cannot monitor status of the following managed service(s): %v.\n   To check if the managed service is up, check the status of the service which depends on it.", managedServices)
			}

			deploy, project, err := cli.ComposeUp(ctx, global.Client, provider, cli.ComposeUpParams{
				Stack:      global.Stack.Name,
				Project:    project,
				UploadMode: upload,
				Mode:       global.Stack.Mode,
			})
			if err != nil {
				composeErr := err
				debugger, err := debug.NewDebugger(ctx, getCluster(), &global.Stack)
				if err != nil {
					return err
				}
				return handleComposeUpErr(ctx, debugger, project, provider, composeErr)
			}

			if len(deploy.Services) == 0 {
				return errors.New("no services being deployed")
			}

			printPlaygroundPortalServiceURLs(deploy.Services)

			if detach {
				term.Info("Detached.")
				return nil
			}

			// show users the current streaming logs
			tailSource := "all services"
			if deploy.Etag != "" {
				tailSource = "deployment ID " + deploy.Etag
			}
			term.Info("Tailing logs for", tailSource, "; press Ctrl+C to detach:")

			tailOptions := newTailOptionsForDeploy(deploy.Etag, since, global.Verbose)
			serviceStates, err := cli.TailAndMonitor(ctx, project, provider, time.Duration(waitTimeout)*time.Second, tailOptions)
			if err != nil {
				deploymentErr := err
				debugger, err := debug.NewDebugger(ctx, getCluster(), &global.Stack)
				if err != nil {
					term.Warn("Failed to initialize debugger:", err)
					return deploymentErr
				}
				handleTailAndMonitorErr(ctx, deploymentErr, debugger, debug.DebugConfig{
					Deployment: deploy.Etag,
					Project:    project,
					ProviderID: &global.Stack.Provider,
					Stack:      &global.Stack.Name,
					Since:      since,
					Until:      time.Now(),
				})
				return deploymentErr
			}

			for _, service := range deploy.Services {
				service.State = serviceStates[service.Service.Name]
			}

			// Print the current service states of the deployment
			err = cli.PrintServiceStatesAndEndpoints(deploy.Services)
			if err != nil {
				return err
			}

			term.Info("Done.")
			flushWarnings()
			return nil
		},
	}
	composeUpCmd.Flags().BoolP("detach", "d", false, "run in detached mode")
	composeUpCmd.Flags().Bool("force", false, "force a build of the image even if nothing has changed")
	composeUpCmd.Flags().Bool("utc", false, "show logs in UTC timezone (ie. TZ=UTC)")
	composeUpCmd.Flags().Bool("tail", false, "tail the service logs after updating") // obsolete, but keep for backwards compatibility
	_ = composeUpCmd.Flags().MarkHidden("tail")
<<<<<<< HEAD
	composeUpCmd.Flags().VarP(&global.Mode, "mode", "m", fmt.Sprintf("deployment mode; one of %v", modes.AllDeploymentModes()))
	composeUpCmd.Flags().Bool("build", false, "build the image before starting the service") // docker-compose compatibility
	composeUpCmd.Flags().Bool("wait", true, "wait for services to be running|healthy")       // docker-compose compatibility
=======
	composeUpCmd.Flags().VarP(&global.Stack.Mode, "mode", "m", fmt.Sprintf("deployment mode; one of %v", modes.AllDeploymentModes()))
	composeUpCmd.Flags().Bool("build", true, "build the image before starting the service") // docker-compose compatibility
	_ = composeUpCmd.Flags().MarkHidden("build")
	composeUpCmd.Flags().Bool("wait", true, "wait for services to be running|healthy") // docker-compose compatibility
>>>>>>> 2b2963ca
	_ = composeUpCmd.Flags().MarkHidden("wait")
	composeUpCmd.Flags().Int("wait-timeout", -1, "maximum duration to wait for the project to be running|healthy") // docker-compose compatibility
	return composeUpCmd
}

func handleExistingDeployments(existingDeployments []*defangv1.Deployment, accountInfo *cliClient.AccountInfo, projectName string) error {
	samePlace := slices.ContainsFunc(existingDeployments, func(dep *defangv1.Deployment) bool {
		// Old deployments may not have a region or account ID, so we check for empty values too
		return dep.Provider == global.Stack.Provider.Value() && (dep.ProviderAccountId == accountInfo.AccountID || dep.ProviderAccountId == "") && (dep.Region == accountInfo.Region || dep.Region == "")
	})
	if samePlace {
		return nil
	}
	if err := confirmDeploymentToNewLocation(projectName, existingDeployments); err != nil {
		return err
	}
	if global.Stack.Name == "" {
		stackName := "beta"
		_, err := stacks.Create(stacks.StackParameters{
			Name:     stackName,
			Provider: accountInfo.Provider,
			Region:   accountInfo.Region,
			Mode:     global.Stack.Mode,
		})
		if err != nil {
			term.Debugf("Failed to create stack %v", err)
		} else {
			term.Info(stacks.PostCreateMessage(stackName))
		}
	}
	return nil
}

func printExistingDeployments(existingDeployments []*defangv1.Deployment) {
	term.Info("This project was previously deployed to the following locations:")
	deploymentStrings := make([]string, 0, len(existingDeployments))
	for _, dep := range existingDeployments {
		var providerId cliClient.ProviderID
		providerId.SetValue(dep.Provider)
		deploymentStrings = append(deploymentStrings, fmt.Sprintf(" - %v", cliClient.AccountInfo{Provider: providerId, AccountID: dep.ProviderAccountId, Region: dep.Region}))
	}
	// sort and remove duplicates
	slices.Sort(deploymentStrings)
	deploymentStrings = slices.Compact(deploymentStrings)
	term.Println(strings.Join(deploymentStrings, "\n"))
}

func confirmDeploymentToNewLocation(projectName string, existingDeployments []*defangv1.Deployment) error {
	printExistingDeployments(existingDeployments)
	var confirm bool
	if err := survey.AskOne(&survey.Confirm{
		Message: "Are you sure you want to continue?",
		Default: false,
	}, &confirm, survey.WithStdio(term.DefaultTerm.Stdio())); err != nil {
		return err
	} else if !confirm {
		return fmt.Errorf("deployment of project %q was canceled", projectName)
	}
	return nil
}

func promptToCreateStack(ctx context.Context, params stacks.StackParameters) error {
	if global.NonInteractive {
		term.Info("Consider creating a stack to manage your deployments.")
		printDefangHint("To create a stack, do:", "stack new --name="+params.Name)
		return nil
	}

	err := PromptForStackParameters(ctx, &params)
	if err != nil {
		return err
	}

	_, err = stacks.Create(params)
	if err != nil {
		return err
	}

	term.Info(stacks.PostCreateMessage(params.Name))

	return nil
}

func handleComposeUpErr(ctx context.Context, debugger *debug.Debugger, project *compose.Project, provider cliClient.Provider, err error) error {
	if errors.Is(err, types.ErrComposeFileNotFound) {
		// TODO: generate a compose file based on the current project
		printDefangHint("To start a new project, do:", "new")
	}

	if global.NonInteractive || errors.Is(err, byoc.ErrLocalPulumiStopped) {
		return err
	}

	if strings.Contains(err.Error(), "maximum number of projects") {
		if projectName, err2 := provider.RemoteProjectName(ctx); err2 == nil {
			term.Error("Error:", cliClient.PrettyError(err))
			if _, err := cli.InteractiveComposeDown(ctx, provider, projectName); err != nil {
				term.Debug("ComposeDown failed:", err)
				printDefangHint("To deactivate a project, do:", "compose down --project-name "+projectName)
			} else {
				// TODO: actually do the "compose up" (because that's what the user intended in the first place)
				printDefangHint("To try deployment again, do:", "compose up")
			}
			return nil
		}
		return err
	}

	term.Error("Error:", cliClient.PrettyError(err))
	return debugger.DebugDeploymentError(ctx, debug.DebugConfig{
		Project: project,
	}, err)
}

func handleTailAndMonitorErr(ctx context.Context, err error, debugger *debug.Debugger, debugConfig debug.DebugConfig) {
	var errDeploymentFailed cliClient.ErrDeploymentFailed
	if errors.As(err, &errDeploymentFailed) {
		// Tail got canceled because of deployment failure: prompt to show the debugger
		term.Warn(errDeploymentFailed)
		if errDeploymentFailed.Service != "" {
			debugConfig.FailedServices = []string{errDeploymentFailed.Service}
		}

		if global.NonInteractive {
			printDefangHint("To debug the deployment, do:", debugConfig.String())
			return
		}

		// Call the AI debug endpoint using the original command context (not the tail ctx which is canceled)
		if nil != debugger.DebugDeploymentError(ctx, debugConfig, errDeploymentFailed) {
			// don't show this defang hint if debugging was successful
			tailOptions := newTailOptionsForDeploy(debugConfig.Deployment, debugConfig.Since, true)
			printDefangHint("To see the logs of the failed service, run:", "logs "+tailOptions.String())
		}
	}
}

func newTailOptionsForDeploy(deployment string, since time.Time, verbose bool) cli.TailOptions {
	return cli.TailOptions{
		Deployment: deployment,
		LogType:    logs.LogTypeAll,
		// TODO: Move this to playground provider GetDeploymentStatus
		EndEventDetectFunc: func(eventLog *defangv1.LogEntry) error {
			if eventLog.Service == "cd" && eventLog.Host == "pulumi" && deployment == eventLog.Etag {
				if strings.Contains(eventLog.Message, "Update succeeded in ") {
					return io.EOF
				} else if strings.Contains(eventLog.Message, "Update failed in ") {
					return errors.New(eventLog.Message)
				}
			}
			return nil
		},
		Raw:     false,
		Since:   since,
		Verbose: verbose,
	}
}

func flushWarnings() {
	if global.HasTty && term.HadWarnings() {
		term.Println("\n\u26A0\uFE0F Some warnings were seen during this command:")
		term.FlushWarnings()
	}
}

func makeComposeStartCmd() *cobra.Command {
	composeStartCmd := &cobra.Command{
		Use:         "start",
		Aliases:     []string{"deploy"},
		Annotations: authNeededAnnotation,
		Args:        cobra.NoArgs, // TODO: takes optional list of service names
		Hidden:      true,
		Short:       "Reads a Compose file and deploys services to the cluster",
		RunE: func(cmd *cobra.Command, args []string) error {
			return errors.New("command 'start' is deprecated, use 'up' instead")
		},
	}
	composeStartCmd.Flags().Bool("force", false, "force a build of the image even if nothing has changed")
	return composeStartCmd
}

func makeComposeRestartCmd() *cobra.Command {
	return &cobra.Command{
		Use:         "restart",
		Annotations: authNeededAnnotation,
		Args:        cobra.NoArgs, // TODO: takes optional list of service names
		Hidden:      true,
		Short:       "Reads a Compose file and restarts its services",
		RunE: func(cmd *cobra.Command, args []string) error {
			return errors.New("command 'restart' is deprecated, use 'up' instead")
		},
	}
}

func makeComposeStopCmd() *cobra.Command {
	return &cobra.Command{
		Use:         "stop",
		Annotations: authNeededAnnotation,
		Args:        cobra.NoArgs, // TODO: takes optional list of service names
		Hidden:      true,
		Short:       "Reads a Compose file and stops its services",
		RunE: func(cmd *cobra.Command, args []string) error {
			return errors.New("command 'stop' is deprecated, use 'down' instead")
		},
	}
}

func makeComposeDownCmd() *cobra.Command {
	composeDownCmd := &cobra.Command{
		Use:         "down [SERVICE...]",
		Aliases:     []string{"rm", "remove"}, // like docker stack
		Annotations: authNeededAnnotation,
		Short:       "Reads a Compose file and deprovisions its services",
		RunE: func(cmd *cobra.Command, args []string) error {
			var detach, _ = cmd.Flags().GetBool("detach")
			var utc, _ = cmd.Flags().GetBool("utc")

			if utc {
				cli.EnableUTCMode()
			}

			loader := configureLoader(cmd)
			provider, err := newProviderChecked(cmd.Context(), loader)
			if err != nil {
				return err
			}

			projectName, err := cliClient.LoadProjectNameWithFallback(cmd.Context(), loader, provider)
			if err != nil {
				return err
			}

			err = canIUseProvider(cmd.Context(), provider, projectName, 0)
			if err != nil {
				return err
			}

			since := time.Now()
			deployment, err := cli.ComposeDown(cmd.Context(), projectName, global.Client, provider, args...)
			if err != nil {
				if connect.CodeOf(err) == connect.CodeNotFound {
					// Show a warning (not an error) if the service was not found
					term.Warn(cliClient.PrettyError(err))
					return nil
				}
				return err
			}

			term.Info("Deleted services, deployment ID", deployment)

			listConfigs, err := provider.ListConfig(cmd.Context(), &defangv1.ListConfigsRequest{Project: projectName})
			if err == nil {
				if len(listConfigs.Names) > 0 {
					term.Warn("Stored project configs are not deleted.")
				}
			} else {
				term.Debugf("ListConfigs failed: %v", err)
			}

			if detach {
				printDefangHint("To track the update, do:", "tail --project-name="+projectName+" --deployment="+deployment)
				return nil
			}

			tailOptions := newTailOptionsForDown(deployment, since)
			tailCtx := cmd.Context() // FIXME: stop Tail when the deployment task is done
			err = cli.TailAndWaitForCD(tailCtx, provider, projectName, tailOptions)
			if err != nil && !errors.Is(err, io.EOF) {
				if connect.CodeOf(err) == connect.CodePermissionDenied {
					// If tail fails because of missing permission, we show a warning and detach. This is
					// different than `up`, which will wait for the deployment to finish, but we don't have an
					// ECS event subscription for `down` so we can't wait for the deployment to finish.
					// Instead, we'll just show a warning and detach.
					term.Warn("Unable to tail logs. Detaching.")
					return nil
				}
				return err
			}
			term.Info("Done.")
			if len(listConfigs.Names) > 0 {
				printDefangHint("To delete stored project configs, run:", "config rm --project-name="+projectName+" "+strings.Join(listConfigs.Names, " "))
			}
			return nil
		},
	}
	composeDownCmd.Flags().BoolP("detach", "d", false, "run in detached mode")
	composeDownCmd.Flags().Bool("utc", false, "show logs in UTC timezone (ie. TZ=UTC)")
	composeDownCmd.Flags().Bool("tail", false, "tail the service logs after deleting") // obsolete, but keep for backwards compatibility
	_ = composeDownCmd.Flags().MarkHidden("tail")
	return composeDownCmd
}

func newTailOptionsForDown(deployment string, since time.Time) cli.TailOptions {
	return cli.TailOptions{
		Deployment: deployment,
		Since:      since,
		// TODO: Move this to playground provider GetDeploymentStatus
		EndEventDetectFunc: func(eventLog *defangv1.LogEntry) error {
			if eventLog.Service == "cd" && eventLog.Host == "pulumi" && deployment == eventLog.Etag {
				if strings.Contains(eventLog.Message, "Destroy succeeded in ") || strings.Contains(eventLog.Message, "Update succeeded in ") {
					return io.EOF
				} else if strings.Contains(eventLog.Message, "Destroy failed in ") || strings.Contains(eventLog.Message, "Update failed in ") {
					return errors.New(eventLog.Message)
				}
			}
			return nil // keep tailing logs
		},
		Verbose: global.Verbose,
		LogType: logs.LogTypeAll,
	}
}

func makeComposeConfigCmd() *cobra.Command {
	return &cobra.Command{
		Use:   "config",
		Args:  cobra.NoArgs, // TODO: takes optional list of service names
		Short: "Reads a Compose file and shows the generated config",
		RunE: func(cmd *cobra.Command, args []string) error {
			loader := configureLoader(cmd)

			ctx := cmd.Context()
			project, loadErr := loader.LoadProject(ctx)
			if loadErr != nil {
				if global.NonInteractive {
					return loadErr
				}

				term.Error("Cannot load project:", loadErr)
				project, err := loader.CreateProjectForDebug()
				if err != nil {
					term.Warn("Failed to create project for debug:", err)
					return loadErr
				}

				track.Evt("Debug Prompted", P("loadErr", loadErr))
				debugger, err := debug.NewDebugger(ctx, getCluster(), &global.Stack)
				if err != nil {
					term.Warn("Failed to initialize debugger:", err)
					return loadErr
				}
				return debugger.DebugComposeLoadError(ctx, debug.DebugConfig{
					Project: project,
				}, loadErr)
			}

			provider, err := newProvider(ctx, loader)
			if err != nil {
				return err
			}

			_, _, err = cli.ComposeUp(ctx, global.Client, provider, cli.ComposeUpParams{
				Project:    project,
				UploadMode: compose.UploadModeIgnore,
				Mode:       modes.ModeUnspecified,
				Stack:      global.Stack.Name,
			})
			if !errors.Is(err, dryrun.ErrDryRun) {
				return err
			}
			return nil
		},
	}
}

func makeComposePsCmd() *cobra.Command {
	getServicesCmd := &cobra.Command{
		Use:         "ps",
		Annotations: authNeededAnnotation,
		Args:        cobra.NoArgs,
		Aliases:     []string{"getServices", "services"},
		Short:       "Get list of services in the project",
		RunE: func(cmd *cobra.Command, args []string) error {
			long, _ := cmd.Flags().GetBool("long")

			loader := configureLoader(cmd)
			provider, err := newProviderChecked(cmd.Context(), loader)
			if err != nil {
				return err
			}

			projectName, err := cliClient.LoadProjectNameWithFallback(cmd.Context(), loader, provider)
			if err != nil {
				return err
			}

			if err := cli.PrintServices(cmd.Context(), projectName, provider, long); err != nil {
				if errNoServices := new(cli.ErrNoServices); !errors.As(err, errNoServices) {
					return err
				}

				term.Warn(err)
				printDefangHint("To start a new project, do:", "new")
				return nil
			}

			if !long {
				printDefangHint("To see more information about your services, do:", cmd.CalledAs()+" -l")
			}
			return nil
		},
	}
	getServicesCmd.Flags().BoolP("long", "l", false, "show more details")
	return getServicesCmd
}

func makeLogsCmd() *cobra.Command {
	var logsCmd = &cobra.Command{
		Use:         "logs [SERVICE...]",
		Annotations: authNeededAnnotation,
		Short:       "Show logs from one or more services",
		RunE:        handleLogsCmd,
	}
	setupLogsFlags(logsCmd)
	logsCmd.Flags().Int32("limit", 100, "maximum number of log lines to show")
	return logsCmd
}

func makeTailCmd() *cobra.Command {
	var tailCmd = &cobra.Command{
		Use:         "tail [SERVICE...]",
		Annotations: authNeededAnnotation,
		Short:       "Show logs from one or more services",
		RunE:        handleLogsCmd,
	}
	setupLogsFlags(tailCmd)
	tailCmd.Flags().Set("follow", "true")
	return tailCmd
}

func setupLogsFlags(cmd *cobra.Command) {
	cmd.Flags().StringP("name", "n", "", "name of the service (backwards compat)")
	cmd.Flags().MarkHidden("name")
	cmd.Flags().String("etag", "", "deployment ID (ETag) of the service")
	cmd.Flags().MarkHidden("etag")
	cmd.Flags().String("deployment", "", "deployment ID of the service")
	cmd.Flags().Bool("follow", false, "follow log output; incompatible with --until") // NOTE: -f is already used by --file
	cmd.Flags().BoolP("raw", "r", false, "show raw (unparsed) logs")
	cmd.Flags().String("since", "", "show logs since duration/time")
	cmd.Flags().String("until", "", "show logs until duration/time; incompatible with --follow")
	cmd.Flags().Bool("utc", false, "show logs in UTC timezone (ie. TZ=UTC)")
	cmd.Flags().Var(&logType, "type", fmt.Sprintf("show logs of type; one of %v", logs.AllLogTypes))
	cmd.Flags().String("filter", "", "only show logs containing given text; case-insensitive")
}

func handleLogsCmd(cmd *cobra.Command, args []string) error {
	var name, _ = cmd.Flags().GetString("name")
	var etag, _ = cmd.Flags().GetString("etag")
	var deployment, _ = cmd.Flags().GetString("deployment")
	var raw, _ = cmd.Flags().GetBool("raw")
	var since, _ = cmd.Flags().GetString("since")
	var utc, _ = cmd.Flags().GetBool("utc")
	var verbose, _ = cmd.Flags().GetBool("verbose")
	var filter, _ = cmd.Flags().GetString("filter")
	var until, _ = cmd.Flags().GetString("until")
	var follow, _ = cmd.Flags().GetBool("follow")
	var limit, _ = cmd.Flags().GetInt32("limit")

	if follow && until != "" {
		return errors.New("cannot use --follow and --until together")
	}

	if etag != "" && deployment == "" {
		deployment = etag
	}

	if utc {
		cli.EnableUTCMode()
	}

	if !cmd.Flags().Changed("verbose") {
		verbose = true // default verbose for explicit tail command
	}

	now := time.Now()
	sinceTs, err := timeutils.ParseTimeOrDuration(since, now)
	if err != nil {
		return fmt.Errorf("invalid 'since' duration or time: %w", err)
	}
	sinceTs = sinceTs.UTC()
	untilTs, err := timeutils.ParseTimeOrDuration(until, now)
	if err != nil {
		return fmt.Errorf("invalid 'until' duration or time: %w", err)
	}
	untilTs = untilTs.UTC()

	rangeStr := ""
	if pkg.IsValidTime(sinceTs) {
		rangeStr = " since " + sinceTs.Format(time.RFC3339Nano)
	}
	if pkg.IsValidTime(untilTs) {
		rangeStr += " until " + untilTs.Format(time.RFC3339Nano)
	}
	term.Infof("Showing logs%s; press Ctrl+C to stop:", rangeStr)

	services := args
	if len(name) > 0 {
		services = append(args, strings.Split(name, ",")...) // backwards compat
	}

	loader := configureLoader(cmd)
	provider, err := newProviderChecked(cmd.Context(), loader)
	if err != nil {
		return err
	}

	projectName, err := cliClient.LoadProjectNameWithFallback(cmd.Context(), loader, provider)
	if err != nil {
		return err
	}

	tailOptions := cli.TailOptions{
		Deployment:    deployment,
		Filter:        filter,
		LogType:       logType,
		Raw:           raw,
		Services:      services,
		Since:         sinceTs,
		Until:         untilTs,
		Verbose:       verbose,
		Follow:        follow,
		Limit:         limit,
		PrintBookends: true,
	}
	return cli.Tail(cmd.Context(), provider, projectName, tailOptions)
}

func setupComposeCommand() *cobra.Command {
	var composeCmd = &cobra.Command{
		Use:   "compose",
		Args:  cobra.NoArgs,
		Short: "Work with local Compose files",
		Long: `Define and deploy multi-container applications with Defang. Most compose commands require
a "compose.yaml" file. The simplest "compose.yaml" file with a single service is:

services:
  app:              # the name of the service
    build: .        # the folder with the Dockerfile and app sources (. means current folder)
    ports:
      - 80          # the port the service listens on for HTTP requests
`,
	}
	// Compose Command
	// composeCmd.Flags().Bool("compatibility", false, "Run compose in backward compatibility mode"); TODO: Implement compose option
	// composeCmd.Flags().String("env-file", "", "Specify an alternate environment file."); TODO: Implement compose option
	// composeCmd.Flags().Int("parallel", -1, "Control max parallelism, -1 for unlimited (default -1)"); TODO: Implement compose option
	// composeCmd.Flags().String("profile", "", "Specify a profile to enable"); TODO: Implement compose option
	// composeCmd.Flags().String("project-directory", "", "Specify an alternate working directory"); TODO: Implement compose option
	composeCmd.PersistentFlags().StringVar(&byoc.DefangPulumiBackend, "pulumi-backend", "", `specify an alternate Pulumi backend URL or "pulumi-cloud"`)
	composeCmd.AddCommand(makeComposeUpCmd())
	composeCmd.AddCommand(makeComposeConfigCmd())
	composeCmd.AddCommand(makeComposeDownCmd())
	composeCmd.AddCommand(makeComposePsCmd())
	composeCmd.AddCommand(makeLogsCmd())
	composeTailCmd := makeTailCmd()
	composeTailCmd.Hidden = true
	composeCmd.AddCommand(composeTailCmd)

	// deprecated, will be removed in future releases
	composeCmd.AddCommand(makeComposeStartCmd())
	composeCmd.AddCommand(makeComposeRestartCmd())
	composeCmd.AddCommand(makeComposeStopCmd())

	return composeCmd
}<|MERGE_RESOLUTION|>--- conflicted
+++ resolved
@@ -212,16 +212,9 @@
 	composeUpCmd.Flags().Bool("utc", false, "show logs in UTC timezone (ie. TZ=UTC)")
 	composeUpCmd.Flags().Bool("tail", false, "tail the service logs after updating") // obsolete, but keep for backwards compatibility
 	_ = composeUpCmd.Flags().MarkHidden("tail")
-<<<<<<< HEAD
-	composeUpCmd.Flags().VarP(&global.Mode, "mode", "m", fmt.Sprintf("deployment mode; one of %v", modes.AllDeploymentModes()))
-	composeUpCmd.Flags().Bool("build", false, "build the image before starting the service") // docker-compose compatibility
-	composeUpCmd.Flags().Bool("wait", true, "wait for services to be running|healthy")       // docker-compose compatibility
-=======
 	composeUpCmd.Flags().VarP(&global.Stack.Mode, "mode", "m", fmt.Sprintf("deployment mode; one of %v", modes.AllDeploymentModes()))
 	composeUpCmd.Flags().Bool("build", true, "build the image before starting the service") // docker-compose compatibility
-	_ = composeUpCmd.Flags().MarkHidden("build")
 	composeUpCmd.Flags().Bool("wait", true, "wait for services to be running|healthy") // docker-compose compatibility
->>>>>>> 2b2963ca
 	_ = composeUpCmd.Flags().MarkHidden("wait")
 	composeUpCmd.Flags().Int("wait-timeout", -1, "maximum duration to wait for the project to be running|healthy") // docker-compose compatibility
 	return composeUpCmd
