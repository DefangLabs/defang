package command

import (
	"context"
	"errors"
	"fmt"
	"os"
	"strings"
	"time"

	"github.com/AlecAivazis/survey/v2"
	"github.com/DefangLabs/defang/src/pkg/cli"
	cliClient "github.com/DefangLabs/defang/src/pkg/cli/client"
	"github.com/DefangLabs/defang/src/pkg/term"
	"github.com/DefangLabs/defang/src/pkg/types"
	defangv1 "github.com/DefangLabs/defang/src/protos/io/defang/v1"
	"github.com/bufbuild/connect-go"
	"github.com/spf13/cobra"
)

func isManagedService(service *defangv1.Service) bool {
	if service == nil {
		return false
	}

	return service.StaticFiles != nil || service.Redis != nil || service.Postgres != nil
}

func GetUnreferencedManagedResources(serviceInfos []*defangv1.ServiceInfo) []string {
	managedResources := make([]string, 0)
	for _, service := range serviceInfos {
		if isManagedService(service.Service) {
			managedResources = append(managedResources, service.Service.Name)
		}
	}

	return managedResources
}

func makeComposeUpCmd() *cobra.Command {
	mode := Mode(defangv1.DeploymentMode_DEVELOPMENT)
	composeUpCmd := &cobra.Command{
		Use:         "up",
		Annotations: authNeededAnnotation,
		Args:        cobra.NoArgs, // TODO: takes optional list of service names
		Short:       "Reads a Compose file and deploy a new project or update an existing project",
		RunE: func(cmd *cobra.Command, args []string) error {
			var force, _ = cmd.Flags().GetBool("force")
			var detach, _ = cmd.Flags().GetBool("detach")
			var waitTimeout, _ = cmd.Flags().GetInt("wait-timeout")

			since := time.Now()
			deploy, project, err := cli.ComposeUp(cmd.Context(), client, force, mode.Value())

			if err != nil {
				if !nonInteractive && strings.Contains(err.Error(), "maximum number of projects") {
					if resp, err2 := client.GetServices(cmd.Context()); err2 == nil {
						term.Error("Error:", prettyError(err))
						if _, err := cli.InteractiveComposeDown(cmd.Context(), client, resp.Project); err != nil {
							term.Debug("ComposeDown failed:", err)
							printDefangHint("To deactivate a project, do:", "compose down --project-name "+resp.Project)
						} else {
							printDefangHint("To try deployment again, do:", "compose up")
						}
						return nil
					}
				}
				if errors.Is(err, types.ErrComposeFileNotFound) {
					printDefangHint("To start a new project, do:", "new")
				}
				return err
			}

			if len(deploy.Services) == 0 {
				return errors.New("no services being deployed")
			}

			printPlaygroundPortalServiceURLs(deploy.Services)

			var managedResources = GetUnreferencedManagedResources(deploy.Services)
			if len(managedResources) > 0 {
				term.Warnf("Defang cannot monitor status of the following managed service(s): %v.\n   To check if the managed service is up, check the status of the service which depends on it.", managedResources)
			}

			if detach {
				term.Info("Detached.")
				return nil
			}

			tailCtx, cancelTail := context.WithCancelCause(cmd.Context())
			defer cancelTail(nil) // to cancel WaitServiceState and clean-up context

			if waitTimeout >= 0 {
				var cancelTimeout context.CancelFunc
				tailCtx, cancelTimeout = context.WithTimeout(tailCtx, time.Duration(waitTimeout)*time.Second)
				defer cancelTimeout()
			}

			errCompleted := errors.New("deployment succeeded") // tail canceled because of deployment completion
			const targetState = defangv1.ServiceState_DEPLOYMENT_COMPLETED

			go func() {
				services := make([]string, len(deploy.Services))
				for i, serviceInfo := range deploy.Services {
					services[i] = serviceInfo.Service.Name
				}

				if err := cli.WaitServiceState(tailCtx, client, targetState, deploy.Etag, services); err != nil {
					var errDeploymentFailed cli.ErrDeploymentFailed
					if errors.As(err, &errDeploymentFailed) {
						cancelTail(err)
					} else if !(errors.Is(err, context.Canceled) || errors.Is(err, context.DeadlineExceeded)) {
						term.Warnf("failed to wait for service status: %v", err) // TODO: don't print in Go-routine
					}
				} else {
					cancelTail(errCompleted)
				}
			}()

			// show users the current streaming logs
			tailSource := "all services"
			if deploy.Etag != "" {
				tailSource = "deployment ID " + deploy.Etag
			}

			term.Info("Tailing logs for", tailSource, "; press Ctrl+C to detach:")
			tailParams := cli.TailOptions{
				Etag:  deploy.Etag,
				Since: since,
				Raw:   false,
			}

			// blocking call to tail
			if err := cli.Tail(tailCtx, client, tailParams); err != nil {
				term.Debugf("Tail failed with %v", err)

				if connect.CodeOf(err) == connect.CodePermissionDenied {
					// If tail fails because of missing permission, we wait for the deployment to finish
					term.Warn("Unable to tail logs. Waiting for the deployment to finish.")
					<-tailCtx.Done()
<<<<<<< HEAD
				} else if !(errors.Is(tailCtx.Err(), context.Canceled) || errors.Is(tailCtx.Err(), context.DeadlineExceeded)) {
=======
					// Get the actual error from the context so we won't print "Error: missing tail permission"
					err = context.Cause(tailCtx)
				} else if !errors.Is(tailCtx.Err(), context.Canceled) {
>>>>>>> be756baf
					return err // any error other than cancelation
				}

				// The tail was canceled; check if it was because of deployment failure or explicit cancelation or wait-timeout reached
				if errors.Is(context.Cause(tailCtx), context.Canceled) {
					// Tail was canceled by the user before deployment completion/failure; show a warning and exit with an error
					term.Warn("Deployment is not finished. Service(s) might not be running.")
					return err
				} else if errors.Is(context.Cause(tailCtx), context.DeadlineExceeded) {
					// Tail was canceled when wait-timeout is reached; show a warning and exit with an error
					term.Warn("Wait-timeout exceeded, detaching from logs. Deployment still in progress.")
					return err
				}

				var errDeploymentFailed cli.ErrDeploymentFailed
				if errors.As(context.Cause(tailCtx), &errDeploymentFailed) {
					// Tail got canceled because of deployment failure: prompt to show the debugger
					term.Warn(errDeploymentFailed)
					if _, isPlayground := client.(*cliClient.PlaygroundClient); !nonInteractive && isPlayground {
						failedServices := []string{errDeploymentFailed.Service}
						Track("Debug Prompted", P{"failedServices", failedServices}, P{"etag", deploy.Etag}, P{"reason", context.Cause(tailCtx)})
						var aiDebug bool
						if err := survey.AskOne(&survey.Confirm{
							Message: "Would you like to debug the deployment with AI?",
							Help:    "This will send logs and artifacts to our backend and attempt to diagnose the issue and provide a solution.",
						}, &aiDebug); err != nil {
							term.Debugf("failed to ask for AI debug: %v", err)
							Track("Debug Prompt Failed", P{"etag", deploy.Etag}, P{"reason", err})
						} else if aiDebug {
							Track("Debug Prompt Accepted", P{"etag", deploy.Etag})
							// Call the AI debug endpoint using the original command context (not the tailCtx which is canceled)
							if err := cli.Debug(cmd.Context(), client, deploy.Etag, project, failedServices); err != nil {
								term.Warnf("failed to debug deployment: %v", err)
							}
						} else {
							Track("Debug Prompt Skipped", P{"etag", deploy.Etag})
						}
					}
					return err
				}
			}

			// Print the current service states of the deployment
			if errors.Is(context.Cause(tailCtx), errCompleted) {
				for _, service := range deploy.Services {
					service.State = targetState
				}

				printEndpoints(deploy.Services)
			}

			term.Info("Done.")
			return nil
		},
	}
	composeUpCmd.Flags().BoolP("detach", "d", false, "run in detached mode")
	composeUpCmd.Flags().Bool("force", false, "force a build of the image even if nothing has changed")
	composeUpCmd.Flags().Bool("tail", false, "tail the service logs after updating") // obsolete, but keep for backwards compatibility
	_ = composeUpCmd.Flags().MarkHidden("tail")
	composeUpCmd.Flags().VarP(&mode, "mode", "m", "deployment mode, possible values: "+strings.Join(allModes(), ", "))
	composeUpCmd.Flags().Bool("build", true, "build the image before starting the service") // docker-compose compatibility
	_ = composeUpCmd.Flags().MarkHidden("build")
	composeUpCmd.Flags().Bool("wait", true, "wait for services to be running|healthy") // docker-compose compatibility
	_ = composeUpCmd.Flags().MarkHidden("wait")
	composeUpCmd.Flags().Int("wait-timeout", -1, "maximum duration to wait for the project to be running|healthy") // docker-compose compatibility
	return composeUpCmd
}

func makeComposeStartCmd() *cobra.Command {
	composeStartCmd := &cobra.Command{
		Use:         "start",
		Aliases:     []string{"deploy"},
		Annotations: authNeededAnnotation,
		Args:        cobra.NoArgs, // TODO: takes optional list of service names
		Short:       "Reads a Compose file and deploys services to the cluster",
		RunE: func(cmd *cobra.Command, args []string) error {
			return errors.New("Command 'start' is deprecated, use 'up' instead")
		},
	}
	composeStartCmd.Flags().Bool("force", false, "force a build of the image even if nothing has changed")
	return composeStartCmd
}

func makeComposeRestartCmd() *cobra.Command {
	return &cobra.Command{
		Use:         "restart",
		Annotations: authNeededAnnotation,
		Args:        cobra.NoArgs, // TODO: takes optional list of service names
		Short:       "Reads a Compose file and restarts its services",
		RunE: func(cmd *cobra.Command, args []string) error {
			return errors.New("Command 'restart' is deprecated, use 'up' instead")
		},
	}
}

func makeComposeStopCmd() *cobra.Command {
	return &cobra.Command{
		Use:         "stop",
		Annotations: authNeededAnnotation,
		Args:        cobra.NoArgs, // TODO: takes optional list of service names
		Short:       "Reads a Compose file and stops its services",
		RunE: func(cmd *cobra.Command, args []string) error {
			return errors.New("Command 'stop' is deprecated, use 'down' instead")
		},
	}
}

func makeComposeDownCmd() *cobra.Command {
	composeDownCmd := &cobra.Command{
		Use:         "down [SERVICE...]",
		Aliases:     []string{"rm", "remove"}, // like docker stack
		Annotations: authNeededAnnotation,
		Short:       "Reads a Compose file and deprovisions its services",
		RunE: func(cmd *cobra.Command, args []string) error {
			var detach, _ = cmd.Flags().GetBool("detach")

			since := time.Now()
			etag, err := cli.ComposeDown(cmd.Context(), client, "", args...)
			if err != nil {
				if connect.CodeOf(err) == connect.CodeNotFound {
					// Show a warning (not an error) if the service was not found
					term.Warn(prettyError(err))
					return nil
				}
				return err
			}

			term.Info("Deleted services, deployment ID", etag)

			if detach {
				printDefangHint("To track the update, do:", "tail --etag "+etag)
				return nil
			}

			endLogConditions := []cli.EndLogConditional{
				{Service: "cd", Host: "pulumi", EventLog: "Destroy succeeded in "},
				{Service: "cd", Host: "pulumi", EventLog: "Update succeeded in "},
			}

			endLogDetectFunc := cli.CreateEndLogEventDetectFunc(endLogConditions)
			tailParams := cli.TailOptions{
				Etag:               etag,
				Since:              since,
				Raw:                false,
				EndEventDetectFunc: endLogDetectFunc,
			}

			err = cli.Tail(cmd.Context(), client, tailParams)
			if err != nil {
				return err
			}
			term.Info("Done.")
			return nil

		},
	}
	composeDownCmd.Flags().BoolP("detach", "d", false, "run in detached mode")
	composeDownCmd.Flags().Bool("tail", false, "tail the service logs after deleting") // obsolete, but keep for backwards compatibility
	_ = composeDownCmd.Flags().MarkHidden("tail")
	return composeDownCmd
}

func makeComposeConfigCmd() *cobra.Command {
	return &cobra.Command{
		Use:   "config",
		Args:  cobra.NoArgs, // TODO: takes optional list of service names
		Short: "Reads a Compose file and shows the generated config",
		RunE: func(cmd *cobra.Command, args []string) error {
			cli.DoDryRun = true // config is like start in a dry run
			// force=false to calculate the digest
			if _, _, err := cli.ComposeUp(cmd.Context(), client, false, defangv1.DeploymentMode_UNSPECIFIED_MODE); !errors.Is(err, cli.ErrDryRun) {
				return err
			}
			return nil
		},
	}
}

func makeComposeLsCmd() *cobra.Command {
	getServicesCmd := &cobra.Command{
		Use:         "ps",
		Annotations: authNeededAnnotation,
		Args:        cobra.NoArgs,
		Aliases:     []string{"getServices", "services"},
		Short:       "Get list of services in the project",
		RunE: func(cmd *cobra.Command, args []string) error {
			long, _ := cmd.Flags().GetBool("long")

			err := cli.GetServices(cmd.Context(), client, long)
			if err != nil {
				if !errors.Is(err, cli.ErrNoServices) {
					return err
				}

				term.Warn("No services found")

				printDefangHint("To start a new project, do:", "new")
				return nil
			}

			if !long {
				printDefangHint("To see more information about your services, do:", cmd.CalledAs()+" -l")
			}
			return nil
		},
	}
	getServicesCmd.Flags().BoolP("long", "l", false, "show more details")
	return getServicesCmd
}

func makeComposeLogsCmd() *cobra.Command {
	var logsCmd = &cobra.Command{
		Use:         "logs",
		Annotations: authNeededAnnotation,
		Aliases:     []string{"tail"},
		Args:        cobra.NoArgs,
		Short:       "Tail logs from one or more services",
		RunE: func(cmd *cobra.Command, args []string) error {
			var name, _ = cmd.Flags().GetString("name")
			var etag, _ = cmd.Flags().GetString("etag")
			var raw, _ = cmd.Flags().GetBool("raw")
			var since, _ = cmd.Flags().GetString("since")
			var utc, _ = cmd.Flags().GetBool("utc")

			if utc {
				os.Setenv("TZ", "") // used by Go's "time" package, see https://pkg.go.dev/time#Location
			}

			ts, err := cli.ParseTimeOrDuration(since, time.Now())
			if err != nil {
				return fmt.Errorf("invalid duration or time: %w", err)
			}

			ts = ts.UTC()
			sinceStr := ""
			if !ts.IsZero() {
				sinceStr = " since " + ts.Format(time.RFC3339Nano) + " "
			}
			term.Infof("Showing logs%s; press Ctrl+C to stop:", sinceStr)
			services := []string{}
			if len(name) > 0 {
				services = strings.Split(name, ",")
			}
			tailOptions := cli.TailOptions{
				Services: services,
				Etag:     etag,
				Since:    ts,
				Raw:      raw,
			}

			return cli.Tail(cmd.Context(), client, tailOptions)
		},
	}
	logsCmd.Flags().StringP("name", "n", "", "name of the service")
	logsCmd.Flags().String("etag", "", "deployment ID (ETag) of the service")
	logsCmd.Flags().BoolP("raw", "r", false, "show raw (unparsed) logs")
	logsCmd.Flags().StringP("since", "S", "", "show logs since duration/time")
	logsCmd.Flags().Bool("utc", false, "show logs in UTC timezone (ie. TZ=UTC)")
	return logsCmd
}

func setupComposeCommand() *cobra.Command {
	var composeCmd = &cobra.Command{
		Use:     "compose",
		Aliases: []string{"stack"},
		Args:    cobra.NoArgs,
		Short:   "Work with local Compose files",
		Long: `Define and deploy multi-container applications with Defang. Most compose commands require
a "compose.yaml" file. The simplest "compose.yaml" file with a single service is:

services:
  app:              # the name of the service
    build: .        # the folder with the Dockerfile and app sources (. means current folder)
    ports:
      - 80          # the port the service listens on for HTTP requests
`,
	}
	// Compose Command
	// composeCmd.Flags().Bool("compatibility", false, "Run compose in backward compatibility mode"); TODO: Implement compose option
	// composeCmd.Flags().String("env-file", "", "Specify an alternate environment file."); TODO: Implement compose option
	// composeCmd.Flags().Int("parallel", -1, "Control max parallelism, -1 for unlimited (default -1)"); TODO: Implement compose option
	// composeCmd.Flags().String("profile", "", "Specify a profile to enable"); TODO: Implement compose option
	// composeCmd.Flags().String("project-directory", "", "Specify an alternate working directory"); TODO: Implement compose option
	composeCmd.AddCommand(makeComposeUpCmd())
	composeCmd.AddCommand(makeComposeConfigCmd())
	composeCmd.AddCommand(makeComposeDownCmd())
	composeCmd.AddCommand(makeComposeLsCmd())
	composeCmd.AddCommand(makeComposeLogsCmd())

	// deprecated, will be removed in future releases
	composeCmd.AddCommand(makeComposeStartCmd())
	composeCmd.AddCommand(makeComposeRestartCmd())
	composeCmd.AddCommand(makeComposeStopCmd())
	return composeCmd
}<|MERGE_RESOLUTION|>--- conflicted
+++ resolved
@@ -138,13 +138,9 @@
 					// If tail fails because of missing permission, we wait for the deployment to finish
 					term.Warn("Unable to tail logs. Waiting for the deployment to finish.")
 					<-tailCtx.Done()
-<<<<<<< HEAD
-				} else if !(errors.Is(tailCtx.Err(), context.Canceled) || errors.Is(tailCtx.Err(), context.DeadlineExceeded)) {
-=======
 					// Get the actual error from the context so we won't print "Error: missing tail permission"
 					err = context.Cause(tailCtx)
-				} else if !errors.Is(tailCtx.Err(), context.Canceled) {
->>>>>>> be756baf
+				} else if !(errors.Is(tailCtx.Err(), context.Canceled) || errors.Is(tailCtx.Err(), context.DeadlineExceeded)) {
 					return err // any error other than cancelation
 				}
 
