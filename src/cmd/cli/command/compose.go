--- conflicted
+++ resolved
@@ -599,26 +599,9 @@
 	}
 	term.Infof("Showing logs%s; press Ctrl+C to stop:", rangeStr)
 
-<<<<<<< HEAD
-			tailOptions := cli.TailOptions{
-				Deployment: deployment,
-				Filter:     filter,
-				LogType:    logType,
-				Raw:        raw,
-				Services:   services,
-				Since:      sinceTs,
-				Until:      untilTs,
-				Verbose:    verbose,
-			}
-
-			_, err = cli.Tail(cmd.Context(), provider, projectName, tailOptions)
-			return err
-		},
-=======
 	services := args
 	if len(name) > 0 {
 		services = append(args, strings.Split(name, ",")...) // backwards compat
->>>>>>> 5cd4cb26
 	}
 
 	loader := configureLoader(cmd)
@@ -643,7 +626,9 @@
 		Verbose:    verbose,
 		Follow:     follow,
 	}
-	return cli.Tail(cmd.Context(), provider, projectName, tailOptions)
+
+	_, err = cli.Tail(cmd.Context(), provider, projectName, tailOptions)
+	return err
 }
 
 func setupComposeCommand() *cobra.Command {
