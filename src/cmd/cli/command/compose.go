package command

import (
	"context"
	"errors"
	"fmt"
	"os"
	"strings"
	"time"

	"github.com/DefangLabs/defang/src/pkg"
	"github.com/DefangLabs/defang/src/pkg/cli"
	"github.com/DefangLabs/defang/src/pkg/cli/compose"
	"github.com/DefangLabs/defang/src/pkg/logs"
	"github.com/DefangLabs/defang/src/pkg/term"
	"github.com/DefangLabs/defang/src/pkg/track"
	"github.com/DefangLabs/defang/src/pkg/types"
	defangv1 "github.com/DefangLabs/defang/src/protos/io/defang/v1"
	"github.com/bufbuild/connect-go"
	"github.com/spf13/cobra"
)

func isManagedService(service compose.ServiceConfig) bool {
	if service.Extensions == nil {
		return false
	}

	return service.Extensions["x-defang-static-files"] != nil || service.Extensions["x-defang-redis"] != nil || service.Extensions["x-defang-postgres"] != nil
}

func splitManagedAndUnmanagedServices(serviceInfos compose.Services) ([]string, []string) {
	var managedServices []string
	var unmanagedServices []string
	for _, service := range serviceInfos {
		if isManagedService(service) {
			managedServices = append(managedServices, service.Name)
		} else {
			unmanagedServices = append(unmanagedServices, service.Name)
		}
	}

	return managedServices, unmanagedServices
}

func makeComposeUpCmd() *cobra.Command {
	mode := Mode(defangv1.DeploymentMode_DEVELOPMENT)
	composeUpCmd := &cobra.Command{
		Use:         "up",
		Annotations: authNeededAnnotation,
		Args:        cobra.NoArgs, // TODO: takes optional list of service names
		Short:       "Reads a Compose file and deploy a new project or update an existing project",
		RunE: func(cmd *cobra.Command, args []string) error {
			var force, _ = cmd.Flags().GetBool("force")
			var detach, _ = cmd.Flags().GetBool("detach")
			var waitTimeout, _ = cmd.Flags().GetInt("wait-timeout")

			upload := compose.UploadModeDigest
			if force {
				upload = compose.UploadModeForce
			}

			since := time.Now()
			loader := configureLoader(cmd)
<<<<<<< HEAD

			provider, err := getProvider(cmd.Context(), loader, true)
=======
			project, err := loader.LoadProject(cmd.Context())
>>>>>>> 64d16b73
			if err != nil {
				return err
			}

			provider, err := getProvider(cmd.Context(), loader)
			if err != nil {
				return err
			}

			managedServices, unmanagedServices := splitManagedAndUnmanagedServices(project.Services)

			if len(managedServices) > 0 {
				term.Warnf("Defang cannot monitor status of the following managed service(s): %v.\n   To check if the managed service is up, check the status of the service which depends on it.", managedServices)
			}

			numGPUS := compose.GetNumOfGPUs(cmd.Context(), project)
			if numGPUS > 0 {
				req := &defangv1.CanIUseRequest{
					Project:  project.Name,
					Provider: providerID.EnumValue(),
				}

				resp, err := client.CanIUse(cmd.Context(), req)
				if err != nil {
					return err
				}

				if !resp.Gpu {
					return ErrNoPermission("usage of GPUs. Please upgrade on https://s.defang.io/subscription")
				}
			}

			deploy, project, err := cli.ComposeUp(cmd.Context(), project, client, provider, upload, mode.Value())

			if err != nil {
				if !nonInteractive && strings.Contains(err.Error(), "maximum number of projects") {
					if resp, err2 := provider.GetServices(cmd.Context(), &defangv1.GetServicesRequest{Project: project.Name}); err2 == nil {
						term.Error("Error:", prettyError(err))
						if _, err := cli.InteractiveComposeDown(cmd.Context(), provider, resp.Project); err != nil {
							term.Debug("ComposeDown failed:", err)
							printDefangHint("To deactivate a project, do:", "compose down --project-name "+resp.Project)
						} else {
							printDefangHint("To try deployment again, do:", "compose up")
						}
						return nil
					}
				}
				if errors.Is(err, types.ErrComposeFileNotFound) {
					printDefangHint("To start a new project, do:", "new")
				}
				return err
			}

			if len(deploy.Services) == 0 {
				return errors.New("no services being deployed")
			}

			printPlaygroundPortalServiceURLs(deploy.Services)

			if detach {
				term.Info("Detached.")
				return nil
			}

			tailCtx, cancelTail := context.WithCancelCause(cmd.Context())
			defer cancelTail(nil) // to cancel WaitServiceState and clean-up context

			if waitTimeout >= 0 {
				var cancelTimeout context.CancelFunc
				tailCtx, cancelTimeout = context.WithTimeout(tailCtx, time.Duration(waitTimeout)*time.Second)
				defer cancelTimeout()
			}

			errCompleted := errors.New("deployment succeeded") // tail canceled because of deployment completion
			const targetState = defangv1.ServiceState_DEPLOYMENT_COMPLETED

			go func() {
				if err := cli.WaitServiceState(tailCtx, provider, targetState, deploy.Etag, unmanagedServices); err != nil {
					var errDeploymentFailed pkg.ErrDeploymentFailed
					if errors.As(err, &errDeploymentFailed) {
						cancelTail(err)
					} else if !(errors.Is(err, context.Canceled) || errors.Is(err, context.DeadlineExceeded)) {
						term.Warnf("failed to wait for service status: %v", err) // TODO: don't print in Go-routine
					}
				} else {
					cancelTail(errCompleted)
				}
			}()

			// show users the current streaming logs
			tailSource := "all services"
			if deploy.Etag != "" {
				tailSource = "deployment ID " + deploy.Etag
			}

			term.Info("Tailing logs for", tailSource, "; press Ctrl+C to detach:")

			// blocking call to tail
			tailOptions := cli.TailOptions{
				Etag:    deploy.Etag,
				Since:   since,
				Raw:     false,
				Verbose: verbose,
				LogType: logs.LogTypeAll,
			}
			if err := cli.Tail(tailCtx, provider, project.Name, tailOptions); err != nil {
				term.Debug("Tail stopped with", err)

				if connect.CodeOf(err) == connect.CodePermissionDenied {
					// If tail fails because of missing permission, we wait for the deployment to finish
					term.Warn("Unable to tail logs. Waiting for the deployment to finish.")
					<-tailCtx.Done()
					// Get the actual error from the context so we won't print "Error: missing tail permission"
					err = context.Cause(tailCtx)
				} else if !(errors.Is(tailCtx.Err(), context.Canceled) || errors.Is(tailCtx.Err(), context.DeadlineExceeded)) {
					return err // any error other than cancelation
				}

				// The tail was canceled; check if it was because of deployment failure or explicit cancelation or wait-timeout reached
				if errors.Is(context.Cause(tailCtx), context.Canceled) {
					// Tail was canceled by the user before deployment completion/failure; show a warning and exit with an error
					term.Warn("Deployment is not finished. Service(s) might not be running.")
					return err
				} else if errors.Is(context.Cause(tailCtx), context.DeadlineExceeded) {
					// Tail was canceled when wait-timeout is reached; show a warning and exit with an error
					term.Warn("Wait-timeout exceeded, detaching from logs. Deployment still in progress.")
					return err
				}

				var errDeploymentFailed pkg.ErrDeploymentFailed
				if errors.As(context.Cause(tailCtx), &errDeploymentFailed) {
					// Tail got canceled because of deployment failure: prompt to show the debugger
					term.Warn(errDeploymentFailed)
					if !nonInteractive {
						failedServices := []string{errDeploymentFailed.Service}
						track.Evt("Debug Prompted", P("failedServices", failedServices), P("etag", deploy.Etag), P("reason", errDeploymentFailed))
						// Call the AI debug endpoint using the original command context (not the tailCtx which is canceled)
						if nil == cli.InteractiveDebug(cmd.Context(), loader, client, provider, deploy.Etag, project, failedServices) {
							return err // don't show the defang hint if debugging was successful
						}
					}
					tailOptions.Verbose = true // show all logs for debugging
					printDefangHint("To see the logs of the failed service, do:", tailOptions.String())
					return err
				}
			}

			// Print the current service states of the deployment
			if errors.Is(context.Cause(tailCtx), errCompleted) {
				for _, service := range deploy.Services {
					service.State = targetState
				}

				printEndpoints(deploy.Services)
			}

			term.Info("Done.")
			return nil
		},
	}
	composeUpCmd.Flags().BoolP("detach", "d", false, "run in detached mode")
	composeUpCmd.Flags().Bool("force", false, "force a build of the image even if nothing has changed")
	composeUpCmd.Flags().Bool("tail", false, "tail the service logs after updating") // obsolete, but keep for backwards compatibility
	_ = composeUpCmd.Flags().MarkHidden("tail")
	composeUpCmd.Flags().VarP(&mode, "mode", "m", "deployment mode, possible values: "+strings.Join(allModes(), ", "))
	composeUpCmd.Flags().Bool("build", true, "build the image before starting the service") // docker-compose compatibility
	_ = composeUpCmd.Flags().MarkHidden("build")
	composeUpCmd.Flags().Bool("wait", true, "wait for services to be running|healthy") // docker-compose compatibility
	_ = composeUpCmd.Flags().MarkHidden("wait")
	composeUpCmd.Flags().Int("wait-timeout", -1, "maximum duration to wait for the project to be running|healthy") // docker-compose compatibility
	return composeUpCmd
}

func makeComposeStartCmd() *cobra.Command {
	composeStartCmd := &cobra.Command{
		Use:         "start",
		Aliases:     []string{"deploy"},
		Annotations: authNeededAnnotation,
		Args:        cobra.NoArgs, // TODO: takes optional list of service names
		Short:       "Reads a Compose file and deploys services to the cluster",
		RunE: func(cmd *cobra.Command, args []string) error {
			return errors.New("command 'start' is deprecated, use 'up' instead")
		},
	}
	composeStartCmd.Flags().Bool("force", false, "force a build of the image even if nothing has changed")
	return composeStartCmd
}

func makeComposeRestartCmd() *cobra.Command {
	return &cobra.Command{
		Use:         "restart",
		Annotations: authNeededAnnotation,
		Args:        cobra.NoArgs, // TODO: takes optional list of service names
		Short:       "Reads a Compose file and restarts its services",
		RunE: func(cmd *cobra.Command, args []string) error {
			return errors.New("command 'restart' is deprecated, use 'up' instead")
		},
	}
}

func makeComposeStopCmd() *cobra.Command {
	return &cobra.Command{
		Use:         "stop",
		Annotations: authNeededAnnotation,
		Args:        cobra.NoArgs, // TODO: takes optional list of service names
		Short:       "Reads a Compose file and stops its services",
		RunE: func(cmd *cobra.Command, args []string) error {
			return errors.New("command 'stop' is deprecated, use 'down' instead")
		},
	}
}

func makeComposeDownCmd() *cobra.Command {
	composeDownCmd := &cobra.Command{
		Use:         "down [SERVICE...]",
		Aliases:     []string{"rm", "remove"}, // like docker stack
		Annotations: authNeededAnnotation,
		Short:       "Reads a Compose file and deprovisions its services",
		RunE: func(cmd *cobra.Command, args []string) error {
			var detach, _ = cmd.Flags().GetBool("detach")

			loader := configureLoader(cmd)
<<<<<<< HEAD
			provider, err := getProvider(cmd.Context(), loader, false)
=======
			projectName, err := loader.LoadProjectName(cmd.Context())
			if err != nil {
				return err
			}

			provider, err := getProvider(cmd.Context(), loader)
>>>>>>> 64d16b73
			if err != nil {
				return err
			}

			since := time.Now()
			etag, err := cli.ComposeDown(cmd.Context(), loader, client, provider, args...)
			if err != nil {
				if connect.CodeOf(err) == connect.CodeNotFound {
					// Show a warning (not an error) if the service was not found
					term.Warn(prettyError(err))
				}
				return err
			}

			term.Info("Deleted services, deployment ID", etag)

			if detach {
				printDefangHint("To track the update, do:", "tail --etag "+etag)
				return nil
			}

			endLogConditions := []cli.EndLogConditional{
				{Service: "cd", Host: "pulumi", EventLog: "Destroy succeeded in "},
				{Service: "cd", Host: "pulumi", EventLog: "Update succeeded in "},
			}
			tailOptions := cli.TailOptions{
				Etag:               etag,
				Since:              since,
				EndEventDetectFunc: cli.CreateEndLogEventDetectFunc(endLogConditions),
				Verbose:            verbose,
				LogType:            logs.LogTypeAll,
			}
			err = cli.Tail(cmd.Context(), provider, projectName, tailOptions)
			if err != nil {
				return err
			}
			term.Info("Done.")
			return nil
		},
	}
	composeDownCmd.Flags().BoolP("detach", "d", false, "run in detached mode")
	composeDownCmd.Flags().Bool("tail", false, "tail the service logs after deleting") // obsolete, but keep for backwards compatibility
	_ = composeDownCmd.Flags().MarkHidden("tail")
	return composeDownCmd
}

func makeComposeConfigCmd() *cobra.Command {
	return &cobra.Command{
		Use:   "config",
		Args:  cobra.NoArgs, // TODO: takes optional list of service names
		Short: "Reads a Compose file and shows the generated config",
		RunE: func(cmd *cobra.Command, args []string) error {
			loader := configureLoader(cmd)
<<<<<<< HEAD
			provider, err := getProvider(cmd.Context(), loader, true)
=======
			project, err := loader.LoadProject(cmd.Context())
			if err != nil {
				return err
			}

			provider, err := getProvider(cmd.Context(), loader)
>>>>>>> 64d16b73
			if err != nil {
				return err
			}

			if _, _, err := cli.ComposeUp(cmd.Context(), project, client, provider, compose.UploadModeIgnore, defangv1.DeploymentMode_UNSPECIFIED_MODE); !errors.Is(err, cli.ErrDryRun) {
				return err
			}
			return nil
		},
	}
}

func makeComposePsCmd() *cobra.Command {
	getServicesCmd := &cobra.Command{
		Use:         "ps",
		Annotations: authNeededAnnotation,
		Args:        cobra.NoArgs,
		Aliases:     []string{"getServices", "services"},
		Short:       "Get list of services in the project",
		RunE: func(cmd *cobra.Command, args []string) error {
			long, _ := cmd.Flags().GetBool("long")

			loader := configureLoader(cmd)
			provider, err := getProvider(cmd.Context(), loader, false)
			if err != nil {
				return err
			}

			if err := cli.GetServices(cmd.Context(), loader, provider, long); err != nil {
				if errNoServices := new(cli.ErrNoServices); !errors.As(err, errNoServices) {
					return err
				}

				term.Warn(err)

				printDefangHint("To start a new project, do:", "new")
				return nil
			}

			if !long {
				printDefangHint("To see more information about your services, do:", cmd.CalledAs()+" -l")
			}
			return nil
		},
	}
	getServicesCmd.Flags().BoolP("long", "l", false, "show more details")
	return getServicesCmd
}

func makeComposeLogsCmd() *cobra.Command {
	var logsCmd = &cobra.Command{
		Use:         "logs",
		Annotations: authNeededAnnotation,
		Aliases:     []string{"tail"},
		Args:        cobra.NoArgs,
		Short:       "Tail logs from one or more services",
		RunE: func(cmd *cobra.Command, args []string) error {
			var name, _ = cmd.Flags().GetString("name")
			var etag, _ = cmd.Flags().GetString("etag")
			var raw, _ = cmd.Flags().GetBool("raw")
			var since, _ = cmd.Flags().GetString("since")
			var utc, _ = cmd.Flags().GetBool("utc")
			var verbose, _ = cmd.Flags().GetBool("verbose")

			if !cmd.Flags().Changed("verbose") {
				verbose = true // default verbose for explicit tail command
			}
			logType := cmd.Flag("type").Value.(*logs.LogType) // nolint:forcetypeassert

			if utc {
				os.Setenv("TZ", "") // used by Go's "time" package, see https://pkg.go.dev/time#Location
			}

			ts, err := cli.ParseTimeOrDuration(since, time.Now())
			if err != nil {
				return fmt.Errorf("invalid duration or time: %w", err)
			}

			ts = ts.UTC()
			sinceStr := ""
			if ts.Year() > 1970 {
				sinceStr = " since " + ts.Format(time.RFC3339Nano) + " "
			}
			term.Infof("Showing logs%s; press Ctrl+C to stop:", sinceStr)
			services := []string{}
			if len(name) > 0 {
				services = strings.Split(name, ",")
			}

			if *logType == logs.LogTypeUnspecified {
				*logType = logs.LogTypeRun
			}

			term.Debug("logType", logType)

			loader := configureLoader(cmd)
			projectName, err := loader.LoadProjectName(cmd.Context())
			if err != nil {
				return err
			}

			provider, err := getProvider(cmd.Context(), loader)
			if err != nil {
				return err
			}

			tailOptions := cli.TailOptions{
				Services: services,
				Etag:     etag,
				Since:    ts,
				Raw:      raw,
				Verbose:  verbose,
				LogType:  *logType,
			}
<<<<<<< HEAD

			loader := configureLoader(cmd)
			provider, err := getProvider(cmd.Context(), loader, true)
			if err != nil {
				return err
			}

			return cli.Tail(cmd.Context(), loader, provider, tailOptions)
=======
			return cli.Tail(cmd.Context(), provider, projectName, tailOptions)
>>>>>>> 64d16b73
		},
	}
	logsCmd.Flags().StringP("name", "n", "", "name of the service")
	logsCmd.Flags().String("etag", "", "deployment ID (ETag) of the service")
	logsCmd.Flags().BoolP("raw", "r", false, "show raw (unparsed) logs")
	logsCmd.Flags().StringP("since", "S", "", "show logs since duration/time")
	logsCmd.Flags().Bool("utc", false, "show logs in UTC timezone (ie. TZ=UTC)")
	var logType logs.LogType
	logsCmd.Flags().Var(&logType, "type", fmt.Sprintf(`show logs of type; one of %v`, logs.AllLogTypes))
	logsCmd.Flags().String("pattern", "", "show logs matching the text pattern")
	logsCmd.Flags().MarkHidden("pattern")
	return logsCmd
}

func setupComposeCommand() *cobra.Command {
	var composeCmd = &cobra.Command{
		Use:     "compose",
		Aliases: []string{"stack"},
		Args:    cobra.NoArgs,
		Short:   "Work with local Compose files",
		Long: `Define and deploy multi-container applications with Defang. Most compose commands require
a "compose.yaml" file. The simplest "compose.yaml" file with a single service is:

services:
  app:              # the name of the service
    build: .        # the folder with the Dockerfile and app sources (. means current folder)
    ports:
      - 80          # the port the service listens on for HTTP requests
`,
	}
	// Compose Command
	// composeCmd.Flags().Bool("compatibility", false, "Run compose in backward compatibility mode"); TODO: Implement compose option
	// composeCmd.Flags().String("env-file", "", "Specify an alternate environment file."); TODO: Implement compose option
	// composeCmd.Flags().Int("parallel", -1, "Control max parallelism, -1 for unlimited (default -1)"); TODO: Implement compose option
	// composeCmd.Flags().String("profile", "", "Specify a profile to enable"); TODO: Implement compose option
	// composeCmd.Flags().String("project-directory", "", "Specify an alternate working directory"); TODO: Implement compose option
	composeCmd.AddCommand(makeComposeUpCmd())
	composeCmd.AddCommand(makeComposeConfigCmd())
	composeCmd.AddCommand(makeComposeDownCmd())
	composeCmd.AddCommand(makeComposePsCmd())
	composeCmd.AddCommand(makeComposeLogsCmd())

	// deprecated, will be removed in future releases
	composeCmd.AddCommand(makeComposeStartCmd())
	composeCmd.AddCommand(makeComposeRestartCmd())
	composeCmd.AddCommand(makeComposeStopCmd())
	return composeCmd
}<|MERGE_RESOLUTION|>--- conflicted
+++ resolved
@@ -61,21 +61,16 @@
 
 			since := time.Now()
 			loader := configureLoader(cmd)
-<<<<<<< HEAD
 
 			provider, err := getProvider(cmd.Context(), loader, true)
-=======
+			if err != nil {
+				return err
+			}
+
 			project, err := loader.LoadProject(cmd.Context())
->>>>>>> 64d16b73
-			if err != nil {
-				return err
-			}
-
-			provider, err := getProvider(cmd.Context(), loader)
-			if err != nil {
-				return err
-			}
-
+			if err != nil {
+				return err
+			}
 			managedServices, unmanagedServices := splitManagedAndUnmanagedServices(project.Services)
 
 			if len(managedServices) > 0 {
@@ -289,16 +284,12 @@
 			var detach, _ = cmd.Flags().GetBool("detach")
 
 			loader := configureLoader(cmd)
-<<<<<<< HEAD
+			projectName, err := loader.LoadProjectName(cmd.Context())
+			if err != nil {
+				return err
+			}
+
 			provider, err := getProvider(cmd.Context(), loader, false)
-=======
-			projectName, err := loader.LoadProjectName(cmd.Context())
-			if err != nil {
-				return err
-			}
-
-			provider, err := getProvider(cmd.Context(), loader)
->>>>>>> 64d16b73
 			if err != nil {
 				return err
 			}
@@ -352,16 +343,12 @@
 		Short: "Reads a Compose file and shows the generated config",
 		RunE: func(cmd *cobra.Command, args []string) error {
 			loader := configureLoader(cmd)
-<<<<<<< HEAD
+			project, err := loader.LoadProject(cmd.Context())
+			if err != nil {
+				return err
+			}
+
 			provider, err := getProvider(cmd.Context(), loader, true)
-=======
-			project, err := loader.LoadProject(cmd.Context())
-			if err != nil {
-				return err
-			}
-
-			provider, err := getProvider(cmd.Context(), loader)
->>>>>>> 64d16b73
 			if err != nil {
 				return err
 			}
@@ -463,7 +450,7 @@
 				return err
 			}
 
-			provider, err := getProvider(cmd.Context(), loader)
+			provider, err := getProvider(cmd.Context(), loader, true)
 			if err != nil {
 				return err
 			}
@@ -476,18 +463,8 @@
 				Verbose:  verbose,
 				LogType:  *logType,
 			}
-<<<<<<< HEAD
-
-			loader := configureLoader(cmd)
-			provider, err := getProvider(cmd.Context(), loader, true)
-			if err != nil {
-				return err
-			}
-
-			return cli.Tail(cmd.Context(), loader, provider, tailOptions)
-=======
+
 			return cli.Tail(cmd.Context(), provider, projectName, tailOptions)
->>>>>>> 64d16b73
 		},
 	}
 	logsCmd.Flags().StringP("name", "n", "", "name of the service")
