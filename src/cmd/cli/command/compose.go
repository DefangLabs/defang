package command

import (
	"context"
	"errors"
	"fmt"
	"io"
	"os"
	"slices"
	"strings"
	"time"

	"github.com/AlecAivazis/survey/v2"
	"github.com/DefangLabs/defang/src/pkg"
	"github.com/DefangLabs/defang/src/pkg/cli"
	"github.com/DefangLabs/defang/src/pkg/cli/client"
	"github.com/DefangLabs/defang/src/pkg/cli/client/byoc"
	"github.com/DefangLabs/defang/src/pkg/cli/compose"
	"github.com/DefangLabs/defang/src/pkg/debug"
	"github.com/DefangLabs/defang/src/pkg/dryrun"
	"github.com/DefangLabs/defang/src/pkg/elicitations"
	"github.com/DefangLabs/defang/src/pkg/logs"
	"github.com/DefangLabs/defang/src/pkg/modes"
	"github.com/DefangLabs/defang/src/pkg/stacks"
	"github.com/DefangLabs/defang/src/pkg/term"
	"github.com/DefangLabs/defang/src/pkg/timeutils"
	"github.com/DefangLabs/defang/src/pkg/track"
	"github.com/DefangLabs/defang/src/pkg/types"
	defangv1 "github.com/DefangLabs/defang/src/protos/io/defang/v1"
	"github.com/bufbuild/connect-go"
	"github.com/spf13/cobra"
)

const DEFANG_PORTAL_HOST = "portal.defang.io"
const SERVICE_PORTAL_URL = "https://" + DEFANG_PORTAL_HOST + "/service"

func printPlaygroundPortalServiceURLs(serviceInfos []*defangv1.ServiceInfo) {
	// We can only show services deployed to the prod1 defang SaaS environment.
	if global.Stack.Provider == client.ProviderDefang && global.Cluster == client.DefaultCluster {
		term.Info("Monitor your services' status in the defang portal")
		for _, serviceInfo := range serviceInfos {
			term.Println("   -", SERVICE_PORTAL_URL+"/"+serviceInfo.Service.Name)
		}
	}
}

var logType = logs.LogTypeAll

func makeComposeUpCmd() *cobra.Command {
	composeUpCmd := &cobra.Command{
		Use:         "up",
		Aliases:     []string{"deploy"},
		Annotations: authNeededAnnotation,
		Args:        cobra.NoArgs, // TODO: takes optional list of service names
		Short:       "Reads a Compose file and deploy a new project or update an existing project",
		RunE: func(cmd *cobra.Command, args []string) error {
			var build, _ = cmd.Flags().GetBool("build")
			var force, _ = cmd.Flags().GetBool("force")
			var detach, _ = cmd.Flags().GetBool("detach")
			var utc, _ = cmd.Flags().GetBool("utc")
			var waitTimeout, _ = cmd.Flags().GetInt("wait-timeout")

			if utc {
				cli.EnableUTCMode()
			}

			upload := compose.UploadModeDefault
			if force {
				upload = compose.UploadModeForce
			} else if build {
				upload = compose.UploadModeDigest
			}

			since := time.Now()
			loader := configureLoader(cmd)

			ctx := cmd.Context()
			project, loadErr := loader.LoadProject(ctx)
			if loadErr != nil {
				if global.NonInteractive {
					return loadErr
				}

				term.Error("Cannot load project:", loadErr)
				project, err := loader.CreateProjectForDebug()
				if err != nil {
					return err
				}

				debugger, err := debug.NewDebugger(ctx, global.Cluster, &global.Stack)
				if err != nil {
					return err
				}
				return debugger.DebugComposeLoadError(ctx, debug.DebugConfig{
					Project: project,
				}, loadErr)
			}

			provider, err := newProviderChecked(ctx, loader)
			if err != nil {
				return err
			}

			// Check if the user has permission to use the provider
			err = canIUseProvider(ctx, provider, project.Name, len(project.Services))
			if err != nil {
				return err
			}

			// Check if the project is already deployed and warn the user if they're deploying it elsewhere
			if resp, err := global.Client.ListDeployments(ctx, &defangv1.ListDeploymentsRequest{
				Project: project.Name,
				Type:    defangv1.DeploymentType_DEPLOYMENT_TYPE_ACTIVE,
				Stack:   global.Stack.Name,
			}); err != nil {
				term.Debugf("ListDeployments failed: %v", err)
			} else if accountInfo, err := provider.AccountInfo(ctx); err != nil {
				term.Debugf("AccountInfo failed: %v", err)
			} else if len(resp.Deployments) > 0 {
				handleExistingDeployments(resp.Deployments, accountInfo, project.Name, provider.GetStackName())
			} else if global.Stack.Name == "" {
				err = promptToCreateStack(ctx, stacks.StackParameters{
					Name:     stacks.MakeDefaultName(accountInfo.Provider, accountInfo.Region),
					Provider: accountInfo.Provider,
					Region:   accountInfo.Region,
					Mode:     global.Stack.Mode,
				})
				if err != nil {
					term.Debug("Failed to create stack:", err)
				}
			}

			// Show a warning for any (managed) services that we cannot monitor
			var managedServices []string
			for _, service := range project.Services {
				if !cli.CanMonitorService(&service) {
					managedServices = append(managedServices, service.Name)
				}
			}
			if len(managedServices) > 0 {
				term.Warnf("Defang cannot monitor status of the following managed service(s): %v.\n   To check if the managed service is up, check the status of the service which depends on it.", managedServices)
			}

			deploy, project, err := cli.ComposeUp(ctx, global.Client, provider, cli.ComposeUpParams{
				Project:    project,
				UploadMode: upload,
				Mode:       global.Stack.Mode,
			})
			if err != nil {
				composeErr := err
				debugger, err := debug.NewDebugger(ctx, global.Cluster, &global.Stack)
				if err != nil {
					return err
				}
				return handleComposeUpErr(ctx, debugger, project, provider, composeErr)
			}

			if len(deploy.Services) == 0 {
				return errors.New("no services being deployed")
			}

			printPlaygroundPortalServiceURLs(deploy.Services)

			if detach {
				term.Info("Detached.")
				return nil
			}

			// show users the current streaming logs
			tailSource := "all services"
			if deploy.Etag != "" {
				tailSource = "deployment ID " + deploy.Etag
			}
			term.Info("Tailing logs for", tailSource, "; press Ctrl+C to detach:")

			tailOptions := newTailOptionsForDeploy(deploy.Etag, since, global.Verbose)
			serviceStates, err := cli.TailAndMonitor(ctx, project, provider, time.Duration(waitTimeout)*time.Second, tailOptions)
			if err != nil {
				deploymentErr := err
				debugger, err := debug.NewDebugger(ctx, global.Cluster, &global.Stack)
				if err != nil {
					term.Warn("Failed to initialize debugger:", err)
					return deploymentErr
				}
				handleTailAndMonitorErr(ctx, deploymentErr, debugger, debug.DebugConfig{
					Deployment: deploy.Etag,
					Project:    project,
					ProviderID: &global.Stack.Provider,
					Stack:      &global.Stack.Name,
					Since:      since,
					Until:      time.Now(),
				})
				return deploymentErr
			}

			for _, service := range deploy.Services {
				service.State = serviceStates[service.Service.Name]
			}

			// Print the current service states of the deployment
			err = cli.PrintServiceStatesAndEndpoints(deploy.Services)
			if err != nil {
				return err
			}

			term.Info("Done.")
			flushWarnings()
			return nil
		},
	}
	composeUpCmd.Flags().BoolP("detach", "d", false, "run in detached mode")
	composeUpCmd.Flags().Bool("force", false, "force a build of the image even if nothing has changed")
	composeUpCmd.Flags().Bool("utc", false, "show logs in UTC timezone (ie. TZ=UTC)")
	composeUpCmd.Flags().Bool("tail", false, "tail the service logs after updating") // obsolete, but keep for backwards compatibility
	_ = composeUpCmd.Flags().MarkHidden("tail")
	composeUpCmd.Flags().VarP(&global.Stack.Mode, "mode", "m", fmt.Sprintf("deployment mode; one of %v", modes.AllDeploymentModes()))
	composeUpCmd.Flags().Bool("build", true, "build the image before starting the service") // docker-compose compatibility
	composeUpCmd.Flags().Bool("wait", true, "wait for services to be running|healthy")      // docker-compose compatibility
	_ = composeUpCmd.Flags().MarkHidden("wait")
	composeUpCmd.Flags().Int("wait-timeout", -1, "maximum duration to wait for the project to be running|healthy") // docker-compose compatibility
	return composeUpCmd
}

func handleExistingDeployments(existingDeployments []*defangv1.Deployment, accountInfo *client.AccountInfo, projectName string, stackName string) error {
	samePlace := slices.ContainsFunc(existingDeployments, func(dep *defangv1.Deployment) bool {
		if dep.Provider != accountInfo.Provider.Value() {
			return false
		}
		// Old deployments may not have a region or account ID, so we check for empty values too
		return (dep.ProviderAccountId == accountInfo.AccountID || dep.ProviderAccountId == "") && (dep.Region == accountInfo.Region || dep.Region == "")
	})
	if samePlace {
		return nil
	}
	if err := confirmDeploymentToNewLocation(projectName, existingDeployments); err != nil {
		return err
	}
<<<<<<< HEAD
	if stackName == "" {
		stackName = "beta"
=======
	if global.Stack.Name == "" {
		const stackName = stacks.DefaultBeta
>>>>>>> b7a81a21
		_, err := stacks.Create(stacks.StackParameters{
			Name:     stackName,
			Provider: accountInfo.Provider,
			Region:   accountInfo.Region,
			Mode:     global.Stack.Mode,
		})
		if err != nil {
			term.Debugf("Failed to create stack %v", err)
		} else {
			term.Info(stacks.PostCreateMessage(stackName))
		}
	}
	return nil
}

func printExistingDeployments(existingDeployments []*defangv1.Deployment) {
	term.Info("This project was previously deployed to the following locations:")
	deploymentStrings := make([]string, 0, len(existingDeployments))
	for _, dep := range existingDeployments {
		var providerId client.ProviderID
		providerId.SetValue(dep.Provider)
		deploymentStrings = append(deploymentStrings, fmt.Sprintf(" - %v", client.AccountInfo{Provider: providerId, AccountID: dep.ProviderAccountId, Region: dep.Region}))
	}
	// sort and remove duplicates
	slices.Sort(deploymentStrings)
	deploymentStrings = slices.Compact(deploymentStrings)
	term.Println(strings.Join(deploymentStrings, "\n"))
}

func confirmDeploymentToNewLocation(projectName string, existingDeployments []*defangv1.Deployment) error {
	printExistingDeployments(existingDeployments)
	var confirm bool
	if err := survey.AskOne(&survey.Confirm{
		Message: "Are you sure you want to continue?",
		Default: false,
	}, &confirm, survey.WithStdio(term.DefaultTerm.Stdio())); err != nil {
		return err
	} else if !confirm {
		return fmt.Errorf("deployment of project %q was canceled", projectName)
	}
	return nil
}

func promptToCreateStack(ctx context.Context, params stacks.StackParameters) error {
	if global.NonInteractive {
		term.Info("Consider creating a stack to manage your deployments.")
		printDefangHint("To create a stack, do:", "stack new --name="+params.Name)
		return nil
	}

	err := PromptForStackParameters(ctx, &params)
	if err != nil {
		return err
	}

	_, err = stacks.Create(params)
	if err != nil {
		return err
	}

	term.Info(stacks.PostCreateMessage(params.Name))

	return nil
}

func handleComposeUpErr(ctx context.Context, debugger *debug.Debugger, project *compose.Project, provider client.Provider, err error) error {
	if errors.Is(err, types.ErrComposeFileNotFound) {
		// TODO: generate a compose file based on the current project
		printDefangHint("To start a new project, do:", "new")
	}

	if global.NonInteractive || errors.Is(err, byoc.ErrLocalPulumiStopped) {
		return err
	}

	if strings.Contains(err.Error(), "maximum number of projects") {
		if projectName, err2 := provider.RemoteProjectName(ctx); err2 == nil {
			term.Error("Error:", client.PrettyError(err))
			if _, err := cli.InteractiveComposeDown(ctx, provider, projectName); err != nil {
				term.Debug("ComposeDown failed:", err)
				printDefangHint("To deactivate a project, do:", "compose down --project-name "+projectName)
			} else {
				// TODO: actually do the "compose up" (because that's what the user intended in the first place)
				printDefangHint("To try deployment again, do:", "compose up")
			}
			return nil
		}
		return err
	}

	term.Error("Error:", client.PrettyError(err))
	return debugger.DebugDeploymentError(ctx, debug.DebugConfig{
		Project: project,
	}, err)
}

func handleTailAndMonitorErr(ctx context.Context, err error, debugger *debug.Debugger, debugConfig debug.DebugConfig) {
	var errDeploymentFailed client.ErrDeploymentFailed
	if errors.As(err, &errDeploymentFailed) {
		// Tail got canceled because of deployment failure: prompt to show the debugger
		term.Warn(errDeploymentFailed)
		if errDeploymentFailed.Service != "" {
			debugConfig.FailedServices = []string{errDeploymentFailed.Service}
		}

		if global.NonInteractive {
			printDefangHint("To debug the deployment, do:", debugConfig.String())
			return
		}

		// Call the AI debug endpoint using the original command context (not the tail ctx which is canceled)
		if nil != debugger.DebugDeploymentError(ctx, debugConfig, errDeploymentFailed) {
			// don't show this defang hint if debugging was successful
			tailOptions := newTailOptionsForDeploy(debugConfig.Deployment, debugConfig.Since, true)
			printDefangHint("To see the logs of the failed service, run:", "logs "+tailOptions.String())
		}
	}
}

func newTailOptionsForDeploy(deployment string, since time.Time, verbose bool) cli.TailOptions {
	return cli.TailOptions{
		Deployment: deployment,
		LogType:    logs.LogTypeAll,
		// TODO: Move this to playground provider GetDeploymentStatus
		EndEventDetectFunc: func(eventLog *defangv1.LogEntry) error {
			if eventLog.Service == "cd" && eventLog.Host == "pulumi" && deployment == eventLog.Etag {
				if strings.Contains(eventLog.Message, "Update succeeded in ") {
					return io.EOF
				} else if strings.Contains(eventLog.Message, "Update failed in ") {
					return errors.New(eventLog.Message)
				}
			}
			return nil
		},
		Raw:     false,
		Since:   since,
		Verbose: verbose,
	}
}

func flushWarnings() {
	if global.HasTty && term.HadWarnings() {
		term.Println("\n\u26A0\uFE0F Some warnings were seen during this command:")
		term.FlushWarnings()
	}
}

func makeComposeStartCmd() *cobra.Command {
	composeStartCmd := &cobra.Command{
		Use:         "start",
		Aliases:     []string{"deploy"},
		Annotations: authNeededAnnotation,
		Args:        cobra.NoArgs, // TODO: takes optional list of service names
		Hidden:      true,
		Short:       "Reads a Compose file and deploys services to the cluster",
		RunE: func(cmd *cobra.Command, args []string) error {
			return errors.New("command 'start' is deprecated, use 'up' instead")
		},
	}
	composeStartCmd.Flags().Bool("force", false, "force a build of the image even if nothing has changed")
	return composeStartCmd
}

func makeComposeRestartCmd() *cobra.Command {
	return &cobra.Command{
		Use:         "restart",
		Annotations: authNeededAnnotation,
		Args:        cobra.NoArgs, // TODO: takes optional list of service names
		Hidden:      true,
		Short:       "Reads a Compose file and restarts its services",
		RunE: func(cmd *cobra.Command, args []string) error {
			return errors.New("command 'restart' is deprecated, use 'up' instead")
		},
	}
}

func makeComposeStopCmd() *cobra.Command {
	return &cobra.Command{
		Use:         "stop",
		Annotations: authNeededAnnotation,
		Args:        cobra.NoArgs, // TODO: takes optional list of service names
		Hidden:      true,
		Short:       "Reads a Compose file and stops its services",
		RunE: func(cmd *cobra.Command, args []string) error {
			return errors.New("command 'stop' is deprecated, use 'down' instead")
		},
	}
}

func makeComposeDownCmd() *cobra.Command {
	composeDownCmd := &cobra.Command{
		Use:         "down [SERVICE...]",
		Aliases:     []string{"rm", "remove"}, // like docker stack
		Annotations: authNeededAnnotation,
		Short:       "Reads a Compose file and deprovisions its services",
		RunE: func(cmd *cobra.Command, args []string) error {
			var detach, _ = cmd.Flags().GetBool("detach")
			var utc, _ = cmd.Flags().GetBool("utc")

			if utc {
				cli.EnableUTCMode()
			}

			loader := configureLoader(cmd)
			provider, err := newProviderChecked(cmd.Context(), loader)
			if err != nil {
				return err
			}

			projectName, err := client.LoadProjectNameWithFallback(cmd.Context(), loader, provider)
			if err != nil {
				return err
			}

			err = canIUseProvider(cmd.Context(), provider, projectName, 0)
			if err != nil {
				return err
			}

			since := time.Now()
			deployment, err := cli.ComposeDown(cmd.Context(), projectName, global.Client, provider, args...)
			if err != nil {
				if connect.CodeOf(err) == connect.CodeNotFound {
					// Show a warning (not an error) if the service was not found
					term.Warn(client.PrettyError(err))
					return nil
				}
				return err
			}

			term.Info("Deleted services, deployment ID", deployment)

			listConfigs, err := provider.ListConfig(cmd.Context(), &defangv1.ListConfigsRequest{Project: projectName})
			if err == nil {
				if len(listConfigs.Names) > 0 {
					term.Warn("Stored project configs are not deleted.")
				}
			} else {
				term.Debugf("ListConfigs failed: %v", err)
			}

			if detach {
				printDefangHint("To track the update, do:", "tail --project-name="+projectName+" --deployment="+deployment)
				return nil
			}

			tailOptions := newTailOptionsForDown(deployment, since)
			tailCtx := cmd.Context() // FIXME: stop Tail when the deployment task is done
			err = cli.TailAndWaitForCD(tailCtx, provider, projectName, tailOptions)
			if err != nil && !errors.Is(err, io.EOF) {
				if connect.CodeOf(err) == connect.CodePermissionDenied {
					// If tail fails because of missing permission, we show a warning and detach. This is
					// different than `up`, which will wait for the deployment to finish, but we don't have an
					// ECS event subscription for `down` so we can't wait for the deployment to finish.
					// Instead, we'll just show a warning and detach.
					term.Warn("Unable to tail logs. Detaching.")
					return nil
				}
				return err
			}
			term.Info("Done.")
			if len(listConfigs.Names) > 0 {
				printDefangHint("To delete stored project configs, run:", "config rm --project-name="+projectName+" "+strings.Join(listConfigs.Names, " "))
			}
			return nil
		},
	}
	composeDownCmd.Flags().BoolP("detach", "d", false, "run in detached mode")
	composeDownCmd.Flags().Bool("utc", false, "show logs in UTC timezone (ie. TZ=UTC)")
	composeDownCmd.Flags().Bool("tail", false, "tail the service logs after deleting") // obsolete, but keep for backwards compatibility
	_ = composeDownCmd.Flags().MarkHidden("tail")
	return composeDownCmd
}

func newTailOptionsForDown(deployment string, since time.Time) cli.TailOptions {
	return cli.TailOptions{
		Deployment: deployment,
		Since:      since,
		// TODO: Move this to playground provider GetDeploymentStatus
		EndEventDetectFunc: func(eventLog *defangv1.LogEntry) error {
			if eventLog.Service == "cd" && eventLog.Host == "pulumi" && deployment == eventLog.Etag {
				if strings.Contains(eventLog.Message, "Destroy succeeded in ") || strings.Contains(eventLog.Message, "Update succeeded in ") {
					return io.EOF
				} else if strings.Contains(eventLog.Message, "Destroy failed in ") || strings.Contains(eventLog.Message, "Update failed in ") {
					return errors.New(eventLog.Message)
				}
			}
			return nil // keep tailing logs
		},
		Verbose: global.Verbose,
		LogType: logs.LogTypeAll,
	}
}

func makeComposeConfigCmd() *cobra.Command {
	return &cobra.Command{
		Use:   "config",
		Args:  cobra.NoArgs, // TODO: takes optional list of service names
		Short: "Reads a Compose file and shows the generated config",
		RunE: func(cmd *cobra.Command, args []string) error {
			loader := configureLoader(cmd)

			ctx := cmd.Context()
			project, loadErr := loader.LoadProject(ctx)
			if loadErr != nil {
				if global.NonInteractive {
					return loadErr
				}

				term.Error("Cannot load project:", loadErr)
				project, err := loader.CreateProjectForDebug()
				if err != nil {
					term.Warn("Failed to create project for debug:", err)
					return loadErr
				}

				track.Evt("Debug Prompted", P("loadErr", loadErr))
				debugger, err := debug.NewDebugger(ctx, global.Cluster, &global.Stack)
				if err != nil {
					term.Warn("Failed to initialize debugger:", err)
					return loadErr
				}
				return debugger.DebugComposeLoadError(ctx, debug.DebugConfig{
					Project: project,
				}, loadErr)
			}

			elicitationsClient := elicitations.NewSurveyClient(os.Stdin, os.Stdout, os.Stderr)
			ec := elicitations.NewController(elicitationsClient)
			wd, err := os.Getwd()
			if err != nil {
				return fmt.Errorf("failed to get working directory: %w", err)
			}
			sm, err := stacks.NewManager(global.Client, wd, project.Name)
			if err != nil {
				return fmt.Errorf("failed to create stack manager: %w", err)
			}

			provider, err := newProvider(ctx, ec, sm)
			if err != nil {
				return err
			}

			_, _, err = cli.ComposeUp(ctx, global.Client, provider, cli.ComposeUpParams{
				Project:    project,
				UploadMode: compose.UploadModeIgnore,
				Mode:       modes.ModeUnspecified,
			})
			if !errors.Is(err, dryrun.ErrDryRun) {
				return err
			}
			return nil
		},
	}
}

func makeComposePsCmd() *cobra.Command {
	getServicesCmd := &cobra.Command{
		Use:         "ps",
		Annotations: authNeededAnnotation,
		Args:        cobra.NoArgs,
		Aliases:     []string{"getServices", "services"},
		Short:       "Get list of services in the project",
		RunE: func(cmd *cobra.Command, args []string) error {
			long, _ := cmd.Flags().GetBool("long")

			loader := configureLoader(cmd)
			provider, err := newProviderChecked(cmd.Context(), loader)
			if err != nil {
				return err
			}

			projectName, err := client.LoadProjectNameWithFallback(cmd.Context(), loader, provider)
			if err != nil {
				return err
			}

			if err := cli.PrintServices(cmd.Context(), projectName, provider, long); err != nil {
				if errNoServices := new(cli.ErrNoServices); !errors.As(err, errNoServices) {
					return err
				}

				term.Warn(err)
				printDefangHint("To start a new project, do:", "new")
				return nil
			}

			if !long {
				printDefangHint("To see more information about your services, do:", cmd.CalledAs()+" -l")
			}
			return nil
		},
	}
	getServicesCmd.Flags().BoolP("long", "l", false, "show more details")
	return getServicesCmd
}

func makeLogsCmd() *cobra.Command {
	var logsCmd = &cobra.Command{
		Use:         "logs [SERVICE...]",
		Annotations: authNeededAnnotation,
		Short:       "Show logs from one or more services",
		RunE:        handleLogsCmd,
	}
	setupLogsFlags(logsCmd)
	logsCmd.Flags().Int32("limit", 100, "maximum number of log lines to show")
	return logsCmd
}

func makeTailCmd() *cobra.Command {
	var tailCmd = &cobra.Command{
		Use:         "tail [SERVICE...]",
		Annotations: authNeededAnnotation,
		Short:       "Show logs from one or more services",
		RunE:        handleLogsCmd,
	}
	setupLogsFlags(tailCmd)
	tailCmd.Flags().Set("follow", "true")
	return tailCmd
}

func setupLogsFlags(cmd *cobra.Command) {
	cmd.Flags().StringP("name", "n", "", "name of the service (backwards compat)")
	cmd.Flags().MarkHidden("name")
	cmd.Flags().String("etag", "", "deployment ID (ETag) of the service")
	cmd.Flags().MarkHidden("etag")
	cmd.Flags().String("deployment", "", "deployment ID of the service (use 'latest' for the most recent deployment)")
	cmd.Flags().Bool("follow", false, "follow log output; incompatible with --until") // NOTE: -f is already used by --file
	cmd.Flags().BoolP("raw", "r", false, "show raw (unparsed) logs")
	cmd.Flags().String("since", "", "show logs since duration/time")
	cmd.Flags().String("until", "", "show logs until duration/time; incompatible with --follow")
	cmd.Flags().Bool("utc", false, "show logs in UTC timezone (ie. TZ=UTC)")
	cmd.Flags().Var(&logType, "type", fmt.Sprintf("show logs of type; one of %v", logs.AllLogTypes))
	cmd.Flags().String("filter", "", "only show logs containing given text; case-insensitive")
}

func handleLogsCmd(cmd *cobra.Command, args []string) error {
	var name, _ = cmd.Flags().GetString("name")
	var etag, _ = cmd.Flags().GetString("etag")
	var deployment, _ = cmd.Flags().GetString("deployment")
	var raw, _ = cmd.Flags().GetBool("raw")
	var since, _ = cmd.Flags().GetString("since")
	var utc, _ = cmd.Flags().GetBool("utc")
	var verbose, _ = cmd.Flags().GetBool("verbose")
	var filter, _ = cmd.Flags().GetString("filter")
	var until, _ = cmd.Flags().GetString("until")
	var follow, _ = cmd.Flags().GetBool("follow")
	var limit, _ = cmd.Flags().GetInt32("limit")

	if follow && until != "" {
		return errors.New("cannot use --follow and --until together")
	}

	if etag != "" && deployment == "" {
		deployment = etag
	}

	if utc {
		cli.EnableUTCMode()
	}

	if !cmd.Flags().Changed("verbose") {
		verbose = true // default verbose for explicit tail command
	}

	now := time.Now()
	sinceTs, err := timeutils.ParseTimeOrDuration(since, now)
	if err != nil {
		return fmt.Errorf("invalid 'since' duration or time: %w", err)
	}
	sinceTs = sinceTs.UTC()
	untilTs, err := timeutils.ParseTimeOrDuration(until, now)
	if err != nil {
		return fmt.Errorf("invalid 'until' duration or time: %w", err)
	}
	untilTs = untilTs.UTC()

	rangeStr := ""
	if pkg.IsValidTime(sinceTs) {
		rangeStr = " since " + sinceTs.Format(time.RFC3339Nano)
	}
	if pkg.IsValidTime(untilTs) {
		rangeStr += " until " + untilTs.Format(time.RFC3339Nano)
	}
	term.Infof("Showing logs%s; press Ctrl+C to stop:", rangeStr)

	services := args
	if len(name) > 0 {
		services = append(args, strings.Split(name, ",")...) // backwards compat
	}

	loader := configureLoader(cmd)
	provider, err := newProviderChecked(cmd.Context(), loader)
	if err != nil {
		return err
	}

	projectName, err := client.LoadProjectNameWithFallback(cmd.Context(), loader, provider)
	if err != nil {
		return err
	}

	// Handle 'latest' deployment flag
	if deployment == "latest" {
		resp, err := global.Client.ListDeployments(cmd.Context(), &defangv1.ListDeploymentsRequest{
			Project: projectName,
			Stack:   global.Stack.Name,
			Type:    defangv1.DeploymentType_DEPLOYMENT_TYPE_ACTIVE,
			Limit:   1,
		})
		if err != nil {
			return fmt.Errorf("failed to fetch latest deployment: %w", err)
		}
		if len(resp.Deployments) == 0 {
			return errors.New("no active deployments found")
		}
		deployment = resp.Deployments[0].Id
	}

	tailOptions := cli.TailOptions{
		Deployment:    deployment,
		Filter:        filter,
		LogType:       logType,
		Raw:           raw,
		Services:      services,
		Since:         sinceTs,
		Until:         untilTs,
		Verbose:       verbose,
		Follow:        follow,
		Limit:         limit,
		PrintBookends: true,
	}
	return cli.Tail(cmd.Context(), provider, projectName, tailOptions)
}

func setupComposeCommand() *cobra.Command {
	var composeCmd = &cobra.Command{
		Use:   "compose",
		Args:  cobra.NoArgs,
		Short: "Work with local Compose files",
		Long: `Define and deploy multi-container applications with Defang. Most compose commands require
a "compose.yaml" file. The simplest "compose.yaml" file with a single service is:

services:
  app:              # the name of the service
    build: .        # the folder with the Dockerfile and app sources (. means current folder)
    ports:
      - 80          # the port the service listens on for HTTP requests
`,
	}
	// Compose Command
	// composeCmd.Flags().Bool("compatibility", false, "Run compose in backward compatibility mode"); TODO: Implement compose option
	// composeCmd.Flags().String("env-file", "", "Specify an alternate environment file."); TODO: Implement compose option
	// composeCmd.Flags().Int("parallel", -1, "Control max parallelism, -1 for unlimited (default -1)"); TODO: Implement compose option
	// composeCmd.Flags().String("profile", "", "Specify a profile to enable"); TODO: Implement compose option
	// composeCmd.Flags().String("project-directory", "", "Specify an alternate working directory"); TODO: Implement compose option
	composeCmd.PersistentFlags().StringVar(&byoc.DefangPulumiBackend, "pulumi-backend", "", `specify an alternate Pulumi backend URL or "pulumi-cloud"`)
	composeCmd.AddCommand(makeComposeUpCmd())
	composeCmd.AddCommand(makeComposeConfigCmd())
	composeCmd.AddCommand(makeComposeDownCmd())
	composeCmd.AddCommand(makeComposePsCmd())
	composeCmd.AddCommand(makeLogsCmd())
	composeTailCmd := makeTailCmd()
	composeTailCmd.Hidden = true
	composeCmd.AddCommand(composeTailCmd)

	// deprecated, will be removed in future releases
	composeCmd.AddCommand(makeComposeStartCmd())
	composeCmd.AddCommand(makeComposeRestartCmd())
	composeCmd.AddCommand(makeComposeStopCmd())

	return composeCmd
}<|MERGE_RESOLUTION|>--- conflicted
+++ resolved
@@ -235,13 +235,8 @@
 	if err := confirmDeploymentToNewLocation(projectName, existingDeployments); err != nil {
 		return err
 	}
-<<<<<<< HEAD
 	if stackName == "" {
-		stackName = "beta"
-=======
-	if global.Stack.Name == "" {
-		const stackName = stacks.DefaultBeta
->>>>>>> b7a81a21
+		stackName = stacks.DefaultBeta
 		_, err := stacks.Create(stacks.StackParameters{
 			Name:     stackName,
 			Provider: accountInfo.Provider,
