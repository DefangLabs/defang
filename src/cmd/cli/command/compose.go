package command

import (
	"errors"
	"fmt"
	"os"
	"path/filepath"
	"strings"
	"time"

	"github.com/DefangLabs/defang/src/pkg"
	"github.com/DefangLabs/defang/src/pkg/cli"
	cliClient "github.com/DefangLabs/defang/src/pkg/cli/client"
	"github.com/DefangLabs/defang/src/pkg/cli/client/byoc"
	"github.com/DefangLabs/defang/src/pkg/cli/compose"
	"github.com/DefangLabs/defang/src/pkg/logs"
	"github.com/DefangLabs/defang/src/pkg/term"
	"github.com/DefangLabs/defang/src/pkg/track"
	"github.com/DefangLabs/defang/src/pkg/types"
	defangv1 "github.com/DefangLabs/defang/src/protos/io/defang/v1"

	"github.com/bufbuild/connect-go"
	"github.com/spf13/cobra"
)

func createProjectForDebug(loader *compose.Loader) (*compose.Project, error) {
	projOpts, err := loader.NewProjectOptions()
	if err != nil {
		return nil, err
	}

	// get the project name
	if projOpts.Name == "" {
		dir, err := os.Getwd()
		if err != nil {
			return nil, err
		}

		projOpts.Name = filepath.Base(dir)
	}
	project := &compose.Project{
		Name:         projOpts.Name,
		WorkingDir:   projOpts.WorkingDir,
		Environment:  projOpts.Environment,
		ComposeFiles: projOpts.ConfigPaths,
	}

	return project, nil
}

func makeComposeUpCmd() *cobra.Command {
	mode := Mode(defangv1.DeploymentMode_DEVELOPMENT)
	composeUpCmd := &cobra.Command{
		Use:         "up",
		Annotations: authNeededAnnotation,
		Args:        cobra.NoArgs, // TODO: takes optional list of service names
		Short:       "Reads a Compose file and deploy a new project or update an existing project",
		RunE: func(cmd *cobra.Command, args []string) error {
			var force, _ = cmd.Flags().GetBool("force")
			var detach, _ = cmd.Flags().GetBool("detach")
			var utc, _ = cmd.Flags().GetBool("utc")
			var waitTimeout, _ = cmd.Flags().GetInt("wait-timeout")

			if utc {
				cli.EnableUTCMode()
			}

			upload := compose.UploadModeDigest
			if force {
				upload = compose.UploadModeForce
			}

			since := time.Now()
			loader := configureLoader(cmd)

			ctx := cmd.Context()
			project, loadErr := loader.LoadProject(ctx)
			if loadErr != nil {
				if nonInteractive {
					return loadErr
				}

				term.Error("Cannot load project:", loadErr)
				project, err := createProjectForDebug(loader)
				if err != nil {
					return err
				}

				track.Evt("Debug Prompted", P("loadErr", loadErr))
				return cli.InteractiveDebugForLoadError(ctx, client, project, loadErr)
			}

			provider, err := getProvider(ctx, loader)
			if err != nil {
				return err
			}

			err = canIUseProvider(ctx, provider, project.Name)
			if err != nil {
				return err
			}

			managedServices, _ := cli.SplitManagedAndUnmanagedServices(project.Services)

			if len(managedServices) > 0 {
				term.Warnf("Defang cannot monitor status of the following managed service(s): %v.\n   To check if the managed service is up, check the status of the service which depends on it.", managedServices)
			}

			numGPUS := compose.GetNumOfGPUs(ctx, project)
			if numGPUS > 0 {
				req := &defangv1.CanIUseRequest{
					Project:  project.Name,
					Provider: providerID.EnumValue(),
				}

				resp, err := client.CanIUse(ctx, req)
				if err != nil {
					return err
				}

				if !resp.Gpu {
					return ErrNoPermission("usage of GPUs. Please upgrade on https://s.defang.io/subscription")
				}
			}

			deploy, project, err := cli.ComposeUp(ctx, project, client, provider, upload, mode.Value())

			if err != nil {
				if !nonInteractive && strings.Contains(err.Error(), "maximum number of projects") {
					if resp, err2 := provider.GetServices(cmd.Context(), &defangv1.GetServicesRequest{Project: project.Name}); err2 == nil {
						term.Error("Error:", prettyError(err))
						if _, err := cli.InteractiveComposeDown(cmd.Context(), provider, resp.Project); err != nil {
							term.Debug("ComposeDown failed:", err)
							printDefangHint("To deactivate a project, do:", "compose down --project-name "+resp.Project)
						} else {
							printDefangHint("To try deployment again, do:", "compose up")
						}
						return nil
					}
				}
				if errors.Is(err, types.ErrComposeFileNotFound) {
					printDefangHint("To start a new project, do:", "new")
				}
				return err
			}

			if len(deploy.Services) == 0 {
				return errors.New("no services being deployed")
			}

			printPlaygroundPortalServiceURLs(deploy.Services)

			if detach {
				term.Info("Detached.")
				return nil
			}

			// show users the current streaming logs
			tailSource := "all services"
			if deploy.Etag != "" {
				tailSource = "deployment ID " + deploy.Etag
			}

			term.Info("Tailing logs for", tailSource, "; press Ctrl+C to detach:")

			err = cli.WaitAndTail(ctx, project, client, provider, deploy, time.Duration(waitTimeout)*time.Second, since, verbose)
			if err != nil {
				var errDeploymentFailed pkg.ErrDeploymentFailed
				if errors.As(err, &errDeploymentFailed) {
					// Tail got canceled because of deployment failure: prompt to show the debugger
					term.Warn(errDeploymentFailed)
					if !nonInteractive {
						var failedServices []string
						if errDeploymentFailed.Service != "" {
							failedServices = []string{errDeploymentFailed.Service}
						}
						track.Evt("Debug Prompted", P("failedServices", failedServices), P("etag", deploy.Etag), P("reason", errDeploymentFailed))

						var debugConfig = cli.DebugConfig{
							Etag:           deploy.Etag,
							FailedServices: failedServices,
							ModelId:        modelId,
							Project:        project,
							Provider:       provider,
							Since:          since,
						}
						// Call the AI debug endpoint using the original command context (not the tail ctx which is canceled)
						if nil == cli.InteractiveDebugDeployment(ctx, client, debugConfig) {
							return err // don't show the defang hint if debugging was successful
						}
						tailOptions := cli.NewTailOptionsForDeploy(deploy, since, true)
						printDefangHint("To see the logs of the failed service, do:", tailOptions.String())
					}
				}
				return err
			}

			// Print the current service states of the deployment
			printServiceStatesAndEndpoints(deploy.Services)

			term.Info("Done.")
			return nil
		},
	}
	composeUpCmd.Flags().BoolP("detach", "d", false, "run in detached mode")
	composeUpCmd.Flags().Bool("force", false, "force a build of the image even if nothing has changed")
	composeUpCmd.Flags().Bool("utc", false, "show logs in UTC timezone (ie. TZ=UTC)")
	composeUpCmd.Flags().Bool("tail", false, "tail the service logs after updating") // obsolete, but keep for backwards compatibility
	_ = composeUpCmd.Flags().MarkHidden("tail")
	composeUpCmd.Flags().VarP(&mode, "mode", "m", "deployment mode, possible values: "+strings.Join(allModes(), ", "))
	composeUpCmd.Flags().Bool("build", true, "build the image before starting the service") // docker-compose compatibility
	_ = composeUpCmd.Flags().MarkHidden("build")
	composeUpCmd.Flags().Bool("wait", true, "wait for services to be running|healthy") // docker-compose compatibility
	_ = composeUpCmd.Flags().MarkHidden("wait")
	composeUpCmd.Flags().Int("wait-timeout", -1, "maximum duration to wait for the project to be running|healthy") // docker-compose compatibility
	return composeUpCmd
}

func makeComposeStartCmd() *cobra.Command {
	composeStartCmd := &cobra.Command{
		Use:         "start",
		Aliases:     []string{"deploy"},
		Annotations: authNeededAnnotation,
		Args:        cobra.NoArgs, // TODO: takes optional list of service names
		Hidden:      true,
		Short:       "Reads a Compose file and deploys services to the cluster",
		RunE: func(cmd *cobra.Command, args []string) error {
			return errors.New("command 'start' is deprecated, use 'up' instead")
		},
	}
	composeStartCmd.Flags().Bool("force", false, "force a build of the image even if nothing has changed")
	return composeStartCmd
}

func makeComposeRestartCmd() *cobra.Command {
	return &cobra.Command{
		Use:         "restart",
		Annotations: authNeededAnnotation,
		Args:        cobra.NoArgs, // TODO: takes optional list of service names
		Hidden:      true,
		Short:       "Reads a Compose file and restarts its services",
		RunE: func(cmd *cobra.Command, args []string) error {
			return errors.New("command 'restart' is deprecated, use 'up' instead")
		},
	}
}

func makeComposeStopCmd() *cobra.Command {
	return &cobra.Command{
		Use:         "stop",
		Annotations: authNeededAnnotation,
		Args:        cobra.NoArgs, // TODO: takes optional list of service names
		Hidden:      true,
		Short:       "Reads a Compose file and stops its services",
		RunE: func(cmd *cobra.Command, args []string) error {
			return errors.New("command 'stop' is deprecated, use 'down' instead")
		},
	}
}

func makeComposeDownCmd() *cobra.Command {
	composeDownCmd := &cobra.Command{
		Use:         "down [SERVICE...]",
		Aliases:     []string{"rm", "remove"}, // like docker stack
		Annotations: authNeededAnnotation,
		Short:       "Reads a Compose file and deprovisions its services",
		RunE: func(cmd *cobra.Command, args []string) error {
			var detach, _ = cmd.Flags().GetBool("detach")
			var utc, _ = cmd.Flags().GetBool("utc")

			if utc {
				cli.EnableUTCMode()
			}

			loader := configureLoader(cmd)
			provider, err := getProvider(cmd.Context(), loader)
			if err != nil {
				return err
			}

			projectName, err := cliClient.LoadProjectNameWithFallback(cmd.Context(), loader, provider)
			if err != nil {
				return err
			}

			err = canIUseProvider(cmd.Context(), provider, projectName)
			if err != nil {
				return err
			}

			since := time.Now()
			etag, err := cli.ComposeDown(cmd.Context(), projectName, client, provider, args...)
			if err != nil {
				if connect.CodeOf(err) == connect.CodeNotFound {
					// Show a warning (not an error) if the service was not found
					term.Warn(prettyError(err))
					return nil
				}
				return err
			}

			term.Info("Deleted services, deployment ID", etag)

			if detach {
				printDefangHint("To track the update, do:", "tail --etag "+etag)
				return nil
			}

			endLogConditions := []cli.EndLogConditional{
				{Service: "cd", Host: "pulumi", EventLog: "Destroy succeeded in "},
				{Service: "cd", Host: "pulumi", EventLog: "Update succeeded in "},
			}
			tailOptions := cli.TailOptions{
				Etag:               etag,
				Since:              since,
				EndEventDetectFunc: cli.CreateEndLogEventDetectFunc(endLogConditions),
				Verbose:            verbose,
				LogType:            logs.LogTypeAll,
			}
			tailCtx := cmd.Context()
			err = cli.Tail(tailCtx, provider, projectName, tailOptions)
			if err != nil {
				if connect.CodeOf(err) == connect.CodePermissionDenied {
					// If tail fails because of missing permission, we show a warning and detach. This is
					// different than `up`, which will wait for the deployment to finish, but we don't have an
					// ECS event subscription for `down` so we can't wait for the deployment to finish.
					// Instead, we'll just show a warning and detach.
					term.Warn("Unable to tail logs. Detaching.")
					return nil
				}
				return err
			}
			term.Info("Done.")
			return nil
		},
	}
	composeDownCmd.Flags().BoolP("detach", "d", false, "run in detached mode")
	composeDownCmd.Flags().Bool("utc", false, "show logs in UTC timezone (ie. TZ=UTC)")
	composeDownCmd.Flags().Bool("tail", false, "tail the service logs after deleting") // obsolete, but keep for backwards compatibility
	_ = composeDownCmd.Flags().MarkHidden("tail")
	return composeDownCmd
}

func makeComposeConfigCmd() *cobra.Command {
	return &cobra.Command{
		Use:   "config",
		Args:  cobra.NoArgs, // TODO: takes optional list of service names
		Short: "Reads a Compose file and shows the generated config",
		RunE: func(cmd *cobra.Command, args []string) error {
			loader := configureLoader(cmd)

			ctx := cmd.Context()
			project, loadErr := loader.LoadProject(ctx)
			if loadErr != nil {
				if nonInteractive {
					return loadErr
				}

				term.Error("Cannot load project:", loadErr)
				project, err := createProjectForDebug(loader)
				if err != nil {
					return err
				}

				track.Evt("Debug Prompted", P("loadErr", loadErr))
				return cli.InteractiveDebugForLoadError(ctx, client, project, loadErr)
			}

			provider, err := getProvider(ctx, loader)
			if err != nil {
				return err
			}

			_, _, err = cli.ComposeUp(ctx, project, client, provider, compose.UploadModeIgnore, defangv1.DeploymentMode_MODE_UNSPECIFIED)
			if !errors.Is(err, cli.ErrDryRun) {
				return err
			}
			return nil
		},
	}
}

func makeComposePsCmd() *cobra.Command {
	getServicesCmd := &cobra.Command{
		Use:         "ps",
		Annotations: authNeededAnnotation,
		Args:        cobra.NoArgs,
		Aliases:     []string{"getServices", "services"},
		Short:       "Get list of services in the project",
		RunE: func(cmd *cobra.Command, args []string) error {
			long, _ := cmd.Flags().GetBool("long")

			loader := configureLoader(cmd)
			provider, err := getProvider(cmd.Context(), loader)
			if err != nil {
				return err
			}

			projectName, err := cliClient.LoadProjectNameWithFallback(cmd.Context(), loader, provider)
			if err != nil {
				return err
			}

			if err := cli.GetServices(cmd.Context(), projectName, provider, long); err != nil {
				if errNoServices := new(cli.ErrNoServices); !errors.As(err, errNoServices) {
					return err
				}

				term.Warn(err)
				printDefangHint("To start a new project, do:", "new")
				return nil
			}

			if !long {
				printDefangHint("To see more information about your services, do:", cmd.CalledAs()+" -l")
			}
			return nil
		},
	}
	getServicesCmd.Flags().BoolP("long", "l", false, "show more details")
	return getServicesCmd
}

func makeComposeLogsCmd() *cobra.Command {
	logType := logs.LogTypeRun
	var logsCmd = &cobra.Command{
		Use:         "logs [SERVICE...]",
		Annotations: authNeededAnnotation,
		Aliases:     []string{"tail"},
		Short:       "Show logs from one or more services",
		RunE: func(cmd *cobra.Command, args []string) error {
			var name, _ = cmd.Flags().GetString("name")
			var etag, _ = cmd.Flags().GetString("etag")
			var raw, _ = cmd.Flags().GetBool("raw")
			var since, _ = cmd.Flags().GetString("since")
			var utc, _ = cmd.Flags().GetBool("utc")
			var verbose, _ = cmd.Flags().GetBool("verbose")
			var filter, _ = cmd.Flags().GetString("filter")
			var until, _ = cmd.Flags().GetString("until")
<<<<<<< HEAD
=======

			if utc {
				cli.EnableUTCMode()
			}
>>>>>>> 60093927

			if !cmd.Flags().Changed("verbose") {
				verbose = true // default verbose for explicit tail command
			}

			now := time.Now()
			sinceTs, err := cli.ParseTimeOrDuration(since, now)
			if err != nil {
				return fmt.Errorf("invalid 'since' duration or time: %w", err)
			}
<<<<<<< HEAD

			now := time.Now()
			sinceTs, err := cli.ParseTimeOrDuration(since, now)
			if err != nil {
				return fmt.Errorf("invalid 'since' duration or time: %w", err)
			}
			sinceTs = sinceTs.UTC()
			untilTs, err := cli.ParseTimeOrDuration(until, now)
			if err != nil {
				return fmt.Errorf("invalid 'until' duration or time: %w", err)
			}
=======
			sinceTs = sinceTs.UTC()
			untilTs, err := cli.ParseTimeOrDuration(until, now)
			if err != nil {
				return fmt.Errorf("invalid 'until' duration or time: %w", err)
			}
>>>>>>> 60093927
			untilTs = untilTs.UTC()

			rangeStr := ""
			if pkg.IsValidTime(sinceTs) {
				rangeStr = " since " + sinceTs.Format(time.RFC3339Nano)
			}
			if pkg.IsValidTime(untilTs) {
				rangeStr += " until " + untilTs.Format(time.RFC3339Nano)
			}
			term.Infof("Showing logs%s; press Ctrl+C to stop:", rangeStr)

			services := args
			if len(name) > 0 {
				services = append(args, strings.Split(name, ",")...) // backwards compat
			}

			loader := configureLoader(cmd)
			provider, err := getProvider(cmd.Context(), loader)
			if err != nil {
				return err
			}

			projectName, err := cliClient.LoadProjectNameWithFallback(cmd.Context(), loader, provider)
			if err != nil {
				return err
			}

			tailOptions := cli.TailOptions{
				Etag:     etag,
				Filter:   filter,
				LogType:  logType,
				Raw:      raw,
				Services: services,
				Since:    sinceTs,
				Until:    untilTs,
				Verbose:  verbose,
			}

			return cli.Tail(cmd.Context(), provider, projectName, tailOptions)
		},
	}
	logsCmd.Flags().StringP("name", "n", "", "name of the service (backwards compat)")
	logsCmd.Flags().MarkHidden("name")
	logsCmd.Flags().String("etag", "", "deployment ID (ETag) of the service")
	logsCmd.Flags().Bool("follow", false, "follow log output") // NOTE: -f is already used by --file
	logsCmd.Flags().MarkHidden("follow")                       // TODO: implement this
	logsCmd.Flags().BoolP("raw", "r", false, "show raw (unparsed) logs")
	logsCmd.Flags().String("since", "", "show logs since duration/time")
	logsCmd.Flags().String("until", "", "show logs until duration/time")
	logsCmd.Flags().Bool("utc", false, "show logs in UTC timezone (ie. TZ=UTC)")
	logsCmd.Flags().Var(&logType, "type", fmt.Sprintf(`show logs of type; one of %v`, logs.AllLogTypes))
	logsCmd.Flags().String("filter", "", "only show logs containing given text; case-insensitive")
	return logsCmd
}

func setupComposeCommand() *cobra.Command {
	var composeCmd = &cobra.Command{
		Use:     "compose",
		Aliases: []string{"stack"},
		Args:    cobra.NoArgs,
		Short:   "Work with local Compose files",
		Long: `Define and deploy multi-container applications with Defang. Most compose commands require
a "compose.yaml" file. The simplest "compose.yaml" file with a single service is:

services:
  app:              # the name of the service
    build: .        # the folder with the Dockerfile and app sources (. means current folder)
    ports:
      - 80          # the port the service listens on for HTTP requests
`,
	}
	// Compose Command
	// composeCmd.Flags().Bool("compatibility", false, "Run compose in backward compatibility mode"); TODO: Implement compose option
	// composeCmd.Flags().String("env-file", "", "Specify an alternate environment file."); TODO: Implement compose option
	// composeCmd.Flags().Int("parallel", -1, "Control max parallelism, -1 for unlimited (default -1)"); TODO: Implement compose option
	// composeCmd.Flags().String("profile", "", "Specify a profile to enable"); TODO: Implement compose option
	// composeCmd.Flags().String("project-directory", "", "Specify an alternate working directory"); TODO: Implement compose option
	composeCmd.PersistentFlags().StringVar(&byoc.DefangPulumiBackend, "pulumi-backend", "", `specify an alternate Pulumi backend URL or "pulumi-cloud"`)
	composeCmd.AddCommand(makeComposeUpCmd())
	composeCmd.AddCommand(makeComposeConfigCmd())
	composeCmd.AddCommand(makeComposeDownCmd())
	composeCmd.AddCommand(makeComposePsCmd())
	composeCmd.AddCommand(makeComposeLogsCmd())

	// deprecated, will be removed in future releases
	composeCmd.AddCommand(makeComposeStartCmd())
	composeCmd.AddCommand(makeComposeRestartCmd())
	composeCmd.AddCommand(makeComposeStopCmd())
	return composeCmd
}<|MERGE_RESOLUTION|>--- conflicted
+++ resolved
@@ -437,13 +437,10 @@
 			var verbose, _ = cmd.Flags().GetBool("verbose")
 			var filter, _ = cmd.Flags().GetString("filter")
 			var until, _ = cmd.Flags().GetString("until")
-<<<<<<< HEAD
-=======
 
 			if utc {
 				cli.EnableUTCMode()
 			}
->>>>>>> 60093927
 
 			if !cmd.Flags().Changed("verbose") {
 				verbose = true // default verbose for explicit tail command
@@ -454,25 +451,11 @@
 			if err != nil {
 				return fmt.Errorf("invalid 'since' duration or time: %w", err)
 			}
-<<<<<<< HEAD
-
-			now := time.Now()
-			sinceTs, err := cli.ParseTimeOrDuration(since, now)
-			if err != nil {
-				return fmt.Errorf("invalid 'since' duration or time: %w", err)
-			}
 			sinceTs = sinceTs.UTC()
 			untilTs, err := cli.ParseTimeOrDuration(until, now)
 			if err != nil {
 				return fmt.Errorf("invalid 'until' duration or time: %w", err)
 			}
-=======
-			sinceTs = sinceTs.UTC()
-			untilTs, err := cli.ParseTimeOrDuration(until, now)
-			if err != nil {
-				return fmt.Errorf("invalid 'until' duration or time: %w", err)
-			}
->>>>>>> 60093927
 			untilTs = untilTs.UTC()
 
 			rangeStr := ""
