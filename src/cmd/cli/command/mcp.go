package command

import (
	"os"
	"path/filepath"
	"strings"

	cliClient "github.com/DefangLabs/defang/src/pkg/cli/client"
	"github.com/DefangLabs/defang/src/pkg/mcp"
	"github.com/DefangLabs/defang/src/pkg/mcp/resources"
	"github.com/DefangLabs/defang/src/pkg/mcp/tools"
	"github.com/DefangLabs/defang/src/pkg/term"
	"github.com/mark3labs/mcp-go/server"
	"github.com/spf13/cobra"
)

var mcpCmd = &cobra.Command{
	Use:         "mcp",
	Short:       "Manage MCP Server for defang",
	Annotations: authNeededAnnotation,
}

var mcpServerCmd = &cobra.Command{
	Use:         "serve",
	Short:       "Start defang MCP server",
	Annotations: authNeededAnnotation,
	Args:        cobra.NoArgs,
	RunE: func(cmd *cobra.Command, args []string) error {

<<<<<<< HEAD
		// Write a log file
		logFile, err := os.OpenFile(filepath.Join(cilCilent.StateDir, "defang-mcp.log"), os.O_CREATE|os.O_WRONLY|os.O_APPEND, 0666)
=======
		logFile, err := os.OpenFile(filepath.Join(cliClient.StateDir, "defang-mcp.log"), os.O_CREATE|os.O_WRONLY|os.O_APPEND, 0666)
>>>>>>> d40b3174
		if err != nil {
			term.Error("Failed to open log file", "error", err)
			return err
		}
		defer logFile.Close()

		// TODO: Should we still write to a file or we can go back to stderr
		term.DefaultTerm = term.NewTerm(os.Stdin, logFile, logFile)

		// Setup knowledge base
		if err := mcp.SetupKnowledgeBase(); err != nil {
			term.Error("Failed to setup knowledge base", "error", err)
			return err
		}

		term.Info("Starting Defang MCP server")

		// Create a new MCP server
		term.Info("Creating MCP server")
		s := server.NewMCPServer(
			"Defang Services",
			"1.0.0",
			server.WithResourceCapabilities(true, true), // Enable resource management and notifications
			server.WithPromptCapabilities(true),         // Enable interactive prompts
			server.WithToolCapabilities(true),           // Enable dynamic tool list updates
			server.WithInstructions("You are an MCP server for Defang Services. Your role is to manage and deploy services efficiently using the provided tools and resources."),
		)

		// Setup resources
		resources.SetupResources(s)

		// Setup tools
		tools.SetupTools(s, client, getCluster())

		// Start the server
		term.Info("Starting Defang Services MCP server")
		if err := server.ServeStdio(s); err != nil {
			return err
		}

		term.Info("Server shutdown")

		return nil
	},
}

<<<<<<< HEAD
// MCPServerConfig represents the configuration for an MCP server
type MCPServerConfig struct {
	Command string            `json:"command"`
	Args    []string          `json:"args"`
	Type    string            `json:"type,omitempty"`
	URL     string            `json:"url,omitempty"`
	Env     map[string]string `json:"env,omitempty"`
	EnvFile string            `json:"envFile,omitempty"`
	Headers map[string]string `json:"headers,omitempty"`
}

// MCPConfig represents the configuration file structure
type MCPConfig struct {
	MCPServers map[string]MCPServerConfig `json:"mcpServers"`
}

// VSCodeConfig represents the VSCode settings.json structure
type VSCodeConfig struct {
	MCP struct {
		Servers map[string]VSCodeMCPServerConfig `json:"servers"`
	} `json:"mcp"`
	// Other VSCode settings can be preserved with this field
	Other map[string]interface{} `json:"-"`
}

// VSCodeMCPServerConfig represents the configuration for a VSCode MCP server
type VSCodeMCPServerConfig struct {
	Type    string            `json:"type"`          // Required: "stdio" or "sse"
	Command string            `json:"command"`       // Required for stdio
	Args    []string          `json:"args"`          // Required for stdio
	URL     string            `json:"url,omitempty"` // Required for sse
	Env     map[string]string `json:"env,omitempty"`
	EnvFile string            `json:"envFile,omitempty"`
	Headers map[string]string `json:"headers,omitempty"` // For sse
}

// ValidClients is a list of supported MCP clients
var ValidClients = []string{
	"claude",
	"windsurf",
	"cursor",
	"vscode",
}

// IsValidClient checks if the provided client is in the list of valid clients
func IsValidClient(client string) bool {
	for _, validClient := range ValidClients {
		if validClient == client {
			return true
		}
	}
	return false
}

// GetValidClientsString returns a formatted string of valid clients
func GetValidClientsString() string {
	return strings.Join(ValidClients, ", ")
}

// getClientConfigPath returns the path to the config file for the given client
func getClientConfigPath(client string) (string, error) {
	homeDir, err := os.UserHomeDir()
	if err != nil {
		return "", fmt.Errorf("failed to get home directory: %w", err)
	}

	var configPath string
	switch client {
	case "windsurf", "cascade", "codeium":
		configPath = filepath.Join(homeDir, ".codeium", "windsurf", "mcp_config.json")
	case "claude":
		if runtime.GOOS == "darwin" {
			configPath = filepath.Join(homeDir, "Library", "Application Support", "Claude", "claude_desktop_config.json")
		} else if runtime.GOOS == "windows" {
			appData := os.Getenv("APPDATA")
			if appData == "" {
				appData = filepath.Join(homeDir, "AppData", "Roaming")
			}
			configPath = filepath.Join(appData, "Claude", "claude_desktop_config.json")
		} else {
			configHome := os.Getenv("XDG_CONFIG_HOME")
			if configHome == "" {
				configHome = filepath.Join(homeDir, ".config")
			}
			configPath = filepath.Join(configHome, "Claude", "claude_desktop_config.json")
		}
	case "cursor":
		configPath = filepath.Join(homeDir, ".cursor", "mcp.json")
	case "vscode":
		if runtime.GOOS == "darwin" {
			configPath = filepath.Join(homeDir, "Library", "Application Support", "Code", "User", "settings.json")
		} else if runtime.GOOS == "windows" {
			appData := os.Getenv("APPDATA")
			if appData == "" {
				appData = filepath.Join(homeDir, "AppData", "Roaming")
			}
			configPath = filepath.Join(appData, "Code", "User", "settings.json")
		} else {
			configHome := os.Getenv("XDG_CONFIG_HOME")
			if configHome == "" {
				configHome = filepath.Join(homeDir, ".config")
			}
			configPath = filepath.Join(configHome, "Code/User/settings.json")
		}
	default:
		return "", fmt.Errorf("unsupported client: %s", client)
	}

	return configPath, nil
}

// getDefangMCPConfig returns the default MCP config for Defang
func getDefangMCPConfig() MCPServerConfig {
	return MCPServerConfig{
		Command: "npx",
		Args:    []string{"-y", "defang", "mcp", "serve"},
	}
}

// getVSCodeDefangMCPConfig returns the default MCP config for Defang in VSCode format
func getVSCodeDefangMCPConfig() VSCodeMCPServerConfig {
	return VSCodeMCPServerConfig{
		Type:    "stdio",
		Command: "npx",
		Args:    []string{"-y", "defang", "mcp", "serve"},
	}
}

// getVSCodeServerConfig returns a map with the VSCode-specific MCP server config
func getVSCodeServerConfig() map[string]interface{} {
	config := getVSCodeDefangMCPConfig()
	return map[string]interface{}{
		"type":    config.Type,
		"command": config.Command,
		"args":    config.Args,
	}
}

// handleVSCodeConfig handles the special case for VSCode settings.json
func handleVSCodeConfig(configPath string) error {
	// Create or update the config file
	var existingData map[string]interface{}

	// Check if the file exists
	if _, err := os.Stat(configPath); err == nil {
		// File exists, read it
		data, err := os.ReadFile(configPath)
		if err != nil {
			return fmt.Errorf("failed to read config file: %w", err)
		}

		// Parse the JSON into a generic map to preserve all settings
		if err := json.Unmarshal(data, &existingData); err != nil {
			// If we can't parse it, start fresh
			existingData = make(map[string]interface{})
		}

		// Check if mcp section exists
		mcpData, ok := existingData["mcp"]
		if !ok {
			// Create new mcp section
			existingData["mcp"] = map[string]interface{}{
				"servers": map[string]interface{}{
					"defang": getVSCodeServerConfig(),
				},
			}
		} else {
			// Update existing mcp section
			mcpMap, ok := mcpData.(map[string]interface{})
			if !ok {
				mcpMap = make(map[string]interface{})
			}

			serversData, ok := mcpMap["servers"]
			if !ok {
				mcpMap["servers"] = map[string]interface{}{
					"defang": getVSCodeServerConfig(),
				}
			} else {
				serversMap, ok := serversData.(map[string]interface{})
				if !ok {
					serversMap = make(map[string]interface{})
				}

				// Add or update the Defang MCP server config
				serversMap["defang"] = getVSCodeServerConfig()

				mcpMap["servers"] = serversMap
			}

			existingData["mcp"] = mcpMap
		}
	} else {
		// File doesn't exist, create a new config with minimal settings
		existingData = map[string]interface{}{
			"mcp": map[string]interface{}{
				"servers": map[string]interface{}{
					"defang": getVSCodeServerConfig(),
				},
			},
		}
	}

	// Write the config to the file
	data, err := json.MarshalIndent(existingData, "", "  ")
	if err != nil {
		return fmt.Errorf("failed to marshal config: %w", err)
	}

	if err := os.WriteFile(configPath, data, 0644); err != nil {
		return fmt.Errorf("failed to write config file: %w", err)
	}

	return nil
}

=======
>>>>>>> d40b3174
var mcpSetupCmd = &cobra.Command{
	Use:         "setup",
	Short:       "Setup MCP client for defang mcp server",
	Annotations: authNeededAnnotation,
	Args:        cobra.NoArgs,
	RunE: func(cmd *cobra.Command, args []string) error {
		client, _ := cmd.Flags().GetString("client")
		client = strings.ToLower(client)
		if err := mcp.SetupClient(client); err != nil {
			return err
		}

		return nil
	},
}<|MERGE_RESOLUTION|>--- conflicted
+++ resolved
@@ -27,12 +27,7 @@
 	Args:        cobra.NoArgs,
 	RunE: func(cmd *cobra.Command, args []string) error {
 
-<<<<<<< HEAD
-		// Write a log file
-		logFile, err := os.OpenFile(filepath.Join(cilCilent.StateDir, "defang-mcp.log"), os.O_CREATE|os.O_WRONLY|os.O_APPEND, 0666)
-=======
 		logFile, err := os.OpenFile(filepath.Join(cliClient.StateDir, "defang-mcp.log"), os.O_CREATE|os.O_WRONLY|os.O_APPEND, 0666)
->>>>>>> d40b3174
 		if err != nil {
 			term.Error("Failed to open log file", "error", err)
 			return err
@@ -79,225 +74,6 @@
 	},
 }
 
-<<<<<<< HEAD
-// MCPServerConfig represents the configuration for an MCP server
-type MCPServerConfig struct {
-	Command string            `json:"command"`
-	Args    []string          `json:"args"`
-	Type    string            `json:"type,omitempty"`
-	URL     string            `json:"url,omitempty"`
-	Env     map[string]string `json:"env,omitempty"`
-	EnvFile string            `json:"envFile,omitempty"`
-	Headers map[string]string `json:"headers,omitempty"`
-}
-
-// MCPConfig represents the configuration file structure
-type MCPConfig struct {
-	MCPServers map[string]MCPServerConfig `json:"mcpServers"`
-}
-
-// VSCodeConfig represents the VSCode settings.json structure
-type VSCodeConfig struct {
-	MCP struct {
-		Servers map[string]VSCodeMCPServerConfig `json:"servers"`
-	} `json:"mcp"`
-	// Other VSCode settings can be preserved with this field
-	Other map[string]interface{} `json:"-"`
-}
-
-// VSCodeMCPServerConfig represents the configuration for a VSCode MCP server
-type VSCodeMCPServerConfig struct {
-	Type    string            `json:"type"`          // Required: "stdio" or "sse"
-	Command string            `json:"command"`       // Required for stdio
-	Args    []string          `json:"args"`          // Required for stdio
-	URL     string            `json:"url,omitempty"` // Required for sse
-	Env     map[string]string `json:"env,omitempty"`
-	EnvFile string            `json:"envFile,omitempty"`
-	Headers map[string]string `json:"headers,omitempty"` // For sse
-}
-
-// ValidClients is a list of supported MCP clients
-var ValidClients = []string{
-	"claude",
-	"windsurf",
-	"cursor",
-	"vscode",
-}
-
-// IsValidClient checks if the provided client is in the list of valid clients
-func IsValidClient(client string) bool {
-	for _, validClient := range ValidClients {
-		if validClient == client {
-			return true
-		}
-	}
-	return false
-}
-
-// GetValidClientsString returns a formatted string of valid clients
-func GetValidClientsString() string {
-	return strings.Join(ValidClients, ", ")
-}
-
-// getClientConfigPath returns the path to the config file for the given client
-func getClientConfigPath(client string) (string, error) {
-	homeDir, err := os.UserHomeDir()
-	if err != nil {
-		return "", fmt.Errorf("failed to get home directory: %w", err)
-	}
-
-	var configPath string
-	switch client {
-	case "windsurf", "cascade", "codeium":
-		configPath = filepath.Join(homeDir, ".codeium", "windsurf", "mcp_config.json")
-	case "claude":
-		if runtime.GOOS == "darwin" {
-			configPath = filepath.Join(homeDir, "Library", "Application Support", "Claude", "claude_desktop_config.json")
-		} else if runtime.GOOS == "windows" {
-			appData := os.Getenv("APPDATA")
-			if appData == "" {
-				appData = filepath.Join(homeDir, "AppData", "Roaming")
-			}
-			configPath = filepath.Join(appData, "Claude", "claude_desktop_config.json")
-		} else {
-			configHome := os.Getenv("XDG_CONFIG_HOME")
-			if configHome == "" {
-				configHome = filepath.Join(homeDir, ".config")
-			}
-			configPath = filepath.Join(configHome, "Claude", "claude_desktop_config.json")
-		}
-	case "cursor":
-		configPath = filepath.Join(homeDir, ".cursor", "mcp.json")
-	case "vscode":
-		if runtime.GOOS == "darwin" {
-			configPath = filepath.Join(homeDir, "Library", "Application Support", "Code", "User", "settings.json")
-		} else if runtime.GOOS == "windows" {
-			appData := os.Getenv("APPDATA")
-			if appData == "" {
-				appData = filepath.Join(homeDir, "AppData", "Roaming")
-			}
-			configPath = filepath.Join(appData, "Code", "User", "settings.json")
-		} else {
-			configHome := os.Getenv("XDG_CONFIG_HOME")
-			if configHome == "" {
-				configHome = filepath.Join(homeDir, ".config")
-			}
-			configPath = filepath.Join(configHome, "Code/User/settings.json")
-		}
-	default:
-		return "", fmt.Errorf("unsupported client: %s", client)
-	}
-
-	return configPath, nil
-}
-
-// getDefangMCPConfig returns the default MCP config for Defang
-func getDefangMCPConfig() MCPServerConfig {
-	return MCPServerConfig{
-		Command: "npx",
-		Args:    []string{"-y", "defang", "mcp", "serve"},
-	}
-}
-
-// getVSCodeDefangMCPConfig returns the default MCP config for Defang in VSCode format
-func getVSCodeDefangMCPConfig() VSCodeMCPServerConfig {
-	return VSCodeMCPServerConfig{
-		Type:    "stdio",
-		Command: "npx",
-		Args:    []string{"-y", "defang", "mcp", "serve"},
-	}
-}
-
-// getVSCodeServerConfig returns a map with the VSCode-specific MCP server config
-func getVSCodeServerConfig() map[string]interface{} {
-	config := getVSCodeDefangMCPConfig()
-	return map[string]interface{}{
-		"type":    config.Type,
-		"command": config.Command,
-		"args":    config.Args,
-	}
-}
-
-// handleVSCodeConfig handles the special case for VSCode settings.json
-func handleVSCodeConfig(configPath string) error {
-	// Create or update the config file
-	var existingData map[string]interface{}
-
-	// Check if the file exists
-	if _, err := os.Stat(configPath); err == nil {
-		// File exists, read it
-		data, err := os.ReadFile(configPath)
-		if err != nil {
-			return fmt.Errorf("failed to read config file: %w", err)
-		}
-
-		// Parse the JSON into a generic map to preserve all settings
-		if err := json.Unmarshal(data, &existingData); err != nil {
-			// If we can't parse it, start fresh
-			existingData = make(map[string]interface{})
-		}
-
-		// Check if mcp section exists
-		mcpData, ok := existingData["mcp"]
-		if !ok {
-			// Create new mcp section
-			existingData["mcp"] = map[string]interface{}{
-				"servers": map[string]interface{}{
-					"defang": getVSCodeServerConfig(),
-				},
-			}
-		} else {
-			// Update existing mcp section
-			mcpMap, ok := mcpData.(map[string]interface{})
-			if !ok {
-				mcpMap = make(map[string]interface{})
-			}
-
-			serversData, ok := mcpMap["servers"]
-			if !ok {
-				mcpMap["servers"] = map[string]interface{}{
-					"defang": getVSCodeServerConfig(),
-				}
-			} else {
-				serversMap, ok := serversData.(map[string]interface{})
-				if !ok {
-					serversMap = make(map[string]interface{})
-				}
-
-				// Add or update the Defang MCP server config
-				serversMap["defang"] = getVSCodeServerConfig()
-
-				mcpMap["servers"] = serversMap
-			}
-
-			existingData["mcp"] = mcpMap
-		}
-	} else {
-		// File doesn't exist, create a new config with minimal settings
-		existingData = map[string]interface{}{
-			"mcp": map[string]interface{}{
-				"servers": map[string]interface{}{
-					"defang": getVSCodeServerConfig(),
-				},
-			},
-		}
-	}
-
-	// Write the config to the file
-	data, err := json.MarshalIndent(existingData, "", "  ")
-	if err != nil {
-		return fmt.Errorf("failed to marshal config: %w", err)
-	}
-
-	if err := os.WriteFile(configPath, data, 0644); err != nil {
-		return fmt.Errorf("failed to write config file: %w", err)
-	}
-
-	return nil
-}
-
-=======
->>>>>>> d40b3174
 var mcpSetupCmd = &cobra.Command{
 	Use:         "setup",
 	Short:       "Setup MCP client for defang mcp server",
