package command

import (
	"context"
	"errors"
	"fmt"
	"io"
	"math/rand"
	"os"
	"os/exec"
	"path/filepath"
	"regexp"
	"slices"
	"strings"
	"time"

	"github.com/AlecAivazis/survey/v2"
	"github.com/DefangLabs/defang/src/pkg"
	"github.com/DefangLabs/defang/src/pkg/cli"
	cliClient "github.com/DefangLabs/defang/src/pkg/cli/client"
	"github.com/DefangLabs/defang/src/pkg/cli/compose"
	"github.com/DefangLabs/defang/src/pkg/scope"
	"github.com/DefangLabs/defang/src/pkg/term"
	"github.com/DefangLabs/defang/src/pkg/types"
	defangv1 "github.com/DefangLabs/defang/src/protos/io/defang/v1"
	"github.com/aws/smithy-go"
	"github.com/bufbuild/connect-go"
	proj "github.com/compose-spec/compose-go/v2/types"
	"github.com/spf13/cobra"
)

const DEFANG_PORTAL_HOST = "portal.defang.dev"
const SERVICE_PORTAL_URL = "https://" + DEFANG_PORTAL_HOST + "/service"

const authNeeded = "auth-needed" // annotation to indicate that a command needs authorization
var authNeededAnnotation = map[string]string{authNeeded: ""}

// GLOBALS
var (
	client         cliClient.Client
	cluster        string
	colorMode      = ColorAuto
	doDebug        = false
	gitHubClientId = pkg.Getenv("DEFANG_CLIENT_ID", "7b41848ca116eac4b125") // GitHub OAuth app
	hasTty         = term.IsTerminal() && !pkg.GetenvBool("CI")
	nonInteractive = !hasTty
	provider       = cliClient.Provider(pkg.Getenv("DEFANG_PROVIDER", "auto"))
)

func prettyError(err error) error {
	// To avoid printing the internal gRPC error code
	var cerr *connect.Error
	if errors.As(err, &cerr) {
		term.Debug("Server error:", cerr)
		err = errors.Unwrap(cerr)
	}
	return err

}

func Execute(ctx context.Context) error {
	if term.StdoutCanColor() { // TODO: should use DoColor(…) instead
		restore := term.EnableANSI()
		defer restore()
	}

	if err := RootCmd.ExecuteContext(ctx); err != nil {
		if !errors.Is(err, context.Canceled) {
			term.Error("Error:", prettyError(err))
		}

		var derr *cli.ComposeError
		if errors.As(err, &derr) {
			compose := "compose"
			fileFlag := composeCmd.Flag("file")
			if fileFlag.Changed {
				compose += " -f " + fileFlag.Value.String()
			}
			printDefangHint("Fix the error and try again. To validate the compose file, use:", compose+" config")
		}

		if strings.Contains(err.Error(), "secret") {
			printDefangHint("To manage sensitive service config, use:", "config")
		}

		var cerr *cli.CancelError
		if errors.As(err, &cerr) {
			printDefangHint("Detached. The process will keep running.\nTo continue the logs from where you left off, do:", cerr.Error())
		}

		code := connect.CodeOf(err)
		if code == connect.CodeUnauthenticated {
			// All AWS errors are wrapped in OperationError
			var oe *smithy.OperationError
			if errors.As(err, &oe) {
				fmt.Println("Could not authenticate to the AWS service. Please check your aws credentials and try again.")
			} else {
				printDefangHint("Please use the following command to log in:", "login")
			}
		}
		if code == connect.CodeFailedPrecondition && (strings.Contains(err.Error(), "EULA") || strings.Contains(err.Error(), "terms")) {
			printDefangHint("Please use the following command to see the Defang terms of service:", "terms")
		}
		return ExitCode(code)
	}

	if hasTty && term.HadWarnings() {
		fmt.Println("For help with warnings, check our FAQ at https://docs.defang.io/docs/faq")
	}

	if hasTty && !pkg.GetenvBool("DEFANG_HIDE_UPDATE") && rand.Intn(10) == 0 {
		if latest, err := GetLatestVersion(ctx); err == nil && isNewer(GetCurrentVersion(), latest) {
			term.Debug("Latest Version:", latest, "Current Version:", GetCurrentVersion())
			fmt.Println("A newer version of the CLI is available at https://github.com/DefangLabs/defang/releases/latest")
			if rand.Intn(10) == 0 && !pkg.GetenvBool("DEFANG_HIDE_HINTS") {
				fmt.Println("To silence these notices, do: export DEFANG_HIDE_UPDATE=1")
			}
		}
	}

	return nil
}

func SetupCommands(version string) {
	RootCmd.Version = version
	RootCmd.PersistentFlags().Var(&colorMode, "color", `colorize output; "auto", "always" or "never"`)
	RootCmd.PersistentFlags().StringVarP(&cluster, "cluster", "s", cli.DefangFabric, "Defang cluster to connect to")
	RootCmd.PersistentFlags().VarP(&provider, "provider", "P", `cloud provider to use; use "aws" for bring-your-own-cloud`)
	RootCmd.PersistentFlags().BoolVarP(&cli.DoVerbose, "verbose", "v", false, "verbose logging") // backwards compat: only used by tail
	RootCmd.PersistentFlags().BoolVar(&doDebug, "debug", pkg.GetenvBool("DEFANG_DEBUG"), "debug logging for troubleshooting the CLI")
	RootCmd.PersistentFlags().BoolVar(&cli.DoDryRun, "dry-run", false, "dry run (don't actually change anything)")
	RootCmd.PersistentFlags().BoolVarP(&nonInteractive, "non-interactive", "T", !hasTty, "disable interactive prompts / no TTY")
	RootCmd.PersistentFlags().StringP("cwd", "C", "", "change directory before running the command")
	_ = RootCmd.MarkPersistentFlagDirname("cwd")
	RootCmd.PersistentFlags().StringP("file", "f", "", `compose file path`)
	_ = RootCmd.MarkPersistentFlagFilename("file", "yml", "yaml")

	// Bootstrap command
	RootCmd.AddCommand(bootstrapCmd)
	bootstrapCmd.AddCommand(bootstrapDestroyCmd)
	bootstrapCmd.AddCommand(bootstrapDownCmd)
	bootstrapCmd.AddCommand(bootstrapRefreshCmd)
	bootstrapTearDownCmd.Flags().Bool("force", false, "force the teardown of the CD stack")
	bootstrapCmd.AddCommand(bootstrapTearDownCmd)
	bootstrapListCmd.Flags().Bool("remote", false, "invoke the command on the remote cluster")
	bootstrapCmd.AddCommand(bootstrapListCmd)
	bootstrapCmd.AddCommand(bootstrapCancelCmd)

	// Eula command
	tosCmd.Flags().Bool("agree-tos", false, "agree to the Defang terms of service")
	RootCmd.AddCommand(tosCmd)

	// Token command
	tokenCmd.Flags().Duration("expires", 24*time.Hour, "validity duration of the token")
	tokenCmd.Flags().String("scope", "", fmt.Sprintf("scope of the token; one of %v (required)", scope.All())) // TODO: make it an Option
	_ = tokenCmd.MarkFlagRequired("scope")
	RootCmd.AddCommand(tokenCmd)

	// Login Command
	// loginCmd.Flags().Bool("skip-prompt", false, "skip the login prompt if already logged in"); TODO: Implement this
	RootCmd.AddCommand(loginCmd)

	// Whoami Command
	RootCmd.AddCommand(whoamiCmd)

	// Logout Command
	RootCmd.AddCommand(logoutCmd)

	// Generate Command
	RootCmd.AddCommand(generateCmd)

	// Get Services Command
	getServicesCmd.Flags().BoolP("long", "l", false, "show more details")
	RootCmd.AddCommand(getServicesCmd)

	// Get Status Command
	RootCmd.AddCommand(getVersionCmd)

	// Config Command (was: secrets)
	configSetCmd.Flags().BoolP("name", "n", false, "name of the config (backwards compat)")
	_ = configSetCmd.Flags().MarkHidden("name")
	configCmd.AddCommand(configSetCmd)

	configDeleteCmd.Flags().BoolP("name", "n", false, "name of the config(s) (backwards compat)")
	_ = configDeleteCmd.Flags().MarkHidden("name")
	configCmd.AddCommand(configDeleteCmd)

	configCmd.AddCommand(configListCmd)

	RootCmd.AddCommand(configCmd)
	RootCmd.AddCommand(restartCmd)

	// Compose Command
	// composeCmd.Flags().Bool("compatibility", false, "Run compose in backward compatibility mode"); TODO: Implement compose option
	// composeCmd.Flags().String("env-file", "", "Specify an alternate environment file."); TODO: Implement compose option
	// composeCmd.Flags().Int("parallel", -1, "Control max parallelism, -1 for unlimited (default -1)"); TODO: Implement compose option
	// composeCmd.Flags().String("profile", "", "Specify a profile to enable"); TODO: Implement compose option
	// composeCmd.Flags().String("project-directory", "", "Specify an alternate working directory"); TODO: Implement compose option
	// composeCmd.Flags().StringP("project", "p", "", "Compose project name"); TODO: Implement compose option
	composeUpCmd.Flags().Bool("tail", false, "tail the service logs after updating") // obsolete, but keep for backwards compatibility
	_ = composeUpCmd.Flags().MarkHidden("tail")
	composeUpCmd.Flags().Bool("force", false, "force a build of the image even if nothing has changed")
	composeUpCmd.Flags().BoolP("detach", "d", false, "run in detached mode")
	composeCmd.AddCommand(composeUpCmd)
	composeCmd.AddCommand(composeConfigCmd)
	composeDownCmd.Flags().Bool("tail", false, "tail the service logs after deleting") // obsolete, but keep for backwards compatibility
	composeDownCmd.Flags().BoolP("detach", "d", false, "run in detached mode")
	_ = composeDownCmd.Flags().MarkHidden("tail")
	composeCmd.AddCommand(composeDownCmd)
	composeStartCmd.Flags().Bool("force", false, "force a build of the image even if nothing has changed")
	composeCmd.AddCommand(composeStartCmd)
	RootCmd.AddCommand(composeCmd)
	composeCmd.AddCommand(composeRestartCmd)
	composeCmd.AddCommand(composeStopCmd)

	// Debug Command
	debugCmd.Flags().String("etag", "", "deployment ID (ETag) of the service")
	RootCmd.AddCommand(debugCmd)

	// Tail Command
	tailCmd.Flags().StringP("name", "n", "", "name of the service")
	tailCmd.Flags().String("etag", "", "deployment ID (ETag) of the service")
	tailCmd.Flags().BoolP("raw", "r", false, "show raw (unparsed) logs")
	tailCmd.Flags().StringP("since", "S", "", "show logs since duration/time")
	tailCmd.Flags().Bool("utc", false, "show logs in UTC timezone (ie. TZ=UTC)")
	RootCmd.AddCommand(tailCmd)

	// Delete Command
	deleteCmd.Flags().BoolP("name", "n", false, "name of the service(s) (backwards compat)")
	_ = deleteCmd.Flags().MarkHidden("name")
	deleteCmd.Flags().Bool("tail", false, "tail the service logs after deleting")
	RootCmd.AddCommand(deleteCmd)

	// Send Command
	sendCmd.Flags().StringP("subject", "n", "", "subject to send the message to (required)")
	sendCmd.Flags().StringP("type", "t", "", "type of message to send (required)")
	sendCmd.Flags().String("id", "", "ID of the message")
	sendCmd.Flags().StringP("data", "d", "", "string data to send")
	sendCmd.Flags().StringP("content-type", "c", "", "Content-Type of the data")
	_ = sendCmd.MarkFlagRequired("subject")
	_ = sendCmd.MarkFlagRequired("type")
	RootCmd.AddCommand(sendCmd)

	// Cert management
	// TODO: Add list, renew etc.
	certCmd.AddCommand(certGenerateCmd)
	RootCmd.AddCommand(certCmd)

	if term.StdoutCanColor() { // TODO: should use DoColor(…) instead
		// Add some emphasis to the help command
		re := regexp.MustCompile(`(?m)^[A-Za-z ]+?:`)
		templ := re.ReplaceAllString(RootCmd.UsageTemplate(), "\033[1m$0\033[0m")
		RootCmd.SetUsageTemplate(templ)
	}

	origHelpFunc := RootCmd.HelpFunc()
	RootCmd.SetHelpFunc(func(cmd *cobra.Command, args []string) {
		trackCmd(cmd, "Help", P{"args", args})
		origHelpFunc(cmd, args)
	})
}

var RootCmd = &cobra.Command{
	SilenceUsage:  true,
	SilenceErrors: true,
	Use:           "defang",
	Args:          cobra.NoArgs,
	Short:         "Defang CLI manages services on the Defang cluster",
	PersistentPreRunE: func(cmd *cobra.Command, args []string) (err error) {

		term.SetDebug(doDebug)

		// Don't track/connect the completion commands
		if IsCompletionCommand(cmd) {
			return nil
		}

		// Use "defer" to track any errors that occur during the command
		defer func() {
			trackCmd(cmd, "Invoked", P{"args", args}, P{"err", err}, P{"non-interactive", nonInteractive}, P{"provider", provider})
		}()

		// Do this first, since any errors will be printed to the console
		switch colorMode {
		case ColorNever:
			term.ForceColor(false)
		case ColorAlways:
			term.ForceColor(true)
		}

		switch provider {
		case cliClient.ProviderAuto:
			if awsInEnv() {
				provider = cliClient.ProviderAWS
			} else {
				provider = cliClient.ProviderDefang
			}
		case cliClient.ProviderAWS:
			if !awsInEnv() {
				term.Warn("AWS provider was selected, but AWS environment variables are not set")
			}
		case cliClient.ProviderDO:
			if !doInEnv() {
				term.Warn("Digital Ocean provider was selected, but DO_PAT environment variable is not set")
			}
		case cliClient.ProviderDefang:
			if awsInEnv() {
				term.Warn("Using Defang playground, but AWS environment variables were detected; did you forget --provider?")
			}
		}

		cwd, _ := cmd.Flags().GetString("cwd")
		if cwd != "" {
			// Change directory before running the command
			if err = os.Chdir(cwd); err != nil {
				return err
			}
		}

		composeFilePath, _ := cmd.Flags().GetString("file")
		loader := compose.Loader{ComposeFilePath: composeFilePath}
		client = cli.NewClient(cmd.Context(), cluster, provider, loader)

		if v, err := client.GetVersions(cmd.Context()); err == nil {
			version := cmd.Root().Version // HACK to avoid circular dependency with RootCmd
			term.Debug("Fabric:", v.Fabric, "CLI:", version, "CLI-Min:", v.CliMin)
			if hasTty && isNewer(version, v.CliMin) {
				term.Warn("Your CLI version is outdated. Please update to the latest version.")
				os.Setenv("DEFANG_HIDE_UPDATE", "1") // hide the update hint at the end
			}
		}

		// Check if we are correctly logged in, but only if the command needs authorization
		if _, ok := cmd.Annotations[authNeeded]; !ok {
			return nil
		}

		if err = client.CheckLoginAndToS(cmd.Context()); err != nil {
			if nonInteractive {
				return err
			}
			// Login interactively now; only do this for authorization-related errors
			if connect.CodeOf(err) == connect.CodeUnauthenticated {
				term.Debug("Server error:", err)
				term.Warn("Please log in to continue.")

				defer trackCmd(nil, "Login", P{"reason", err})
				if err = cli.InteractiveLogin(cmd.Context(), client, gitHubClientId, cluster); err != nil {
					return err
				}

				// FIXME: the new login might have changed the tenant, so we should reload the project
				client = cli.NewClient(cmd.Context(), cluster, provider, loader) // reconnect with the new token
				if err = client.CheckLoginAndToS(cmd.Context()); err == nil {    // recheck (new token = new user)
					return nil // success
				}
			}

			// Check if the user has agreed to the terms of service and show a prompt if needed
			if connect.CodeOf(err) == connect.CodeFailedPrecondition {
				term.Warn(prettyError(err))

				defer trackCmd(nil, "Terms", P{"reason", err})
				if err = cli.InteractiveAgreeToS(cmd.Context(), client); err != nil {
					return err
				}
			}
		}
		return err
	},
}

var loginCmd = &cobra.Command{
	Use:   "login",
	Args:  cobra.NoArgs,
	Short: "Authenticate to the Defang cluster",
	RunE: func(cmd *cobra.Command, args []string) error {
		if nonInteractive {
			if err := cli.NonInteractiveLogin(cmd.Context(), client, cluster); err != nil {
				return err
			}
		} else {
			err := cli.InteractiveLogin(cmd.Context(), client, gitHubClientId, cluster)
			if err != nil {
				return err
			}

			printDefangHint("To generate a sample service, do:", "generate")
		}
		return nil
	},
}

var whoamiCmd = &cobra.Command{
	Use:   "whoami",
	Args:  cobra.NoArgs,
	Short: "Show the current user",
	RunE: func(cmd *cobra.Command, args []string) error {
		err := cli.Whoami(cmd.Context(), client) // always prints
		if err != nil {
			return err
		}
		return nil
	},
}

var certCmd = &cobra.Command{
	Use:   "cert",
	Args:  cobra.NoArgs,
	Short: "Manage certificates",
}

var certGenerateCmd = &cobra.Command{
	Use:     "generate",
	Aliases: []string{"gen"},
	Args:    cobra.NoArgs,
	Short:   "Generate a TLS certificate",
	RunE: func(cmd *cobra.Command, args []string) error {
		err := cli.GenerateLetsEncryptCert(cmd.Context(), client)
		if err != nil {
			return err
		}
		return nil
	},
}

var generateCmd = &cobra.Command{
	Use:     "generate [SAMPLE]",
	Args:    cobra.MaximumNArgs(1),
	Aliases: []string{"gen", "new", "init"},
	Short:   "Generate a sample Defang project in the current folder",
	RunE: func(cmd *cobra.Command, args []string) error {
		var sample, language, defaultFolder string
		if len(args) > 0 {
			sample = args[0]
		}

		if nonInteractive {
			if sample == "" {
				return errors.New("cannot run in non-interactive mode")
			}
			return cli.InitFromSamples(cmd.Context(), "", []string{sample})
		}
		sampleList, fetchSamplesErr := cli.FetchSamples(cmd.Context())
		if sample == "" {
			if err := survey.AskOne(&survey.Select{
				Message: "Choose the language you'd like to use:",
				Options: []string{"Nodejs", "Golang", "Python"},
				Default: "Nodejs",
				Help:    "The project code will be in the language you choose here.",
			}, &language); err != nil {
				return err
			}
			// Fetch the list of samples from the Defang repository
			if fetchSamplesErr != nil {
				term.Debug("unable to fetch samples:", fetchSamplesErr)
			} else if len(sampleList) > 0 {
				const generateWithAI = "Generate with AI"

				sampleNames := []string{generateWithAI}
				sampleDescriptions := []string{"Generate a sample from scratch using a language prompt"}
				for _, sample := range sampleList {
					if slices.ContainsFunc(sample.Languages, func(l string) bool { return strings.EqualFold(l, language) }) {
						sampleNames = append(sampleNames, sample.Name)
						sampleDescriptions = append(sampleDescriptions, sample.ShortDescription)
					}
				}

				if err := survey.AskOne(&survey.Select{
					Message: "Choose a sample service:",
					Options: sampleNames,
					Help:    "The project code will be based on the sample you choose here.",
					Description: func(value string, i int) string {
						return sampleDescriptions[i]
					},
				}, &sample); err != nil {
					return err
				}
				if sample == generateWithAI {
					sample = ""
					defaultFolder = "project1"
				} else {
					defaultFolder = sample
				}
			}
		}

		var qs = []*survey.Question{
			{
				Name: "description",
				Prompt: &survey.Input{
					Message: "Please describe the service you'd like to build:",
					Help: `Here are some example prompts you can use:
    "A simple 'hello world' function"
    "A service with 2 endpoints, one to upload and the other to download a file from AWS S3"
    "A service with a default endpoint that returns an HTML page with a form asking for the user's name and then a POST endpoint to handle the form post when the user clicks the 'submit' button"`,
				},
				Validate: survey.MinLength(5),
			},
			{
				Name: "folder",
				Prompt: &survey.Input{
					Message: "What folder would you like to create the project in?",
					Default: defaultFolder, // dynamically set based on chosen sample
					Help:    "The generated code will be in the folder you choose here. If the folder does not exist, it will be created.",
				},
				Validate: survey.Required,
			},
		}

		if sample != "" {
			qs = qs[1:] // user picked a sample, so we skip the description question
			sampleExists := slices.ContainsFunc(sampleList, func(s cli.Sample) bool {
				return s.Name == sample
			})

			if !sampleExists {
				return cli.ErrSampleNotFound
			}
		}

		prompt := struct {
			Description string // or you can tag fields to match a specific name
			Folder      string
		}{}

		// ask the remaining questions
		err := survey.Ask(qs, &prompt)
		if err != nil {
			return err
		}

		if client.CheckLoginAndToS(cmd.Context()) != nil {
			// The user is either not logged in or has not agreed to the terms of service; ask for agreement to the terms now
			if err := cli.InteractiveAgreeToS(cmd.Context(), client); err != nil {
				// This might fail because the user did not log in. This is fine: we won't persist the terms agreement, but can proceed with the generation
				if connect.CodeOf(err) != connect.CodeUnauthenticated {
					return err
				}
				// TODO: persist the terms agreement in the state file
			}
		}

		Track("Generate Started", P{"language", language}, P{"sample", sample}, P{"description", prompt.Description}, P{"folder", prompt.Folder})

		// Check if the current folder is empty
		if empty, err := pkg.IsDirEmpty(prompt.Folder); !os.IsNotExist(err) && !empty {
			term.Warnf("The folder %q is not empty. We recommend running this command in an empty folder.", prompt.Folder)
		}

		if sample != "" {
			term.Info("Fetching sample from the Defang repository...")
			err := cli.InitFromSamples(cmd.Context(), prompt.Folder, []string{sample})
			if err != nil {
				return err
			}
		} else {
			term.Info("Working on it. This may take 1 or 2 minutes...")
			_, err := cli.GenerateWithAI(cmd.Context(), client, language, prompt.Folder, prompt.Description)
			if err != nil {
				return err
			}
		}

		term.Info("Code generated successfully in folder", prompt.Folder)

		cmdd := exec.Command("code", prompt.Folder)
		err = cmdd.Start()
		if err != nil {
			term.Debug("unable to launch VS Code:", err)
			// TODO: should we use EDITOR env var instead?
		}

		cd := ""
		if prompt.Folder != "." {
			cd = "`cd " + prompt.Folder + "` and "
		}

		// Load the project and check for empty environment variables
		loader := compose.Loader{ComposeFilePath: filepath.Join(prompt.Folder, "compose.yaml")}
		project, _ := loader.LoadCompose(cmd.Context())

		var envInstructions []string
		for _, envVar := range collectUnsetEnvVars(project) {
			envInstructions = append(envInstructions, "config create "+envVar)
		}

		if len(envInstructions) > 0 {
			printDefangHint("Check the files in your favorite editor.\nTo deploy the service, do "+cd, envInstructions...)
		} else {
			printDefangHint("Check the files in your favorite editor.\nTo deploy the service, do "+cd, "compose up")
		}

		return nil
	},
}

func collectUnsetEnvVars(project *proj.Project) []string {
	var envVars []string
	if project != nil {
		for _, service := range project.Services {
			for key, value := range service.Environment {
				if value == nil {
					envVars = append(envVars, key)
				}
			}
		}
	}
	return envVars
}

var getServicesCmd = &cobra.Command{
	Use:         "services",
	Annotations: authNeededAnnotation,
	Args:        cobra.NoArgs,
	Aliases:     []string{"getServices", "ls", "list"},
	Short:       "Get list of services on the cluster",
	RunE: func(cmd *cobra.Command, args []string) error {
		long, _ := cmd.Flags().GetBool("long")

		err := cli.GetServices(cmd.Context(), client, long)
		if err != nil {
			if !errors.Is(err, cli.ErrNoServices) {
				return err
			}

			term.Warn("No services found")

			printDefangHint("To start a new project, do:", "new")
			return nil
		}

		if !long {
			printDefangHint("To see more information about your services, do:", cmd.CalledAs()+" -l")
		}
		return nil
	},
}

var getVersionCmd = &cobra.Command{
	Use:     "version",
	Args:    cobra.NoArgs,
	Aliases: []string{"ver", "stat", "status"}, // for backwards compatibility
	Short:   "Get version information for the CLI and Fabric service",
	RunE: func(cmd *cobra.Command, args []string) error {
		term.Printc(term.BrightCyan, "Defang CLI:    ")
		fmt.Println(GetCurrentVersion())

		term.Printc(term.BrightCyan, "Latest CLI:    ")
		ver, err := GetLatestVersion(cmd.Context())
		fmt.Println(ver)

		term.Printc(term.BrightCyan, "Defang Fabric: ")
		ver, err2 := cli.GetVersion(cmd.Context(), client)
		fmt.Println(ver)
		return errors.Join(err, err2)
	},
}

var tailCmd = &cobra.Command{
	Use:         "tail",
	Annotations: authNeededAnnotation,
	Args:        cobra.NoArgs,
	Short:       "Tail logs from one or more services",
	RunE: func(cmd *cobra.Command, args []string) error {
		var name, _ = cmd.Flags().GetString("name")
		var etag, _ = cmd.Flags().GetString("etag")
		var raw, _ = cmd.Flags().GetBool("raw")
		var since, _ = cmd.Flags().GetString("since")
		var utc, _ = cmd.Flags().GetBool("utc")

		if utc {
			os.Setenv("TZ", "") // used by Go's "time" package, see https://pkg.go.dev/time#Location
		}

		ts, err := cli.ParseTimeOrDuration(since, time.Now())
		if err != nil {
			return fmt.Errorf("invalid duration or time: %w", err)
		}

		ts = ts.UTC()
		sinceStr := ""
		if !ts.IsZero() {
			sinceStr = " since " + ts.Format(time.RFC3339Nano) + " "
		}
		term.Infof("Showing logs%s; press Ctrl+C to stop:", sinceStr)
		services := []string{}
		if len(name) > 0 {
			services = strings.Split(name, ",")
		}
		tailOptions := cli.TailOptions{
			Services: services,
			Etag:     etag,
			Since:    ts,
			Raw:      raw,
		}

		return cli.Tail(cmd.Context(), client, tailOptions)
	},
}

var configCmd = &cobra.Command{
	Use:     "config", // like Docker
	Args:    cobra.NoArgs,
	Aliases: []string{"secrets", "secret"},
	Short:   "Add, update, or delete service config",
}

var configSetCmd = &cobra.Command{
	Use:         "create CONFIG [file]", // like Docker
	Annotations: authNeededAnnotation,
	Args:        cobra.RangeArgs(1, 2),
	Aliases:     []string{"set", "add", "put"},
	Short:       "Adds or updates a sensitive config value",
	RunE: func(cmd *cobra.Command, args []string) error {

		// Make sure we have a project to set config for before asking for a value
		_, err := client.LoadProjectName(cmd.Context())
		if err != nil {
			return err
		}

		parts := strings.SplitN(args[0], "=", 2)
		name := parts[0]

		if !pkg.IsValidSecretName(name) {
			return fmt.Errorf("invalid config name: %q", name)
		}

		var value string
		if len(parts) == 2 {
			// Handle name=value; can't also specify a file in this case
			if len(args) == 2 {
				return errors.New("cannot specify both config value and input file")
			}
			value = parts[1]
		} else if nonInteractive || len(args) == 2 {
			// Read the value from a file or stdin
			var err error
			var bytes []byte
			if len(args) == 2 && args[1] != "-" {
				bytes, err = os.ReadFile(args[1])
			} else {
				bytes, err = io.ReadAll(os.Stdin)
			}
			if err != nil && err != io.EOF {
				return fmt.Errorf("failed reading the config value: %w", err)
			}
			// Trim the newline at the end because single line values are common
			value = strings.TrimSuffix(string(bytes), "\n")
		} else {
			// Prompt for sensitive value
			var sensitivePrompt = &survey.Password{
				Message: fmt.Sprintf("Enter value for %q:", name),
				Help:    "The value will be stored securely and cannot be retrieved later.",
			}

			err := survey.AskOne(sensitivePrompt, &value)
			if err != nil {
				return err
			}
		}

		if err := cli.ConfigSet(cmd.Context(), client, name, value); err != nil {
			return err
		}
		term.Info("Updated value for", name)

		printDefangHint("To update the deployed values, do:", "compose start")
		return nil
	},
}

var configDeleteCmd = &cobra.Command{
	Use:         "rm CONFIG...", // like Docker
	Annotations: authNeededAnnotation,
	Args:        cobra.MinimumNArgs(1),
	Aliases:     []string{"del", "delete", "remove"},
	Short:       "Removes one or more config values",
	RunE: func(cmd *cobra.Command, names []string) error {
		if err := cli.ConfigDelete(cmd.Context(), client, names...); err != nil {
			// Show a warning (not an error) if the config was not found
			if connect.CodeOf(err) == connect.CodeNotFound {
				term.Warn(prettyError(err))
				return nil
			}
			return err
		}
		term.Info("Deleted", names)

		printDefangHint("To list the configs (but not their values), do:", "config ls")
		return nil
	},
}

var configListCmd = &cobra.Command{
	Use:         "ls", // like Docker
	Annotations: authNeededAnnotation,
	Args:        cobra.NoArgs,
	Aliases:     []string{"list"},
	Short:       "List configs",
	RunE: func(cmd *cobra.Command, args []string) error {
		return cli.ConfigList(cmd.Context(), client)
	},
}

var composeCmd = &cobra.Command{
	Use:     "compose",
	Aliases: []string{"stack"},
	Args:    cobra.NoArgs,
	Short:   "Work with local Compose files",
}

var composeUpCmd = &cobra.Command{
	Use:         "up",
	Annotations: authNeededAnnotation,
	Args:        cobra.NoArgs, // TODO: takes optional list of service names
	Short:       "Like 'start' but immediately tracks the progress of the deployment",
	RunE: func(cmd *cobra.Command, args []string) error {
		var force, _ = cmd.Flags().GetBool("force")
		var detach, _ = cmd.Flags().GetBool("detach")

		targetState := defangv1.ServiceState_SERVICE_COMPLETED
		since := time.Now()
		deploy, project, err := cli.ComposeUp(cmd.Context(), client, force)
		if err != nil {
			return err
		}

		if len(deploy.Services) == 0 {
			return errors.New("no services being deployed")
		}

		printPlaygroundPortalServiceURLs(deploy.Services)

		if detach {
			term.Info("Detached.")
			return nil
		}

		tailCtx, cancelTail := context.WithCancelCause(cmd.Context())
		defer cancelTail(nil) // to cancel waitServiceState

		errSuccess := errors.New("deployment succeeded")
		targetStateReached := false

		go func() {
			services := make([]string, len(deploy.Services))
			for i, serviceInfo := range deploy.Services {
				services[i] = serviceInfo.Service.Name
			}
			if err := waitServiceState(tailCtx, targetState, deploy.Etag, services); err != nil {
				if errors.Is(err, errDeploymentFailed) {
					cancelTail(err)
				} else if !errors.Is(err, context.Canceled) {
					term.Warnf("failed to wait for service status: %v", err)
				}
			} else {
				targetStateReached = true
				cancelTail(errSuccess)
			}
		}()

		// show users the current streaming logs
		services := "all services"
		if deploy.Etag != "" {
			services = "deployment ID " + deploy.Etag
		}

		term.Info("Tailing logs for", services, "; press Ctrl+C to detach:")
		tailParams := cli.TailOptions{
			Etag:  deploy.Etag,
			Since: since,
			Raw:   false,
		}

		// blocking call to tail
		if err := cli.Tail(tailCtx, client, tailParams); err != nil {
			if errors.Is(context.Cause(tailCtx), errDeploymentFailed) {
				term.Warn("Deployment FAILED. Service(s) not running.")
				_, isPlayground := client.(*cliClient.PlaygroundClient)
				if !nonInteractive && isPlayground {
					var aiDebug bool
					if err := survey.AskOne(&survey.Confirm{
						Message: "Would you like to debug the deployment with AI?",
						Help:    "This will send logs and artifacts to our backend and attempt to diagnose the issue and provide a solution.",
					}, &aiDebug); err != nil {
						term.Debugf("failed to ask for AI debug: %v", err)
					} else if aiDebug {
<<<<<<< HEAD
=======
						// Call the AI debug endpoint using the original command context (not the tailCtx which is canceled)
>>>>>>> 4210c131
						if err := cli.Debug(cmd.Context(), client, deploy.Etag, project.WorkingDir); err != nil {
							term.Warnf("failed to debug deployment: %v", err)
						}
					}
				}
			} else if connect.CodeOf(err) == connect.CodePermissionDenied {
				// If tail fails because of missing permission, we wait for the deployment to finish
				term.Warn("Failed to tail logs. Waiting for the deployment to finish.")
				<-tailCtx.Done()
			} else if !errors.Is(context.Cause(tailCtx), errSuccess) {
				return err
			}
		}

		// Print the current service states of the deployment
		if targetStateReached {
			for _, service := range deploy.Services {
				service.State = targetState
			}

			printEndpoints(deploy.Services)
		}

		term.Info("Done.")
		return nil
	},
}

var composeStartCmd = &cobra.Command{
	Use:         "start",
	Aliases:     []string{"deploy"},
	Annotations: authNeededAnnotation,
	Args:        cobra.NoArgs, // TODO: takes optional list of service names
	Short:       "Reads a Compose file and deploys services to the cluster",
	RunE: func(cmd *cobra.Command, args []string) error {
		var force, _ = cmd.Flags().GetBool("force")

		deploy, _, err := cli.ComposeUp(cmd.Context(), client, force)
		if err != nil {
			return err
		}

		printPlaygroundPortalServiceURLs(deploy.Services)
		printEndpoints(deploy.Services) // TODO: do this at the end

		command := "tail"
		if deploy.Etag != "" {
			command += " --etag " + deploy.Etag
		}
		printDefangHint("To track the update, do:", command)
		return nil
	},
}

var debugCmd = &cobra.Command{
	Use:         "debug",
	Annotations: authNeededAnnotation,
	Args:        cobra.NoArgs,
	Hidden:      true,
	Short:       "Debug a build, deployment, or service failure",
	RunE: func(cmd *cobra.Command, args []string) error {
		etag, _ := cmd.Flags().GetString("etag")

		return cli.Debug(cmd.Context(), client, etag, ".")
	},
}

var composeRestartCmd = &cobra.Command{
	Use:         "restart",
	Annotations: authNeededAnnotation,
	Args:        cobra.NoArgs, // TODO: takes optional list of service names
	Short:       "Reads a Compose file and restarts its services",
	RunE: func(cmd *cobra.Command, args []string) error {
		etag, err := cli.ComposeRestart(cmd.Context(), client)
		if err != nil {
			return err
		}
		term.Info("Restarted services with deployment ID", etag)
		return nil
	},
}

var composeStopCmd = &cobra.Command{
	Use:         "stop",
	Annotations: authNeededAnnotation,
	Args:        cobra.NoArgs, // TODO: takes optional list of service names
	Short:       "Reads a Compose file and stops its services",
	RunE: func(cmd *cobra.Command, args []string) error {
		etag, err := cli.ComposeStop(cmd.Context(), client)
		if err != nil {
			return err
		}
		term.Info("Stopped services with deployment ID", etag)
		return nil
	},
}

var composeDownCmd = &cobra.Command{
	Use:         "down",
	Aliases:     []string{"rm"},
	Annotations: authNeededAnnotation,
	Args:        cobra.NoArgs, // TODO: takes optional list of service names
	Short:       "Like 'stop' but also deprovisions the services from the cluster",
	RunE: func(cmd *cobra.Command, args []string) error {
		var detach, _ = cmd.Flags().GetBool("detach")

		since := time.Now()
		etag, err := cli.ComposeDown(cmd.Context(), client)
		if err != nil {
			if connect.CodeOf(err) == connect.CodeNotFound {
				// Show a warning (not an error) if the service was not found
				term.Warn(prettyError(err))
				return nil
			}
			return err
		}

		term.Info("Deleted services, deployment ID", etag)

		if detach {
			printDefangHint("To track the update, do:", "tail --etag "+etag)
			return nil
		}

		endLogConditions := []cli.EndLogConditional{
			{Service: "cd", Host: "pulumi", EventLog: "Destroy succeeded in "},
			{Service: "cd", Host: "pulumi", EventLog: "Update succeeded in "},
		}

		endLogDetectFunc := cli.CreateEndLogEventDetectFunc(endLogConditions)
		tailParams := cli.TailOptions{
			Etag:               etag,
			Since:              since,
			Raw:                false,
			EndEventDetectFunc: endLogDetectFunc,
		}

		err = cli.Tail(cmd.Context(), client, tailParams)
		if err != nil {
			return err
		}
		term.Info("Done.")
		return nil

	},
}

var composeConfigCmd = &cobra.Command{
	Use:   "config",
	Args:  cobra.NoArgs, // TODO: takes optional list of service names
	Short: "Reads a Compose file and shows the generated config",
	RunE: func(cmd *cobra.Command, args []string) error {
		cli.DoDryRun = true // config is like start in a dry run
		// force=false to calculate the digest
		if _, _, err := cli.ComposeUp(cmd.Context(), client, false); !errors.Is(err, cli.ErrDryRun) {
			return err
		}
		return nil
	},
}

var deleteCmd = &cobra.Command{
	Use:         "delete SERVICE...",
	Annotations: authNeededAnnotation,
	Args:        cobra.MinimumNArgs(1),
	Aliases:     []string{"del", "rm", "remove"},
	Short:       "Delete a service from the cluster",
	Deprecated:  "use 'compose down' instead",
	RunE: func(cmd *cobra.Command, names []string) error {
		var tail, _ = cmd.Flags().GetBool("tail")

		since := time.Now()
		etag, err := cli.Delete(cmd.Context(), client, names...)
		if err != nil {
			if connect.CodeOf(err) == connect.CodeNotFound {
				// Show a warning (not an error) if the service was not found
				term.Warn(prettyError(err))
				return nil
			}
			return err
		}

		term.Info("Deleted service", names, "with deployment ID", etag)

		if !tail {
			printDefangHint("To track the update, do:", "tail --etag "+etag)
			return nil
		}

		term.Info("Tailing logs for update; press Ctrl+C to detach:")
		tailParams := cli.TailOptions{
			Etag:  etag,
			Since: since,
			Raw:   false,
		}
		return cli.Tail(cmd.Context(), client, tailParams)
	},
}

var restartCmd = &cobra.Command{
	Use:         "restart SERVICE...",
	Annotations: authNeededAnnotation,
	Args:        cobra.MinimumNArgs(1),
	Short:       "Restart one or more services",
	RunE: func(cmd *cobra.Command, args []string) error {
		etag, err := cli.Restart(cmd.Context(), client, args...)
		if err != nil {
			return err
		}
		term.Info("Restarted service", args, "with deployment ID", etag)
		return nil
	},
}

var sendCmd = &cobra.Command{
	Use:         "send",
	Hidden:      true, // not available in private beta
	Annotations: authNeededAnnotation,
	Args:        cobra.NoArgs,
	Aliases:     []string{"msg", "message", "publish", "pub"},
	Short:       "Send a message to a service",
	RunE: func(cmd *cobra.Command, args []string) error {
		var id, _ = cmd.Flags().GetString("id")
		var _type, _ = cmd.Flags().GetString("type")
		var data, _ = cmd.Flags().GetString("data")
		var contenttype, _ = cmd.Flags().GetString("content-type")
		var subject, _ = cmd.Flags().GetString("subject")

		return cli.SendMsg(cmd.Context(), client, subject, _type, id, []byte(data), contenttype)
	},
}

var tokenCmd = &cobra.Command{
	Use:         "token",
	Annotations: authNeededAnnotation,
	Args:        cobra.NoArgs,
	Short:       "Manage personal access tokens",
	RunE: func(cmd *cobra.Command, args []string) error {
		var s, _ = cmd.Flags().GetString("scope")
		var expires, _ = cmd.Flags().GetDuration("expires")

		// TODO: should default to use the current tenant, not the default tenant
		return cli.Token(cmd.Context(), client, gitHubClientId, types.DEFAULT_TENANT, expires, scope.Scope(s))
	},
}

var logoutCmd = &cobra.Command{
	Use:     "logout",
	Args:    cobra.NoArgs,
	Aliases: []string{"logoff", "revoke"},
	Short:   "Log out",
	RunE: func(cmd *cobra.Command, args []string) error {
		if err := cli.Logout(cmd.Context(), client); err != nil {
			return err
		}
		term.Info("Successfully logged out")
		return nil
	},
}

var bootstrapCmd = &cobra.Command{
	Use:     "cd",
	Aliases: []string{"bootstrap"},
	Short:   "Manually run a command with the CD task (for BYOC only)",
}

var bootstrapDestroyCmd = &cobra.Command{
	Use:   "destroy",
	Args:  cobra.NoArgs, // TODO: set MaximumNArgs(1),
	Short: "Destroy the service stack",
	RunE: func(cmd *cobra.Command, args []string) error {
		return cli.BootstrapCommand(cmd.Context(), client, "destroy")
	},
}

var bootstrapDownCmd = &cobra.Command{
	Use:   "down",
	Args:  cobra.NoArgs, // TODO: set MaximumNArgs(1),
	Short: "Refresh and then destroy the service stack",
	RunE: func(cmd *cobra.Command, args []string) error {
		return cli.BootstrapCommand(cmd.Context(), client, "down")
	},
}

var bootstrapRefreshCmd = &cobra.Command{
	Use:   "refresh",
	Args:  cobra.NoArgs, // TODO: set MaximumNArgs(1),
	Short: "Refresh the service stack",
	RunE: func(cmd *cobra.Command, args []string) error {
		return cli.BootstrapCommand(cmd.Context(), client, "refresh")
	},
}

var bootstrapCancelCmd = &cobra.Command{
	Use:   "cancel",
	Args:  cobra.NoArgs, // TODO: set MaximumNArgs(1),
	Short: "Cancel the current CD operation",
	RunE: func(cmd *cobra.Command, args []string) error {
		return cli.BootstrapCommand(cmd.Context(), client, "cancel")
	},
}

var bootstrapTearDownCmd = &cobra.Command{
	Use:   "teardown",
	Args:  cobra.NoArgs,
	Short: "Destroy the CD cluster without destroying the services",
	RunE: func(cmd *cobra.Command, args []string) error {
		force, _ := cmd.Flags().GetBool("force")

		return cli.TearDown(cmd.Context(), client, force)
	},
}

var bootstrapListCmd = &cobra.Command{
	Use:     "ls",
	Args:    cobra.NoArgs,
	Aliases: []string{"list"},
	Short:   "List all the projects and stacks in the CD cluster",
	RunE: func(cmd *cobra.Command, args []string) error {
		remote, _ := cmd.Flags().GetBool("remote")

		if remote {
			return cli.BootstrapCommand(cmd.Context(), client, "list")
		}
		return cli.BootstrapLocalList(cmd.Context(), client)
	},
}

var tosCmd = &cobra.Command{
	Use:     "terms",
	Aliases: []string{"tos", "eula", "tac", "tou"},
	Args:    cobra.NoArgs,
	Short:   "Read and/or agree the Defang terms of service",
	RunE: func(cmd *cobra.Command, args []string) error {
		// Check if we are correctly logged in
		if _, err := client.WhoAmI(cmd.Context()); err != nil {
			return err
		}

		agree, _ := cmd.Flags().GetBool("agree-tos")

		if agree {
			return cli.NonInteractiveAgreeToS(cmd.Context(), client)
		}

		if !nonInteractive {
			return cli.InteractiveAgreeToS(cmd.Context(), client)
		}

		printDefangHint("To agree to the terms of service, do:", cmd.CalledAs()+" --agree-tos")
		return nil
	},
}

func awsInEnv() bool {
	return os.Getenv("AWS_PROFILE") != "" || os.Getenv("AWS_ACCESS_KEY_ID") != "" || os.Getenv("AWS_SECRET_ACCESS_KEY") != ""
}

func doInEnv() bool {
	return os.Getenv("DO_PAT") != ""
}<|MERGE_RESOLUTION|>--- conflicted
+++ resolved
@@ -887,10 +887,7 @@
 					}, &aiDebug); err != nil {
 						term.Debugf("failed to ask for AI debug: %v", err)
 					} else if aiDebug {
-<<<<<<< HEAD
-=======
 						// Call the AI debug endpoint using the original command context (not the tailCtx which is canceled)
->>>>>>> 4210c131
 						if err := cli.Debug(cmd.Context(), client, deploy.Etag, project.WorkingDir); err != nil {
 							term.Warnf("failed to debug deployment: %v", err)
 						}
