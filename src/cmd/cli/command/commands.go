--- conflicted
+++ resolved
@@ -77,20 +77,12 @@
 		Provider: providerID.EnumValue(),
 	}
 
-	_, err := client.CanIUse(ctx, &canUseReq)
+	resp, err := client.CanIUse(ctx, &canUseReq)
 	if err != nil {
-<<<<<<< HEAD
-		return "", gating.ErrNoPermission(fmt.Sprintf("no access to use %s provider", providerID))
-	}
-	term.Debugf("CanIUse: %+v\n", resp)
-	gating.Gates = resp.Gates
+		return "", ErrNoPermission(fmt.Sprintf("no access to use %s provider", providerID))
+	}
+
 	return resp.CdImage, nil
-=======
-		return ErrNoPermission(fmt.Sprintf("no access to use %s provider", providerID))
-	}
-
-	return nil
->>>>>>> 7161fe9b
 }
 
 func Execute(ctx context.Context) error {
