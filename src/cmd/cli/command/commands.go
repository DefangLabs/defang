--- conflicted
+++ resolved
@@ -1064,16 +1064,12 @@
 	Short:       "Preview the changes that will be made by the CD task",
 	RunE: func(cmd *cobra.Command, args []string) error {
 		loader := configureLoader(cmd)
-<<<<<<< HEAD
+		project, err := loader.LoadProject(cmd.Context())
+		if err != nil {
+			return err
+		}
+
 		provider, err := getProvider(cmd.Context(), loader, true)
-=======
-		project, err := loader.LoadProject(cmd.Context())
-		if err != nil {
-			return err
-		}
-
-		provider, err := getProvider(cmd.Context(), loader)
->>>>>>> 64d16b73
 		if err != nil {
 			return err
 		}
