package command

import (
	"context"
	"errors"
	"fmt"
	"io"
	"math/rand"
	"os"
	"os/exec"
	"regexp"
	"strings"
	"time"

	"github.com/AlecAivazis/survey/v2"
	"github.com/aws/smithy-go"
	"github.com/bufbuild/connect-go"
	"github.com/defang-io/defang/src/pkg"
	"github.com/defang-io/defang/src/pkg/cli"
	cliClient "github.com/defang-io/defang/src/pkg/cli/client"
	"github.com/defang-io/defang/src/pkg/cli/project"
	"github.com/defang-io/defang/src/pkg/scope"
	"github.com/defang-io/defang/src/pkg/term"
	"github.com/defang-io/defang/src/pkg/types"
	defangv1 "github.com/defang-io/defang/src/protos/io/defang/v1"
	"github.com/spf13/cobra"
	"golang.org/x/mod/semver"
)

const DEFANG_PORTAL_HOST = "portal.defang.dev"
const SERVICE_PORTAL_URL = "https://" + DEFANG_PORTAL_HOST + "/service"

const authNeeded = "auth-needed" // annotation to indicate that a command needs authorization
var authNeededAnnotation = map[string]string{authNeeded: ""}

// GLOBALS
var (
	client         cliClient.Client
	cluster        string
	colorMode      = ColorAuto
	gitHubClientId = pkg.Getenv("DEFANG_CLIENT_ID", "7b41848ca116eac4b125") // GitHub OAuth app
	hasTty         = term.IsTerminal && !pkg.GetenvBool("CI")
	nonInteractive = !hasTty
	provider       = cliClient.Provider(pkg.Getenv("DEFANG_PROVIDER", "auto"))
)

func prettyError(err error) error {
	// To avoid printing the internal gRPC error code
	var cerr *connect.Error
	if errors.As(err, &cerr) {
		term.Debug(" - Server error:", err)
		err = errors.Unwrap(err)
	}
	return err

}

func Execute(ctx context.Context) error {
	if err := RootCmd.ExecuteContext(ctx); err != nil {
		if !errors.Is(err, context.Canceled) {
			term.Error("Error:", prettyError(err))
		}

		var derr *cli.ComposeError
		if errors.As(err, &derr) {
			compose := "compose"
			fileFlag := composeCmd.Flag("file")
			if fileFlag.Changed {
				compose += " -f " + fileFlag.Value.String()
			}
			printDefangHint("Fix the error and try again. To validate the compose file, use:", compose+" config")
		}

		if strings.Contains(err.Error(), "secret") {
			printDefangHint("To manage service secrets, use:", "secret")
		}

		var cerr *cli.CancelError
		if errors.As(err, &cerr) {
			printDefangHint("Detached. The process will keep running.\nTo continue the logs from where you left off, do:", cerr.Error())
		}

		code := connect.CodeOf(err)
		if code == connect.CodeUnauthenticated {
			// All AWS errors are wrapped in OperationError
			var oe *smithy.OperationError
			if errors.As(err, &oe) {
				fmt.Println("Could not authenticate to the AWS service. Please check your aws credentials and try again.")
			} else {
				printDefangHint("Please use the following command to log in:", "login")
			}
		}
		if code == connect.CodeFailedPrecondition && (strings.Contains(err.Error(), "EULA") || strings.Contains(err.Error(), "terms")) {
			printDefangHint("Please use the following command to see the Defang terms of service:", "terms")
		}

		return ExitCode(code)
	}

	if hasTty && term.HadWarnings {
		fmt.Println("For help with warnings, check our FAQ at https://docs.defang.io/docs/faq")
	}

	if hasTty && !pkg.GetenvBool("DEFANG_HIDE_UPDATE") && rand.Intn(10) == 0 {
		if latest, err := GetLatestVersion(ctx); err == nil && semver.Compare(GetCurrentVersion(), latest) < 0 {
			term.Debug(" - Latest Version:", latest, "Current Version:", GetCurrentVersion())
			fmt.Println("A newer version of the CLI is available at https://github.com/defang-io/defang/releases/latest")
			if rand.Intn(10) == 0 && !pkg.GetenvBool("DEFANG_HIDE_HINTS") {
				fmt.Println("To silence these notices, do: export DEFANG_HIDE_UPDATE=1")
			}
		}
	}

	return nil
}

func SetupCommands(version string) {
	defangFabric := pkg.Getenv("DEFANG_FABRIC", cli.DefaultCluster)

	RootCmd.Version = version
	RootCmd.PersistentFlags().Var(&colorMode, "color", `colorize output; "auto", "always" or "never"`)
	RootCmd.PersistentFlags().StringVarP(&cluster, "cluster", "s", defangFabric, "Defang cluster to connect to")
	RootCmd.PersistentFlags().VarP(&provider, "provider", "P", `cloud provider to use; use "aws" for bring-your-own-cloud`)
	RootCmd.PersistentFlags().BoolVarP(&cli.DoVerbose, "verbose", "v", false, "verbose logging") // backwards compat: only used by tail
	RootCmd.PersistentFlags().BoolVar(&term.DoDebug, "debug", false, "debug logging for troubleshooting the CLI")
	RootCmd.PersistentFlags().BoolVar(&cli.DoDryRun, "dry-run", false, "dry run (don't actually change anything)")
	RootCmd.PersistentFlags().BoolVarP(&nonInteractive, "non-interactive", "T", !hasTty, "disable interactive prompts / no TTY")
	RootCmd.PersistentFlags().StringP("cwd", "C", "", "change directory before running the command")
	RootCmd.MarkPersistentFlagDirname("cwd")
	RootCmd.PersistentFlags().StringP("file", "f", "", `compose file path`)
	RootCmd.MarkPersistentFlagFilename("file", "yml", "yaml")

	// Bootstrap command
	RootCmd.AddCommand(bootstrapCmd)
	bootstrapCmd.AddCommand(bootstrapDestroyCmd)
	bootstrapCmd.AddCommand(bootstrapDownCmd)
	bootstrapCmd.AddCommand(bootstrapRefreshCmd)
	bootstrapCmd.AddCommand(bootstrapTearDownCmd)
	bootstrapCmd.AddCommand(bootstrapListCmd)
	bootstrapCmd.AddCommand(bootstrapCancelCmd)

	// Eula command
	tosCmd.Flags().Bool("agree-tos", false, "Agree to the Defang terms of service")
	RootCmd.AddCommand(tosCmd)

	// Token command
	tokenCmd.Flags().Duration("expires", 24*time.Hour, "Validity duration of the token")
	tokenCmd.Flags().String("scope", "", fmt.Sprintf("Scope of the token; one of %v (required)", scope.All()))
	tokenCmd.MarkFlagRequired("scope")
	RootCmd.AddCommand(tokenCmd)

	// Login Command
	// loginCmd.Flags().Bool("skip-prompt", false, "Skip the login prompt if already logged in"); TODO: Implement this
	RootCmd.AddCommand(loginCmd)

	// Whoami Command
	RootCmd.AddCommand(whoamiCmd)

	// Logout Command
	RootCmd.AddCommand(logoutCmd)

	// Generate Command
	//generateCmd.Flags().StringP("name", "n", "service1", "Name of the service")
	RootCmd.AddCommand(generateCmd)

	// Get Services Command
	getServicesCmd.Flags().BoolP("long", "l", false, "Show more details")
	RootCmd.AddCommand(getServicesCmd)

	// Get Status Command
	RootCmd.AddCommand(getVersionCmd)

	// Secrets Command
	secretsSetCmd.Flags().BoolP("name", "n", false, "Name of the secret (backwards compat)")
	secretsSetCmd.Flags().MarkHidden("name")
	secretsCmd.AddCommand(secretsSetCmd)

	secretsDeleteCmd.Flags().BoolP("name", "n", false, "Name of the secret(s) (backwards compat)")
	secretsDeleteCmd.Flags().MarkHidden("name")
	secretsCmd.AddCommand(secretsDeleteCmd)

	secretsCmd.AddCommand(secretsListCmd)

	RootCmd.AddCommand(secretsCmd)
	RootCmd.AddCommand(restartCmd)

	// Compose Command
	// composeCmd.Flags().Bool("compatibility", false, "Run compose in backward compatibility mode"); TODO: Implement compose option
	// composeCmd.Flags().String("env-file", "", "Specify an alternate environment file."); TODO: Implement compose option
	// composeCmd.Flags().Int("parallel", -1, "Control max parallelism, -1 for unlimited (default -1)"); TODO: Implement compose option
	// composeCmd.Flags().String("profile", "", "Specify a profile to enable"); TODO: Implement compose option
	// composeCmd.Flags().String("project-directory", "", "Specify an alternate working directory"); TODO: Implement compose option
	// composeCmd.Flags().StringP("project", "p", "", "Compose project name"); TODO: Implement compose option
	composeUpCmd.Flags().Bool("tail", false, "Tail the service logs after updating") // obsolete, but keep for backwards compatibility
	composeUpCmd.Flags().MarkHidden("tail")
	composeUpCmd.Flags().Bool("force", false, "Force a build of the image even if nothing has changed")
	composeUpCmd.Flags().BoolP("detach", "d", false, "Run in detached mode")
	composeCmd.AddCommand(composeUpCmd)
	composeCmd.AddCommand(composeConfigCmd)
	composeDownCmd.Flags().Bool("tail", false, "Tail the service logs after deleting") // obsolete, but keep for backwards compatibility
	composeDownCmd.Flags().BoolP("detach", "d", false, "Run in detached mode")
	composeDownCmd.Flags().MarkHidden("tail")
	composeCmd.AddCommand(composeDownCmd)
	composeStartCmd.Flags().Bool("force", false, "Force a build of the image even if nothing has changed")
	composeCmd.AddCommand(composeStartCmd)
	RootCmd.AddCommand(composeCmd)
	composeCmd.AddCommand(composeRestartCmd)
	composeCmd.AddCommand(composeStopCmd)

	// Tail Command
	tailCmd.Flags().StringP("name", "n", "", "Name of the service")
	tailCmd.Flags().String("etag", "", "ETag or deployment ID of the service")
	tailCmd.Flags().BoolP("raw", "r", false, "Show raw (unparsed) logs")
	tailCmd.Flags().String("since", "5s", "Show logs since duration/time")
	RootCmd.AddCommand(tailCmd)

	// Delete Command
	deleteCmd.Flags().BoolP("name", "n", false, "Name of the service(s) (backwards compat)")
	deleteCmd.Flags().MarkHidden("name")
	deleteCmd.Flags().Bool("tail", false, "Tail the service logs after deleting")
	RootCmd.AddCommand(deleteCmd)

	// Send Command
	sendCmd.Flags().StringP("subject", "n", "", "Subject to send the message to (required)")
	sendCmd.Flags().StringP("type", "t", "", "Type of message to send (required)")
	sendCmd.Flags().String("id", "", "ID of the message")
	sendCmd.Flags().StringP("data", "d", "", "String data to send")
	sendCmd.Flags().StringP("content-type", "c", "", "Content-Type of the data")
	sendCmd.MarkFlagRequired("subject")
	sendCmd.MarkFlagRequired("type")
	RootCmd.AddCommand(sendCmd)

	// Cert management
	// TODO: Add list, renew etc.
	certCmd.AddCommand(certGenerateCmd)
	RootCmd.AddCommand(certCmd)

	if term.CanColor {
		restore := term.EnableANSI()
		cobra.OnFinalize(restore)

		// Add some emphasis to the help command
		re := regexp.MustCompile(`(?m)^[A-Za-z ]+?:`)
		templ := re.ReplaceAllString(RootCmd.UsageTemplate(), "\033[1m$0\033[0m")
		RootCmd.SetUsageTemplate(templ)
	}

	origHelpFunc := RootCmd.HelpFunc()
	RootCmd.SetHelpFunc(func(cmd *cobra.Command, args []string) {
		trackCmd(cmd, "Help", P{"args", args})
		origHelpFunc(cmd, args)
	})
}

var RootCmd = &cobra.Command{
	SilenceUsage:  true,
	SilenceErrors: true,
	Use:           "defang",
	Args:          cobra.NoArgs,
	Short:         "Defang CLI manages services on the Defang cluster",
	PersistentPreRunE: func(cmd *cobra.Command, args []string) (err error) {
		// Use "defer" to track any errors that occur during the command
		defer func() {
			trackCmd(cmd, "Invoked", P{"args", args}, P{"err", err}, P{"non-interactive", nonInteractive}, P{"provider", provider})
		}()

		// Do this first, since any errors will be printed to the console
		switch colorMode {
		case ColorNever:
			term.ForceColor(false)
		case ColorAlways:
			term.ForceColor(true)
		}

		switch provider {
		case cliClient.ProviderAuto:
			if awsInEnv() {
				provider = cliClient.ProviderAWS
			} else {
				provider = cliClient.ProviderDefang
			}
		case cliClient.ProviderAWS:
			if !awsInEnv() {
				term.Warn(" ! AWS provider was selected, but AWS environment variables are not set")
			}
		case cliClient.ProviderDefang:
			if awsInEnv() {
				term.Warn(" ! Using Defang provider, but AWS environment variables were detected; use --provider")
			}
		}

		cwd, _ := cmd.Flags().GetString("cwd")
		if cwd != "" {
			// Change directory before running the command
			if err = os.Chdir(cwd); err != nil {
				return err
			}
		}

		project.ComposeFilePath, _ = cmd.Flags().GetString("file")
		project.TenantID = cli.GetTenantID(cluster)
		client = cli.NewClient(cluster, provider)

		if v, err := client.GetVersions(cmd.Context()); err == nil {
			version := "v" + cmd.Root().Version // HACK to avoid circular dependency with RootCmd
			term.Debug(" - Fabric:", v.Fabric, "CLI:", version, "Min CLI:", v.CliMin)
			if hasTty && semver.Compare(version, v.CliMin) < 0 {
				term.Warn(" ! Your CLI version is outdated. Please update to the latest version.")
				os.Setenv("DEFANG_HIDE_UPDATE", "1") // hide the update hint at the end
			}
		}

		// Check if we are correctly logged in, but only if the command needs authorization
		if _, ok := cmd.Annotations[authNeeded]; !ok {
			return nil
		}

		if err = client.CheckLoginAndToS(cmd.Context()); err != nil {
			if nonInteractive {
				return err
			}
			// Login interactively now; only do this for authorization-related errors
			if connect.CodeOf(err) == connect.CodeUnauthenticated {
				term.Warn(" !", prettyError(err))

				if err = cli.InteractiveLogin(cmd.Context(), client, gitHubClientId, cluster); err != nil {
					return err
				}

				// FIXME: the new login might have changed the tenant, so we should reload the project
				client = cli.NewClient(cluster, provider)                     // reconnect with the new token
				if err = client.CheckLoginAndToS(cmd.Context()); err == nil { // recheck (new token = new user)
					return nil // success
				}
			}

			// Check if the user has agreed to the terms of service and show a prompt if needed
			if connect.CodeOf(err) == connect.CodeFailedPrecondition {
				term.Warn(" !", prettyError(err))
				if err = cli.InteractiveAgreeToS(cmd.Context(), client); err != nil {
					return err
				}
			}
		}
		return err
	},
}

var loginCmd = &cobra.Command{
	Use:   "login",
	Args:  cobra.NoArgs,
	Short: "Authenticate to the Defang cluster",
	RunE: func(cmd *cobra.Command, args []string) error {
		if nonInteractive {
			if err := cli.NonInteractiveLogin(cmd.Context(), client, cluster); err != nil {
				return err
			}
		} else {
			err := cli.InteractiveLogin(cmd.Context(), client, gitHubClientId, cluster)
			if err != nil {
				return err
			}

			printDefangHint("To generate a sample service, do:", "generate")
		}
		return nil
	},
}

var whoamiCmd = &cobra.Command{
	Use:   "whoami",
	Args:  cobra.NoArgs,
	Short: "Show the current user",
	RunE: func(cmd *cobra.Command, args []string) error {
		err := cli.Whoami(cmd.Context(), client) // always prints
		if err != nil {
			return err
		}
		return nil
	},
}

var certCmd = &cobra.Command{
	Use:   "cert",
	Args:  cobra.NoArgs,
	Short: "Manage certificates",
}

var certGenerateCmd = &cobra.Command{
	Use:     "generate",
	Aliases: []string{"gen"},
	Args:    cobra.NoArgs,
	Short:   "Generate an letsencrypt certificate",
	RunE: func(cmd *cobra.Command, args []string) error {
		err := cli.GenerateLetsEncryptCert(cmd.Context(), client)
		if err != nil {
			return err
		}
		return nil
	},
}

var generateCmd = &cobra.Command{
	Use:     "generate",
	Args:    cobra.NoArgs,
	Aliases: []string{"gen", "new", "init"},
	Short:   "Generate a sample Defang project in the current folder",
	RunE: func(cmd *cobra.Command, args []string) error {
		if nonInteractive {
			return errors.New("cannot run in non-interactive mode")
		}

		var qs = []*survey.Question{
			{
				Name: "language",
				Prompt: &survey.Select{
					Message: "Choose the language you'd like to use:",
					Options: []string{"Nodejs", "Golang", "Python"},
					Default: "Nodejs",
					Help:    "The generated code will be in the language you choose here.",
				},
			},
			{
				Name: "description",
				Prompt: &survey.Input{
					Message: "Please describe the service you'd like to build:",
					Help: `Here are some example prompts you can use:
	"A simple 'hello world' function"
	"A service with 2 endpoints, one to upload and the other to download a file from AWS S3"
	"A service with a default endpoint that returns an HTML page with a form asking for the user's name and then a POST endpoint to handle the form post when the user clicks the 'submit' button\"
Generate will write files in the current folder. You can edit them and then deploy using 'defang compose up --tail' when ready.`,
				},
				Validate: survey.MinLength(5),
			},
			{
				Name: "folder",
				Prompt: &survey.Input{
					Message: "What folder would you like to create the service in?",
					Default: "service1",
					Help:    "The generated code will be in the folder you choose here. If the folder does not exist, it will be created.",
				},
				Validate: survey.Required,
			},
		}

		prompt := struct {
			Language    string // or you can tag fields to match a specific name
			Description string
			Folder      string
		}{}

		// ask the questions
		err := survey.Ask(qs, &prompt)
		if err != nil {
			return err
		}

		if client.CheckLoginAndToS(cmd.Context()) != nil {
			// The user is either not logged in or has not agreed to the terms of service; ask for agreement to the terms now
			if err := cli.InteractiveAgreeToS(cmd.Context(), client); err != nil {
				// This might fail because the user did not log in. This is fine: we won't persist the terms agreement, but can proceed with the generation
				if connect.CodeOf(err) != connect.CodeUnauthenticated {
					return err
				}
			}
		}

		Track("Generate Started", P{"language", prompt.Language}, P{"description", prompt.Description}, P{"folder", prompt.Folder})

		// create the folder if needed
		cd := ""
		if prompt.Folder != "." {
			cd = "`cd " + prompt.Folder + "` and "
			os.MkdirAll(prompt.Folder, 0755)
			if err := os.Chdir(prompt.Folder); err != nil {
				return err
			}
		}

		// Check if the current folder is empty
		if empty, err := pkg.IsDirEmpty("."); !empty || err != nil {
			term.Warn(" ! The folder is not empty. Files may be overwritten. Press Ctrl+C to abort.")
		}

		term.Info(" * Working on it. This may take 1 or 2 minutes...")
		_, err = cli.Generate(cmd.Context(), client, prompt.Language, prompt.Description)
		if err != nil {
			return err
		}

		term.Info(" * Code generated successfully in folder", prompt.Folder)

		// TODO: should we use EDITOR env var instead?
		cmdd := exec.Command("code", ".")
		err = cmdd.Start()
		if err != nil {
			term.Debug(" - unable to launch VS Code:", err)
		}

		printDefangHint("Check the files in your favorite editor.\nTo deploy the service, "+cd+"do:", "compose up")
		return nil
	},
}

var getServicesCmd = &cobra.Command{
	Use:         "services",
	Annotations: authNeededAnnotation,
	Args:        cobra.NoArgs,
	Aliases:     []string{"getServices", "ls", "list"},
	Short:       "Get list of services on the cluster",
	RunE: func(cmd *cobra.Command, args []string) error {
		long, _ := cmd.Flags().GetBool("long")

		err := cli.GetServices(cmd.Context(), client, long)
		if err != nil {
			return err
		}

		if !long {
			printDefangHint("To see more information about your services, do:", cmd.CalledAs()+" -l")
		}

		return nil
	},
}

var getVersionCmd = &cobra.Command{
	Use:     "version",
	Args:    cobra.NoArgs,
	Aliases: []string{"ver", "stat", "status"}, // for backwards compatibility
	Short:   "Get version information for the CLI and Fabric service",
	RunE: func(cmd *cobra.Command, args []string) error {
		term.Print(term.BrightCyan, "Defang CLI:    ")
		fmt.Println(GetCurrentVersion())

		term.Print(term.BrightCyan, "Latest CLI:    ")
		ver, err := GetLatestVersion(cmd.Context())
		fmt.Println(ver)

		term.Print(term.BrightCyan, "Defang Fabric: ")
		ver, err2 := cli.GetVersion(cmd.Context(), client)
		fmt.Println(ver)
		return errors.Join(err, err2)
	},
}

var tailCmd = &cobra.Command{
	Use:         "tail",
	Annotations: authNeededAnnotation,
	Args:        cobra.NoArgs,
	Short:       "Tail logs from one or more services",
	RunE: func(cmd *cobra.Command, args []string) error {
		var name, _ = cmd.Flags().GetString("name")
		var etag, _ = cmd.Flags().GetString("etag")
		var raw, _ = cmd.Flags().GetBool("raw")
		var since, _ = cmd.Flags().GetString("since")

		ts, err := cli.ParseTimeOrDuration(since)
		if err != nil {
			return fmt.Errorf("invalid duration or time: %w", err)
		}

		ts = ts.UTC()
		term.Info(" * Showing logs since", ts.Format(time.RFC3339Nano), "; press Ctrl+C to stop:")
		return cli.Tail(cmd.Context(), client, name, etag, ts, raw)
	},
}

var secretsCmd = &cobra.Command{
	Use:     "secret", // like Docker
	Args:    cobra.NoArgs,
	Aliases: []string{"secrets"},
	Short:   "Add, update, or delete service secrets",
}

var secretsSetCmd = &cobra.Command{
	Use:         "create SECRET", // like Docker
	Annotations: authNeededAnnotation,
	Args:        cobra.ExactArgs(1),
	Aliases:     []string{"set", "add", "put"},
	Short:       "Adds or updates a secret",
	RunE: func(cmd *cobra.Command, args []string) error {
		name := args[0]

		var secret string
		if !nonInteractive {
			// Prompt for secret value
			var secretPrompt = &survey.Password{
				Message: fmt.Sprintf("Enter value for secret %q:", name),
				Help:    "The value will be stored securely and cannot be retrieved later.",
			}

			err := survey.AskOne(secretPrompt, &secret)
			if err != nil {
				return err
			}
		} else {
			bytes, err := io.ReadAll(os.Stdin)
			if err != nil && err != io.EOF {
				return fmt.Errorf("failed reading the secret from non-terminal: %w", err)
			}
			secret = strings.TrimSuffix(string(bytes), "\n")
		}

		if err := cli.SecretsSet(cmd.Context(), client, name, secret); err != nil {
			return err
		}
		term.Info(" * Updated secret value for", name)

		printDefangHint("To update the deployed values, do:", "compose start")
		return nil
	},
}

var secretsDeleteCmd = &cobra.Command{
	Use:         "rm SECRET...", // like Docker
	Annotations: authNeededAnnotation,
	Args:        cobra.MinimumNArgs(1),
	Aliases:     []string{"del", "delete", "remove"},
	Short:       "Deletes one or more secrets",
	RunE: func(cmd *cobra.Command, names []string) error {
		if err := cli.SecretsDelete(cmd.Context(), client, names...); err != nil {
			// Show a warning (not an error) if the secret was not found
			if connect.CodeOf(err) == connect.CodeNotFound {
				term.Warn(" !", prettyError(err))
				return nil
			}
			return err
		}
		term.Info(" * Deleted secret", names)

		printDefangHint("To list the secrets (but not their values), do:", "secret ls")
		return nil
	},
}

var secretsListCmd = &cobra.Command{
	Use:         "ls", // like Docker
	Annotations: authNeededAnnotation,
	Args:        cobra.NoArgs,
	Aliases:     []string{"list"},
	Short:       "List secrets",
	RunE: func(cmd *cobra.Command, args []string) error {
		return cli.SecretsList(cmd.Context(), client)
	},
}

var composeCmd = &cobra.Command{
	Use:     "compose",
	Aliases: []string{"stack"},
	Args:    cobra.NoArgs,
	Short:   "Work with local Compose files",
}

func printPlaygroundPortalServiceURLs(serviceInfos []*defangv1.ServiceInfo) {
	// We can only show services deployed to the prod1 defang SaaS environment.
	if provider == cliClient.ProviderDefang && cluster == cli.DefaultCluster {
		term.Info(" * Monitor your services' status in the defang portal")
		for _, serviceInfo := range serviceInfos {
			fmt.Println("   -", SERVICE_PORTAL_URL+"/"+serviceInfo.Service.Name)
		}
	}
}

func printEndpoints(serviceInfos []*defangv1.ServiceInfo) {
	for _, serviceInfo := range serviceInfos {
		andEndpoints := ""
		if len(serviceInfo.Endpoints) > 0 {
			andEndpoints = "and will be available at:"
		}
		term.Info(" * Service", serviceInfo.Service.Name, "is in state", serviceInfo.Status, andEndpoints)
		for i, endpoint := range serviceInfo.Endpoints {
			if serviceInfo.Service.Ports[i].Mode == defangv1.Mode_INGRESS {
				endpoint = "https://" + endpoint
			}
			fmt.Println("   -", endpoint)
		}
		if serviceInfo.Service.Domainname != "" {
			if serviceInfo.ZoneId != "" {
				fmt.Println("   -", "https://"+serviceInfo.Service.Domainname)
			} else {
				fmt.Println("   -", "https://"+serviceInfo.Service.Domainname+" (after ACME cert activation)")
			}
		}
	}
}

var composeUpCmd = &cobra.Command{
	Use:         "up",
	Annotations: authNeededAnnotation,
	Args:        cobra.NoArgs, // TODO: takes optional list of service names
	Short:       "Like 'start' but immediately tracks the progress of the deployment",
	RunE: func(cmd *cobra.Command, args []string) error {
		var force, _ = cmd.Flags().GetBool("force")
		var detach, _ = cmd.Flags().GetBool("detach")

		since := time.Now()
		proj, err := client.LoadCompose()
		if err != nil {
			return err
		}
		deploy, err := cli.ComposeStart(cmd.Context(), client, proj, force)
		if err != nil {
			return err
		}

		printPlaygroundPortalServiceURLs(deploy.Services)
		printEndpoints(deploy.Services) // TODO: do this at the end

		if detach {
			term.Info(" * Done.")
			return nil
		}

		etag := deploy.Etag
		services := "all services"
		if etag != "" {
			services = "deployment ID " + etag
		}

		term.Info(" * Tailing logs for", services, "; press Ctrl+C to detach:")
		err = cli.Tail(cmd.Context(), client, "", etag, since, false)
		if err != nil {
			return err
		}
		term.Info(" * Done.")
		return nil
	},
}

var composeStartCmd = &cobra.Command{
	Use:         "start",
	Aliases:     []string{"deploy"},
	Annotations: authNeededAnnotation,
	Args:        cobra.NoArgs, // TODO: takes optional list of service names
	Short:       "Reads a Compose file and deploys services to the cluster",
	RunE: func(cmd *cobra.Command, args []string) error {
		var force, _ = cmd.Flags().GetBool("force")

		proj, err := client.LoadCompose()
		if err != nil {
			return err
		}
		deploy, err := cli.ComposeStart(cmd.Context(), client, proj, force)
		if err != nil {
			return err
		}

		printPlaygroundPortalServiceURLs(deploy.Services)
		printEndpoints(deploy.Services) // TODO: do this at the end

		command := "tail"
		if deploy.Etag != "" {
			command += " --etag " + deploy.Etag
		}
		printDefangHint("To track the update, do:", command)
		return nil
	},
}

var composeRestartCmd = &cobra.Command{
	Use:         "restart",
	Annotations: authAndProjectNeededAnnotation,
	Args:        cobra.NoArgs, // TODO: takes optional list of service names
	Short:       "Reads a Compose file and restarts its services",
	RunE: func(cmd *cobra.Command, args []string) error {
<<<<<<< HEAD

		proj, err := client.LoadCompose()
		if err != nil {
			return err
		}
		return cli.ComposeRestart(cmd.Context(), client, proj)
=======
		etag, err := cli.ComposeRestart(cmd.Context(), client, project)
		if err != nil {
			return err
		}
		term.Info(" * Restarted services with deployment ID", etag)
		return nil
>>>>>>> 469e0bdb
	},
}

var composeStopCmd = &cobra.Command{
	Use:         "stop",
	Annotations: authNeededAnnotation,
	Args:        cobra.NoArgs, // TODO: takes optional list of service names
	Short:       "Reads a Compose file and stops its services",
	RunE: func(cmd *cobra.Command, args []string) error {
<<<<<<< HEAD
		proj, err := client.LoadCompose()
		if err != nil {
			return err
		}

		if _, err := cli.ComposeStop(cmd.Context(), client, proj); err != nil {
			return err
		}
=======
		etag, err := cli.ComposeStop(cmd.Context(), client, project)
		if err != nil {
			return err
		}
		term.Info(" * Stopped services with deployment ID", etag)
>>>>>>> 469e0bdb
		return nil
	},
}

var composeDownCmd = &cobra.Command{
	Use:         "down",
	Aliases:     []string{"rm"},
	Annotations: authNeededAnnotation,
	Args:        cobra.NoArgs, // TODO: takes optional list of service names
	Short:       "Like 'stop' but also deprovisions the services from the cluster",
	RunE: func(cmd *cobra.Command, args []string) error {
		var detach, _ = cmd.Flags().GetBool("detach")

		since := time.Now()
		etag, err := cli.ComposeDown(cmd.Context(), client)
		if err != nil {
			if connect.CodeOf(err) == connect.CodeNotFound {
				// Show a warning (not an error) if the service was not found
				term.Warn(" !", prettyError(err))
				return nil
			}
			return err
		}

		term.Info(" * Deleted services, deployment ID", etag)

		if detach {
			printDefangHint("To track the update, do:", "tail --etag "+etag)
			return nil
		}

		err = cli.Tail(cmd.Context(), client, "", etag, since, false)
		if err != nil {
			return err
		}
		term.Info(" * Done.")
		return nil

	},
}

var composeConfigCmd = &cobra.Command{
	Use:   "config",
	Args:  cobra.NoArgs, // TODO: takes optional list of service names
	Short: "Reads a Compose file and shows the generated config",
	RunE: func(cmd *cobra.Command, args []string) error {
		cli.DoDryRun = true // config is like start in a dry run
		proj, err := client.LoadCompose()
		if err != nil {
			return err
		}

		// force=false to calculate the digest
		if _, err := cli.ComposeStart(cmd.Context(), client, proj, false); !errors.Is(err, cli.ErrDryRun) {
			return err
		}
		return nil
	},
}

var deleteCmd = &cobra.Command{
	Use:         "delete SERVICE...",
	Annotations: authNeededAnnotation,
	Args:        cobra.MinimumNArgs(1),
	Aliases:     []string{"del", "rm", "remove"},
	Short:       "Delete a service from the cluster",
	RunE: func(cmd *cobra.Command, names []string) error {
		var tail, _ = cmd.Flags().GetBool("tail")

		since := time.Now()
		etag, err := cli.Delete(cmd.Context(), client, names...)
		if err != nil {
			if connect.CodeOf(err) == connect.CodeNotFound {
				// Show a warning (not an error) if the service was not found
				term.Warn(" !", prettyError(err))
				return nil
			}
			return err
		}

		term.Info(" * Deleted service", names, "with deployment ID", etag)

		if !tail {
			printDefangHint("To track the update, do:", "tail --etag "+etag)
			return nil
		}

		term.Info(" * Tailing logs for update; press Ctrl+C to detach:")
		return cli.Tail(cmd.Context(), client, "", etag, since, false)
	},
}

var restartCmd = &cobra.Command{
	Use:         "restart SERVICE...",
	Annotations: authNeededAnnotation,
	Args:        cobra.MinimumNArgs(1),
	Short:       "Restart one or more services",
	RunE: func(cmd *cobra.Command, args []string) error {
		etag, err := cli.Restart(cmd.Context(), client, args...)
		if err != nil {
			return err
		}
		term.Info(" * Restarted service", args, "with deployment ID", etag)
		return nil
	},
}

var sendCmd = &cobra.Command{
	Use:         "send",
	Hidden:      true, // not available in private beta
	Annotations: authNeededAnnotation,
	Args:        cobra.NoArgs,
	Aliases:     []string{"msg", "message", "publish", "pub"},
	Short:       "Send a message to a service",
	RunE: func(cmd *cobra.Command, args []string) error {
		var id, _ = cmd.Flags().GetString("id")
		var _type, _ = cmd.Flags().GetString("type")
		var data, _ = cmd.Flags().GetString("data")
		var contenttype, _ = cmd.Flags().GetString("content-type")
		var subject, _ = cmd.Flags().GetString("subject")

		return cli.SendMsg(cmd.Context(), client, subject, _type, id, []byte(data), contenttype)
	},
}

var tokenCmd = &cobra.Command{
	Use:         "token",
	Annotations: authNeededAnnotation,
	Args:        cobra.NoArgs,
	Short:       "Manage personal access tokens",
	RunE: func(cmd *cobra.Command, args []string) error {
		var s, _ = cmd.Flags().GetString("scope")
		var expires, _ = cmd.Flags().GetDuration("expires")

		// TODO: should default to use the current tenant, not the default tenant
		return cli.Token(cmd.Context(), client, gitHubClientId, types.DEFAULT_TENANT, expires, scope.Scope(s))
	},
}

var logoutCmd = &cobra.Command{
	Use:     "logout",
	Args:    cobra.NoArgs,
	Aliases: []string{"logoff", "revoke"},
	Short:   "Log out",
	RunE: func(cmd *cobra.Command, args []string) error {
		if err := cli.Logout(cmd.Context(), client); err != nil {
			return err
		}
		term.Info(" * Successfully logged out")
		return nil
	},
}

var bootstrapCmd = &cobra.Command{
	Use:     "cd",
	Aliases: []string{"bootstrap"},
	Args:    cobra.NoArgs,
	Short:   "Manually run a command with the CD task",
}

var bootstrapDestroyCmd = &cobra.Command{
	Use:   "destroy",
	Args:  cobra.NoArgs,
	Short: "Destroy the service stack",
	RunE: func(cmd *cobra.Command, args []string) error {
		return cli.BootstrapCommand(cmd.Context(), client, "destroy")
	},
}

var bootstrapDownCmd = &cobra.Command{
	Use:   "down",
	Args:  cobra.NoArgs,
	Short: "Refresh and then destroy the service stack",
	RunE: func(cmd *cobra.Command, args []string) error {
		return cli.BootstrapCommand(cmd.Context(), client, "down")
	},
}

var bootstrapRefreshCmd = &cobra.Command{
	Use:   "refresh",
	Args:  cobra.NoArgs,
	Short: "Refresh the service stack",
	RunE: func(cmd *cobra.Command, args []string) error {
		return cli.BootstrapCommand(cmd.Context(), client, "refresh")
	},
}

var bootstrapTearDownCmd = &cobra.Command{
	Use:   "teardown",
	Args:  cobra.NoArgs,
	Short: "Destroy the CD cluster without destroying the services",
	RunE: func(cmd *cobra.Command, args []string) error {
		term.Warn(` ! Deleting the CD cluster; this does not delete the services!`)
		return cli.TearDown(cmd.Context(), client)
	},
}

var bootstrapListCmd = &cobra.Command{
	Use:     "ls",
	Args:    cobra.NoArgs,
	Aliases: []string{"list"},
	Short:   "List all the projects and stacks in the CD cluster",
	RunE: func(cmd *cobra.Command, args []string) error {
		return cli.BootstrapList(cmd.Context(), client)
	},
}

var bootstrapCancelCmd = &cobra.Command{
	Use:   "cancel",
	Args:  cobra.NoArgs,
	Short: "Cancel the current CD operation",
	RunE: func(cmd *cobra.Command, args []string) error {
		return cli.BootstrapCommand(cmd.Context(), client, "cancel")
	},
}

var tosCmd = &cobra.Command{
	Use:         "terms",
	Aliases:     []string{"tos", "eula", "tac", "tou"},
	Annotations: authNeededAnnotation, // TODO: only need auth when agreeing to the terms
	Args:        cobra.NoArgs,
	Short:       "Read and/or agree the Defang terms of service",
	RunE: func(cmd *cobra.Command, args []string) error {
		agree, _ := cmd.Flags().GetBool("agree-tos")

		if agree {
			return cli.NonInteractiveAgreeToS(cmd.Context(), client)
		}

		if !nonInteractive {
			return cli.InteractiveAgreeToS(cmd.Context(), client)
		}

		printDefangHint("To agree to the terms of service, do:", cmd.CalledAs()+" --agree-tos")
		return nil
	},
}

func awsInEnv() bool {
	return os.Getenv("AWS_PROFILE") != "" || os.Getenv("AWS_ACCESS_KEY_ID") != "" || os.Getenv("AWS_SECRET_ACCESS_KEY") != ""
}<|MERGE_RESOLUTION|>--- conflicted
+++ resolved
@@ -760,25 +760,20 @@
 
 var composeRestartCmd = &cobra.Command{
 	Use:         "restart",
-	Annotations: authAndProjectNeededAnnotation,
+	Annotations: authNeededAnnotation,
 	Args:        cobra.NoArgs, // TODO: takes optional list of service names
 	Short:       "Reads a Compose file and restarts its services",
 	RunE: func(cmd *cobra.Command, args []string) error {
-<<<<<<< HEAD
-
 		proj, err := client.LoadCompose()
 		if err != nil {
 			return err
 		}
-		return cli.ComposeRestart(cmd.Context(), client, proj)
-=======
-		etag, err := cli.ComposeRestart(cmd.Context(), client, project)
+		etag, err := cli.ComposeRestart(cmd.Context(), client, proj)
 		if err != nil {
 			return err
 		}
 		term.Info(" * Restarted services with deployment ID", etag)
 		return nil
->>>>>>> 469e0bdb
 	},
 }
 
@@ -788,22 +783,15 @@
 	Args:        cobra.NoArgs, // TODO: takes optional list of service names
 	Short:       "Reads a Compose file and stops its services",
 	RunE: func(cmd *cobra.Command, args []string) error {
-<<<<<<< HEAD
 		proj, err := client.LoadCompose()
 		if err != nil {
 			return err
 		}
-
-		if _, err := cli.ComposeStop(cmd.Context(), client, proj); err != nil {
-			return err
-		}
-=======
-		etag, err := cli.ComposeStop(cmd.Context(), client, project)
+		etag, err := cli.ComposeStop(cmd.Context(), client, proj)
 		if err != nil {
 			return err
 		}
 		term.Info(" * Stopped services with deployment ID", etag)
->>>>>>> 469e0bdb
 		return nil
 	},
 }
