--- conflicted
+++ resolved
@@ -194,11 +194,8 @@
 
 	// Config Command (was: secrets)
 	configSetCmd.Flags().BoolP("name", "n", false, "name of the config (backwards compat)")
-<<<<<<< HEAD
 	configSetCmd.Flags().BoolP("sensitive", "x", false, "set the config as sensitive")
-=======
 	configSetCmd.Flags().BoolP("env", "e", false, "set the config from an environment variable")
->>>>>>> b8d5e38c
 	_ = configSetCmd.Flags().MarkHidden("name")
 
 	configCmd.AddCommand(configSetCmd)
@@ -660,11 +657,8 @@
 	Aliases:     []string{"set", "add", "put"},
 	Short:       "Adds or updates a sensitive config value",
 	RunE: func(cmd *cobra.Command, args []string) error {
-<<<<<<< HEAD
-		var isSensitive, _ = cmd.Flags().GetBool("sensitive")
-=======
+		isSensitive, _ := cmd.Flags().GetBool("sensitive")
 		fromEnv, _ := cmd.Flags().GetBool("env")
->>>>>>> b8d5e38c
 
 		// Make sure we have a project to set config for before asking for a value
 		_, err := client.LoadProjectName(cmd.Context())
@@ -765,7 +759,6 @@
 	},
 }
 
-<<<<<<< HEAD
 var configGetCmd = &cobra.Command{
 	Use:         "get CONFIG...", // like Docker
 	Annotations: authNeededAnnotation,
@@ -778,162 +771,6 @@
 	},
 }
 
-var composeCmd = &cobra.Command{
-	Use:     "compose",
-	Aliases: []string{"stack"},
-	Args:    cobra.NoArgs,
-	Short:   "Work with local Compose files",
-}
-
-var composeUpCmd = &cobra.Command{
-	Use:         "up",
-	Annotations: authNeededAnnotation,
-	Args:        cobra.NoArgs, // TODO: takes optional list of service names
-	Short:       "Like 'start' but immediately tracks the progress of the deployment",
-	RunE: func(cmd *cobra.Command, args []string) error {
-		var force, _ = cmd.Flags().GetBool("force")
-		var detach, _ = cmd.Flags().GetBool("detach")
-
-		since := time.Now()
-		deploy, project, err := cli.ComposeUp(cmd.Context(), client, force)
-		if err != nil {
-			return err
-		}
-
-		if len(deploy.Services) == 0 {
-			return errors.New("no services being deployed")
-		}
-
-		printPlaygroundPortalServiceURLs(deploy.Services)
-
-		if detach {
-			term.Info("Detached.")
-			return nil
-		}
-
-		tailCtx, cancelTail := context.WithCancelCause(cmd.Context())
-		defer cancelTail(nil) // to cancel WaitServiceState and clean-up context
-
-		errCompleted := errors.New("deployment succeeded") // tail canceled because of deployment completion
-		const targetState = defangv1.ServiceState_DEPLOYMENT_COMPLETED
-		targetStateReached := false
-
-		go func() {
-			services := make([]string, len(deploy.Services))
-			for i, serviceInfo := range deploy.Services {
-				services[i] = serviceInfo.Service.Name
-			}
-
-			if err := cli.WaitServiceState(tailCtx, client, targetState, deploy.Etag, services); err != nil {
-				var errDeploymentFailed cli.ErrDeploymentFailed
-				if errors.As(err, &errDeploymentFailed) {
-					cancelTail(err)
-				} else if !errors.Is(err, context.Canceled) {
-					term.Warnf("failed to wait for service status: %v", err) // TODO: don't print in Go-routine
-				}
-			} else {
-				targetStateReached = true
-				cancelTail(errCompleted)
-			}
-		}()
-
-		// show users the current streaming logs
-		tailSource := "all services"
-		if deploy.Etag != "" {
-			tailSource = "deployment ID " + deploy.Etag
-		}
-
-		term.Info("Tailing logs for", tailSource, "; press Ctrl+C to detach:")
-		tailParams := cli.TailOptions{
-			Etag:  deploy.Etag,
-			Since: since,
-			Raw:   false,
-		}
-
-		// blocking call to tail
-		if err := cli.Tail(tailCtx, client, tailParams); err != nil {
-			term.Debugf("Tail failed with %v", err)
-			if connect.CodeOf(err) == connect.CodePermissionDenied {
-				// If tail fails because of missing permission, we wait for the deployment to finish
-				term.Warn("Unable to tail logs. Waiting for the deployment to finish.")
-				<-tailCtx.Done()
-			} else if !errors.Is(tailCtx.Err(), context.Canceled) {
-				return err // any error other than cancelation
-			}
-
-			// Tail got canceled; if it was by anything other than completion, prompt to show debugger
-			if !errors.Is(context.Cause(tailCtx), errCompleted) {
-				var failedServices []string
-				var errDeploymentFailed cli.ErrDeploymentFailed
-				if errors.As(context.Cause(tailCtx), &errDeploymentFailed) {
-					term.Warn(errDeploymentFailed)
-					failedServices = []string{errDeploymentFailed.Service}
-				} else {
-					term.Warn("Deployment is not finished. Service(s) might not be running.")
-					// TODO: some services might be OK and we should only debug the ones that are not
-				}
-
-				if _, isPlayground := client.(*cliClient.PlaygroundClient); !nonInteractive && isPlayground {
-					var aiDebug bool
-					if err := survey.AskOne(&survey.Confirm{
-						Message: "Would you like to debug the deployment with AI?",
-						Help:    "This will send logs and artifacts to our backend and attempt to diagnose the issue and provide a solution.",
-					}, &aiDebug); err != nil {
-						term.Debugf("failed to ask for AI debug: %v", err)
-					} else if aiDebug {
-						// Call the AI debug endpoint using the original command context (not the tailCtx which is canceled); HACK: cmd might be canceled too
-						// TODO: use the WorkingDir of the failed service, might not be the project's root
-						if err := cli.Debug(context.TODO(), client, deploy.Etag, project, failedServices); err != nil {
-							term.Warnf("failed to debug deployment: %v", err)
-						}
-					}
-				}
-				return err
-			}
-		}
-
-		// Print the current service states of the deployment
-		if targetStateReached {
-			for _, service := range deploy.Services {
-				service.State = targetState
-			}
-
-			printEndpoints(deploy.Services)
-		}
-
-		term.Info("Done.")
-		return nil
-	},
-}
-
-var composeStartCmd = &cobra.Command{
-	Use:         "start",
-	Aliases:     []string{"deploy"},
-	Annotations: authNeededAnnotation,
-	Args:        cobra.NoArgs, // TODO: takes optional list of service names
-	Short:       "Reads a Compose file and deploys services to the cluster",
-	RunE: func(cmd *cobra.Command, args []string) error {
-		var force, _ = cmd.Flags().GetBool("force")
-
-		deploy, _, err := cli.ComposeUp(cmd.Context(), client, force)
-		if err != nil {
-			return err
-		}
-
-		printPlaygroundPortalServiceURLs(deploy.Services)
-		printEndpoints(deploy.Services) // TODO: do this at the end
-
-		command := "tail"
-		if deploy.Etag != "" {
-			command += " --etag " + deploy.Etag
-		}
-		printDefangHint("To track the update, do:", command)
-		return nil
-	},
-}
-
-=======
->>>>>>> b8d5e38c
 var debugCmd = &cobra.Command{
 	Use:         "debug [SERVICE...]",
 	Annotations: authNeededAnnotation,
