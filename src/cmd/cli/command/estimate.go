--- conflicted
+++ resolved
@@ -28,17 +28,10 @@
 				return err
 			}
 
-<<<<<<< HEAD
-			if global.Stack.Provider == cliClient.ProviderAuto {
-				providerID, err := interactiveSelectProvider([]cliClient.ProviderID{
-					cliClient.ProviderAWS,
-					cliClient.ProviderGCP,
-=======
 			if global.Stack.Provider == client.ProviderAuto {
-				_, err = interactiveSelectProvider([]client.ProviderID{
+				providerID, err := interactiveSelectProvider([]client.ProviderID{
 					client.ProviderAWS,
 					client.ProviderGCP,
->>>>>>> 97c423c5
 				})
 				if err != nil {
 					return fmt.Errorf("failed to select provider: %w", err)
@@ -73,7 +66,7 @@
 	return estimateCmd
 }
 
-func interactiveSelectProvider(providers []cliClient.ProviderID) (cliClient.ProviderID, error) {
+func interactiveSelectProvider(providers []client.ProviderID) (client.ProviderID, error) {
 	if len(providers) < 2 {
 		panic("interactiveSelectProvider called with less than 2 providers")
 	}
@@ -85,9 +78,9 @@
 	// Default to the provider in the environment if available
 	var defaultOption any // not string!
 	if awsInEnv() {
-		defaultOption = cliClient.ProviderAWS.String()
+		defaultOption = client.ProviderAWS.String()
 	} else if gcpInEnv() {
-		defaultOption = cliClient.ProviderGCP.String()
+		defaultOption = client.ProviderGCP.String()
 	}
 	var optionValue string
 	if err := survey.AskOne(&survey.Select{
@@ -96,13 +89,13 @@
 		Options: options,
 		Help:    "The provider you choose will be used for deploying services.",
 		Description: func(value string, i int) string {
-			return providerDescription[cliClient.ProviderID(value)]
+			return providerDescription[client.ProviderID(value)]
 		},
 	}, &optionValue, survey.WithStdio(term.DefaultTerm.Stdio())); err != nil {
 		return "", fmt.Errorf("failed to select provider: %w", err)
 	}
 	track.Evt("ProviderSelected", P("provider", optionValue))
-	var providerID cliClient.ProviderID
+	var providerID client.ProviderID
 	err := providerID.Set(optionValue)
 	if err != nil {
 		return "", err
