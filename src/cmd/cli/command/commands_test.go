package command

import (
	"bytes"
	"context"
	"errors"
	"net/http"
	"net/http/httptest"
	"os"
	"strings"
	"testing"

	"github.com/DefangLabs/defang/src/pkg/auth"
	"github.com/DefangLabs/defang/src/pkg/cli/client"
	"github.com/DefangLabs/defang/src/pkg/cli/client/byoc/aws"
	"github.com/DefangLabs/defang/src/pkg/cli/client/byoc/gcp"
	"github.com/DefangLabs/defang/src/pkg/cli/compose"
	awsdriver "github.com/DefangLabs/defang/src/pkg/clouds/aws"
	gcpdriver "github.com/DefangLabs/defang/src/pkg/clouds/gcp"
	"github.com/DefangLabs/defang/src/pkg/term"
	defangv1 "github.com/DefangLabs/defang/src/protos/io/defang/v1"
	"github.com/DefangLabs/defang/src/protos/io/defang/v1/defangv1connect"
	"github.com/aws/aws-sdk-go-v2/service/ssm"
	"github.com/bufbuild/connect-go"
	"github.com/spf13/cobra"
	"golang.org/x/oauth2/google"
	"google.golang.org/protobuf/types/known/emptypb"
)

type MockSsmClient struct {
	awsdriver.SsmParametersAPI
}

func (m *MockSsmClient) PutParameter(ctx context.Context, params *ssm.PutParameterInput, optFns ...func(*ssm.Options)) (*ssm.PutParameterOutput, error) {
	return &ssm.PutParameterOutput{}, nil
}

func (m *MockSsmClient) DeleteParameters(ctx context.Context, params *ssm.DeleteParametersInput, optFns ...func(*ssm.Options)) (*ssm.DeleteParametersOutput, error) {
	return &ssm.DeleteParametersOutput{
		DeletedParameters: []string{"var"},
	}, nil
}

type mockFabricService struct {
	defangv1connect.UnimplementedFabricControllerHandler
	canIUseIsCalled bool
}

func (m *mockFabricService) CanIUse(ctx context.Context, canUseReq *connect.Request[defangv1.CanIUseRequest]) (*connect.Response[defangv1.CanIUseResponse], error) {
	m.canIUseIsCalled = true
	return nil, connect.NewError(connect.CodeResourceExhausted, errors.New("no access to use aws provider"))
}

func (m *mockFabricService) GetVersion(context.Context, *connect.Request[emptypb.Empty]) (*connect.Response[defangv1.Version], error) {
	return connect.NewResponse(&defangv1.Version{
		Fabric: "0.0.0-test",
		CliMin: "0.0.0-test",
	}), nil
}

func (m *mockFabricService) CheckToS(context.Context, *connect.Request[emptypb.Empty]) (*connect.Response[emptypb.Empty], error) {
	return connect.NewResponse(&emptypb.Empty{}), nil
}

func (m *mockFabricService) WhoAmI(context.Context, *connect.Request[emptypb.Empty]) (*connect.Response[defangv1.WhoAmIResponse], error) {
	return connect.NewResponse(&defangv1.WhoAmIResponse{
		Tenant:            "default",
		ProviderAccountId: "default",
		Region:            "us-test-2",
		Tier:              defangv1.SubscriptionTier_HOBBY,
	}), nil
}

func (m *mockFabricService) GetSelectedProvider(context.Context, *connect.Request[defangv1.GetSelectedProviderRequest]) (*connect.Response[defangv1.GetSelectedProviderResponse], error) {
	return connect.NewResponse(&defangv1.GetSelectedProviderResponse{
		Provider: defangv1.Provider_AWS,
	}), nil
}

func (m *mockFabricService) SetSelectedProvider(context.Context, *connect.Request[defangv1.SetSelectedProviderRequest]) (*connect.Response[emptypb.Empty], error) {
	return connect.NewResponse(&emptypb.Empty{}), nil
}

<<<<<<< HEAD
func init() {
	SetupCommands("0.0.0-test")
}

type mockStsProviderAPI struct{}

func (s *mockStsProviderAPI) GetCallerIdentity(ctx context.Context, params *sts.GetCallerIdentityInput, optFns ...func(*sts.Options)) (*sts.GetCallerIdentityOutput, error) {
	callIdOutput := sts.GetCallerIdentityOutput{}
	callIdOutput.Account = ptr.String("123456789012")
	callIdOutput.Arn = ptr.String("arn:aws:iam::123456789012:user/test")

	return &callIdOutput, nil
}

func (s *mockStsProviderAPI) AssumeRole(ctx context.Context, params *sts.AssumeRoleInput, optFns ...func(*sts.Options)) (*sts.AssumeRoleOutput, error) {
	aro := sts.AssumeRoleOutput{}
	return &aro, nil
=======
func TestMain(m *testing.M) {
	SetupCommands(context.Background(), "0.0.0-test")
	os.Exit(m.Run())
>>>>>>> e2bf4616
}

func testCommand(args []string, cluster string) error {
	if cluster != "" {
		args = append(args, "--cluster", strings.TrimPrefix(cluster, "http://"))
	}
	RootCmd.SetArgs(args)
	return RootCmd.ExecuteContext(context.Background())
}

func TestVersion(t *testing.T) {
	if testing.Short() {
		t.Skip("skipping live tests in short mode.")
	}

	t.Run("live", func(t *testing.T) {
		err := testCommand([]string{"version"}, "")
		if err != nil {
			t.Fatalf("Version() failed: %v", err)
		}
	})

	t.Run("mock", func(t *testing.T) {
		mockService := &mockFabricService{}
		_, handler := defangv1connect.NewFabricControllerHandler(mockService)

		server := httptest.NewServer(handler)
		t.Cleanup(server.Close)

		err := testCommand([]string{"version"}, server.URL)
		if err != nil {
			t.Fatalf("Version() failed: %v", err)
		}
	})
}

func TestCommandGates(t *testing.T) {
	mockService := &mockFabricService{}
	_, handler := defangv1connect.NewFabricControllerHandler(mockService)
	t.Chdir("../../../../src/testdata/sanity")

	t.Setenv("AWS_REGION", "us-test-2")

	userinfoServer := httptest.NewServer(http.HandlerFunc(func(w http.ResponseWriter, r *http.Request) {
		if r.URL.Path != "/userinfo" {
			t.Fatalf("unexpected path %q", r.URL.Path)
		}
		w.Header().Set("Content-Type", "application/json")
		_, _ = w.Write([]byte(`{
			"allTenants":[{"id":"default","name":"Default Workspace"}],
			"userinfo":{"email":"cli@example.com","name":"CLI Tester"}
		}`))
	}))
	t.Cleanup(userinfoServer.Close)

	openAuthClient := auth.OpenAuthClient
	t.Cleanup(func() {
		auth.OpenAuthClient = openAuthClient
	})
	auth.OpenAuthClient = auth.NewClient("testclient", userinfoServer.URL)
	t.Setenv("DEFANG_ACCESS_TOKEN", "token-123")

	server := httptest.NewServer(handler)
	t.Cleanup(server.Close)

	testData := []struct {
		name                string
		command             []string
		expectCanIUseCalled bool
	}{
		{
			name:                "compose up - aws - no access",
			command:             []string{"compose", "up", "--provider=aws", "--dry-run"},
			expectCanIUseCalled: true,
		},
		{
			name:                "compose down - aws - no access",
			command:             []string{"compose", "down", "--provider=aws", "--project-name=myproj", "--dry-run"},
			expectCanIUseCalled: true,
		},
		{
			name:                "config set - aws - allowed",
			command:             []string{"config", "set", "var", "--project-name=app", "--provider=aws", "--dry-run"},
			expectCanIUseCalled: false,
		},
		{
			name:                "delete service - aws - no access",
			command:             []string{"delete", "abc", "--provider=aws", "--dry-run"},
			expectCanIUseCalled: true,
		},
		{
			name:                "whoami - allowed",
			command:             []string{"whoami", "--provider=aws", "--dry-run"},
			expectCanIUseCalled: false,
		},
	}

	prevSts, prevSsm := awsdriver.NewStsFromConfig, awsdriver.NewSsmFromConfig
	t.Cleanup(func() {
		awsdriver.NewStsFromConfig = prevSts
		awsdriver.NewSsmFromConfig = prevSsm
	})
	awsdriver.NewStsFromConfig = func(aws.Config) awsdriver.StsClientAPI { return &awsdriver.MockStsClientAPI{} }
	awsdriver.NewSsmFromConfig = func(aws.Config) awsdriver.SsmParametersAPI { return &MockSsmClient{} }

	for _, tt := range testData {
		t.Run(tt.name, func(t *testing.T) {
			mockService.canIUseIsCalled = false

			err := testCommand(tt.command, server.URL)

			if tt.expectCanIUseCalled != mockService.canIUseIsCalled {
				t.Errorf("unexpected canIUse: expected usage: %t", tt.expectCanIUseCalled)
			}

			if err != nil {
				if tt.expectCanIUseCalled && err.Error() != "resource_exhausted: no access to use aws provider" {
					t.Errorf("expected \"no access\" error - got: %v", err.Error())
				}
			}
		})
	}
}

type MockFabricControllerClient struct {
	defangv1connect.FabricControllerClient
	canIUseResponse defangv1.CanIUseResponse
	savedProvider   map[string]defangv1.Provider
}

func (m *MockFabricControllerClient) CanIUse(context.Context, *connect.Request[defangv1.CanIUseRequest]) (*connect.Response[defangv1.CanIUseResponse], error) {
	return connect.NewResponse(&m.canIUseResponse), nil
}

func (m *MockFabricControllerClient) GetServices(context.Context, *connect.Request[defangv1.GetServicesRequest]) (*connect.Response[defangv1.GetServicesResponse], error) {
	return connect.NewResponse(&defangv1.GetServicesResponse{}), nil
}

func (m *MockFabricControllerClient) GetSelectedProvider(ctx context.Context, req *connect.Request[defangv1.GetSelectedProviderRequest]) (*connect.Response[defangv1.GetSelectedProviderResponse], error) {
	return connect.NewResponse(&defangv1.GetSelectedProviderResponse{
		Provider: m.savedProvider[req.Msg.Project],
	}), nil
}

func (m *MockFabricControllerClient) SetSelectedProvider(ctx context.Context, req *connect.Request[defangv1.SetSelectedProviderRequest]) (*connect.Response[emptypb.Empty], error) {
	m.savedProvider[req.Msg.Project] = req.Msg.Provider
	return connect.NewResponse(&emptypb.Empty{}), nil
}

type FakeStdin struct {
	*bytes.Reader
}

func (f *FakeStdin) Fd() uintptr {
	return os.Stdin.Fd()
}

type FakeStdout struct {
	*bytes.Buffer
}

func (f *FakeStdout) Fd() uintptr {
	return os.Stdout.Fd()
}

func TestGetProvider(t *testing.T) {
	mockClient := client.GrpcClient{}
	mockCtrl := &MockFabricControllerClient{
		canIUseResponse: defangv1.CanIUseResponse{},
	}
<<<<<<< HEAD
	mockClient.SetFabricClient(mockCtrl)
	global.Client = &mockClient
	loader := client.MockLoader{Project: compose.Project{Name: "empty"}}
	oldRootCmd := RootCmd
=======
	mockClient.SetClient(mockCtrl)
	oldRootCmd, oldClient, oldSts := RootCmd, global.Client, awsdriver.NewStsFromConfig
>>>>>>> e2bf4616
	t.Cleanup(func() {
		RootCmd = oldRootCmd
		global.Client = oldClient
		awsdriver.NewStsFromConfig = oldSts
		mockCtrl.savedProvider = nil
	})

	awsdriver.NewStsFromConfig = func(aws.Config) awsdriver.StsClientAPI { return &awsdriver.MockStsClientAPI{} }
	global.Client = &mockClient
	loader := client.MockLoader{Project: compose.Project{Name: "empty"}}

	FakeRootWithProviderParam := func(provider string) *cobra.Command {
		cmd := &cobra.Command{}
		cmd.PersistentFlags().VarP(&global.Stack.Provider, "provider", "P", "fake provider flag")
		if provider != "" {
			cmd.ParseFlags([]string{"--provider", provider})
		}
		return cmd
	}

	ctx := t.Context()

	t.Run("Nil loader auto provider non-interactive should load playground provider", func(t *testing.T) {
		global.Stack.Provider = "auto"
		os.Unsetenv("DEFANG_PROVIDER")
		RootCmd = FakeRootWithProviderParam("")

		p, err := newProvider(ctx, nil)
		if err != nil {
			t.Fatalf("getProvider() failed: %v", err)
		}
		if _, ok := p.(*client.PlaygroundProvider); !ok {
			t.Errorf("Expected provider to be of type *client.PlaygroundProvider, got %T", p)
		}
	})

	t.Run("Auto provider should get provider from client", func(t *testing.T) {
		global.Stack.Provider = "auto"
		os.Unsetenv("DEFANG_PROVIDER")
		t.Setenv("AWS_REGION", "us-test-2")
		RootCmd = FakeRootWithProviderParam("")

		mockCtrl.savedProvider = map[string]defangv1.Provider{"empty": defangv1.Provider_AWS}
		global.NonInteractive = false

		p, err := newProvider(ctx, loader)
		if err != nil {
			t.Fatalf("getProvider() failed: %v", err)
		}
		if _, ok := p.(*aws.ByocAws); !ok {
			t.Errorf("Expected provider to be of type *aws.ByocAws, got %T", p)
		}
	})

	t.Run("Auto provider from param with saved provider should go interactive and save", func(t *testing.T) {
		global.Stack.Provider = "auto"
		os.Unsetenv("DEFANG_PROVIDER")
		t.Setenv("AWS_REGION", "us-test-2")
		mockCtrl.savedProvider = map[string]defangv1.Provider{"someotherproj": defangv1.Provider_AWS}
		RootCmd = FakeRootWithProviderParam("")

		ni := global.NonInteractive
		sts := awsdriver.NewStsFromConfig
		awsdriver.NewStsFromConfig = func(cfg aws.Config) awsdriver.StsClientAPI { return &awsdriver.MockStsClientAPI{} }
		global.NonInteractive = false
		oldTerm := term.DefaultTerm
		term.DefaultTerm = term.NewTerm(
			&FakeStdin{bytes.NewReader([]byte("aws\n"))},
			&FakeStdout{new(bytes.Buffer)},
			new(bytes.Buffer),
		)
		t.Cleanup(func() {
			global.NonInteractive = ni
			awsdriver.NewStsFromConfig = sts
			mockCtrl.savedProvider = nil
			term.DefaultTerm = oldTerm
		})

		p, err := newProvider(ctx, loader)
		if err != nil {
			t.Fatalf("getProvider() failed: %v", err)
		}
		if _, ok := p.(*aws.ByocAws); !ok {
			t.Errorf("Expected provider to be of type *aws.ByocAws, got %T", p)
		}
		if mockCtrl.savedProvider["empty"] != defangv1.Provider_AWS {
			t.Errorf("Expected provider to be saved as AWS, got %v", mockCtrl.savedProvider["empty"])
		}
	})

	t.Run("Interactive provider prompt infer default provider from environment variable", func(t *testing.T) {
		if testing.Short() {
			t.Skip("Skip digitalocean test")
		}
		global.Stack.Provider = "auto"
		os.Unsetenv("DEFANG_PROVIDER")
		os.Unsetenv("AWS_PROFILE")
		t.Setenv("AWS_REGION", "us-test-2")
		t.Setenv("DIGITALOCEAN_TOKEN", "test-token")
		mockCtrl.savedProvider = map[string]defangv1.Provider{"someotherproj": defangv1.Provider_AWS}
		RootCmd = FakeRootWithProviderParam("")

		ni := global.NonInteractive
		prevSts := awsdriver.NewStsFromConfig
		awsdriver.NewStsFromConfig = func(cfg aws.Config) awsdriver.StsClientAPI { return &awsdriver.MockStsClientAPI{} }
		global.NonInteractive = false
		oldTerm := term.DefaultTerm
		term.DefaultTerm = term.NewTerm(
			&FakeStdin{bytes.NewReader([]byte("\n"))}, // Use default option, which should be DO from env var
			&FakeStdout{new(bytes.Buffer)},
			new(bytes.Buffer),
		)
		t.Cleanup(func() {
			global.NonInteractive = ni
			awsdriver.NewStsFromConfig = prevSts
			mockCtrl.savedProvider = nil
			term.DefaultTerm = oldTerm
		})

		_, err := newProvider(ctx, loader)
		if err != nil && !strings.HasPrefix(err.Error(), "GET https://api.digitalocean.com/v2/account: 401") {
			t.Fatalf("getProvider() failed: %v", err)
		}
		if mockCtrl.savedProvider["empty"] != defangv1.Provider_DIGITALOCEAN {
			t.Errorf("Expected provider to be saved as DIGITALOCEAN, got %v", mockCtrl.savedProvider["empty"])
		}
	})

	t.Run("Auto provider from param with saved provider should go interactive and save", func(t *testing.T) {
		os.Unsetenv("GCP_PROJECT_ID") // To trigger error
		os.Unsetenv("DEFANG_PROVIDER")
		global.Stack.Provider = "auto"
		mockCtrl.savedProvider = map[string]defangv1.Provider{"empty": defangv1.Provider_AWS}
		RootCmd = FakeRootWithProviderParam("auto")

		ni := global.NonInteractive
		prevSts := awsdriver.NewStsFromConfig
		awsdriver.NewStsFromConfig = func(cfg aws.Config) awsdriver.StsClientAPI { return &awsdriver.MockStsClientAPI{} }
		global.NonInteractive = false
		oldTerm := term.DefaultTerm
		term.DefaultTerm = term.NewTerm(
			&FakeStdin{bytes.NewReader([]byte("gcp\n"))},
			&FakeStdout{new(bytes.Buffer)},
			new(bytes.Buffer),
		)
		t.Cleanup(func() {
			global.NonInteractive = ni
			awsdriver.NewStsFromConfig = prevSts
			mockCtrl.savedProvider = nil
			term.DefaultTerm = oldTerm
		})

		_, err := newProvider(ctx, loader)
		if err != nil && err.Error() != "GCP_PROJECT_ID or CLOUDSDK_CORE_PROJECT must be set for GCP projects" {
			t.Fatalf("getProvider() failed: %v", err)
		}
		if mockCtrl.savedProvider["empty"] != defangv1.Provider_GCP {
			t.Errorf("Expected provider to be saved as GCP, got %v", mockCtrl.savedProvider["empty"])
		}
	})

	t.Run("Should take provider from param without updating saved provider", func(t *testing.T) {
		os.Unsetenv("DIGITALOCEAN_TOKEN")
		os.Unsetenv("DEFANG_PROVIDER")
		mockCtrl.savedProvider = map[string]defangv1.Provider{"empty": defangv1.Provider_AWS}
		RootCmd = FakeRootWithProviderParam("digitalocean")
		ni := global.NonInteractive
		global.NonInteractive = false
		t.Cleanup(func() {
			global.NonInteractive = ni
			mockCtrl.savedProvider = nil
		})

		_, err := newProvider(ctx, loader)
		if err != nil && !strings.HasPrefix(err.Error(), "DIGITALOCEAN_TOKEN must be set") {
			t.Fatalf("getProvider() failed: %v", err)
		}
		if mockCtrl.savedProvider["empty"] != defangv1.Provider_AWS {
			t.Errorf("Expected provider to stay as AWS, but got %v", mockCtrl.savedProvider["empty"])
		}
	})

	t.Run("Should take provider from env aws", func(t *testing.T) {
		t.Setenv("DEFANG_PROVIDER", "aws")
		t.Setenv("AWS_REGION", "us-test-2")
		RootCmd = FakeRootWithProviderParam("")
		prevSts := awsdriver.NewStsFromConfig
		awsdriver.NewStsFromConfig = func(cfg aws.Config) awsdriver.StsClientAPI { return &awsdriver.MockStsClientAPI{} }
		t.Cleanup(func() {
			awsdriver.NewStsFromConfig = prevSts
		})

		p, err := newProvider(ctx, loader)
		if err != nil {
			t.Errorf("getProvider() failed: %v", err)
		}
		if _, ok := p.(*aws.ByocAws); !ok {
			t.Errorf("Expected provider to be of type *aws.ByocAws, got %T", p)
		}
	})

	t.Run("Should take provider from env gcp", func(t *testing.T) {
		t.Setenv("DEFANG_PROVIDER", "gcp")
		t.Setenv("GCP_PROJECT_ID", "test_proj_id")
		RootCmd = FakeRootWithProviderParam("")
		gcpdriver.FindGoogleDefaultCredentials = func(ctx context.Context, scopes ...string) (*google.Credentials, error) {
			return &google.Credentials{
				JSON: []byte(`{"client_email":"test@email.com"}`),
			}, nil
		}

		p, err := newProvider(ctx, loader)
		if err != nil {
			t.Errorf("getProvider() failed: %v", err)
		}
		if _, ok := p.(*gcp.ByocGcp); !ok {
			t.Errorf("Expected provider to be of type *aws.ByocGcp, got %T", p)
		}
	})

	t.Run("Should set cd image from canIUse response", func(t *testing.T) {
		t.Setenv("DEFANG_PROVIDER", "aws")
		t.Setenv("AWS_REGION", "us-test-2")
		prevSts := awsdriver.NewStsFromConfig
		awsdriver.NewStsFromConfig = func(cfg aws.Config) awsdriver.StsClientAPI { return &awsdriver.MockStsClientAPI{} }
		const cdImageTag = "site/registry/repo:tag@sha256:digest"
		mockCtrl.canIUseResponse.CdImage = cdImageTag
		t.Cleanup(func() {
			awsdriver.NewStsFromConfig = prevSts
			mockCtrl.canIUseResponse.CdImage = ""
		})

		p, err := newProvider(ctx, loader)
		if err != nil {
			t.Errorf("getProvider() failed: %v", err)
		}

		err = canIUseProvider(ctx, p, "project", 0)
		if err != nil {
			t.Errorf("CanIUseProvider() failed: %v", err)
		}

		if awsProvider, ok := p.(*aws.ByocAws); !ok {
			t.Errorf("Expected provider to be of type *aws.ByocAws, got %T", p)
		} else {
			if awsProvider.CDImage != cdImageTag {
				t.Errorf("Expected cd image tag to be %s, got: %s", cdImageTag, awsProvider.CDImage)
			}
		}
	})

	t.Run("Can override cd image from environment variable", func(t *testing.T) {
		t.Setenv("DEFANG_PROVIDER", "aws")
		t.Setenv("AWS_REGION", "us-test-2")
		prevSts := awsdriver.NewStsFromConfig
		awsdriver.NewStsFromConfig = func(cfg aws.Config) awsdriver.StsClientAPI { return &awsdriver.MockStsClientAPI{} }
		const cdImageTag = "site/registry/repo:tag@sha256:digest"
		const overrideImageTag = "site/override/replaced:tag@sha256:otherdigest"
		t.Setenv("DEFANG_CD_IMAGE", overrideImageTag)
		mockCtrl.canIUseResponse.CdImage = cdImageTag
		t.Cleanup(func() {
			awsdriver.NewStsFromConfig = prevSts
			mockCtrl.canIUseResponse.CdImage = ""
		})

		p, err := newProvider(ctx, loader)
		if err != nil {
			t.Errorf("getProvider() failed: %v", err)
		}

		err = canIUseProvider(ctx, p, "project", 0)
		if err != nil {
			t.Errorf("CanIUseProvider() failed: %v", err)
		}

		if awsProvider, ok := p.(*aws.ByocAws); !ok {
			t.Errorf("Expected provider to be of type *aws.ByocAws, got %T", p)
		} else {
			if awsProvider.CDImage != overrideImageTag {
				t.Errorf("Expected cd image tag to be %s, got: %s", cdImageTag, awsProvider.CDImage)
			}
		}
	})
}<|MERGE_RESOLUTION|>--- conflicted
+++ resolved
@@ -81,29 +81,9 @@
 	return connect.NewResponse(&emptypb.Empty{}), nil
 }
 
-<<<<<<< HEAD
-func init() {
+func TestMain(m *testing.M) {
 	SetupCommands("0.0.0-test")
-}
-
-type mockStsProviderAPI struct{}
-
-func (s *mockStsProviderAPI) GetCallerIdentity(ctx context.Context, params *sts.GetCallerIdentityInput, optFns ...func(*sts.Options)) (*sts.GetCallerIdentityOutput, error) {
-	callIdOutput := sts.GetCallerIdentityOutput{}
-	callIdOutput.Account = ptr.String("123456789012")
-	callIdOutput.Arn = ptr.String("arn:aws:iam::123456789012:user/test")
-
-	return &callIdOutput, nil
-}
-
-func (s *mockStsProviderAPI) AssumeRole(ctx context.Context, params *sts.AssumeRoleInput, optFns ...func(*sts.Options)) (*sts.AssumeRoleOutput, error) {
-	aro := sts.AssumeRoleOutput{}
-	return &aro, nil
-=======
-func TestMain(m *testing.M) {
-	SetupCommands(context.Background(), "0.0.0-test")
 	os.Exit(m.Run())
->>>>>>> e2bf4616
 }
 
 func testCommand(args []string, cluster string) error {
@@ -274,15 +254,8 @@
 	mockCtrl := &MockFabricControllerClient{
 		canIUseResponse: defangv1.CanIUseResponse{},
 	}
-<<<<<<< HEAD
 	mockClient.SetFabricClient(mockCtrl)
-	global.Client = &mockClient
-	loader := client.MockLoader{Project: compose.Project{Name: "empty"}}
-	oldRootCmd := RootCmd
-=======
-	mockClient.SetClient(mockCtrl)
 	oldRootCmd, oldClient, oldSts := RootCmd, global.Client, awsdriver.NewStsFromConfig
->>>>>>> e2bf4616
 	t.Cleanup(func() {
 		RootCmd = oldRootCmd
 		global.Client = oldClient
