--- conflicted
+++ resolved
@@ -54,17 +54,10 @@
 	return connect.NewResponse(&m.canIUseResponse), nil
 }
 
-<<<<<<< HEAD
 func (m *mockFabricService) GetVersion(context.Context, *connect.Request[emptypb.Empty]) (*connect.Response[defangv1.Version], error) {
 	return connect.NewResponse(&defangv1.Version{
-		Fabric: "1.0.0-test",
-		CliMin: "1.0.0-test",
-=======
-func (m *mockFabricService) GetVersion(context.Context, *connect_go.Request[emptypb.Empty]) (*connect_go.Response[defangv1.Version], error) {
-	return connect_go.NewResponse(&defangv1.Version{
 		Fabric: "0.0.0-test",
 		CliMin: "0.0.0-test",
->>>>>>> 64d16b73
 	}), nil
 }
 
@@ -150,7 +143,6 @@
 	server := httptest.NewServer(handler)
 	t.Cleanup(server.Close)
 
-<<<<<<< HEAD
 	type cmdPermTest struct {
 		name      string
 		command   []string
@@ -167,25 +159,6 @@
 			command:   []string{"compose", "up", "--project-name=app", "--provider=aws"},
 			errorText: "no access to use aws provider",
 			wantError: connect.NewError(connect.CodeResourceExhausted, errors.New("no access to use aws provider")),
-=======
-	t.Setenv("AWS_REGION", "us-test-2")
-
-	if err := os.Chdir("../../../testdata/empty"); err != nil {
-		t.Fatalf("Failed to change directory: %v", err)
-	}
-
-	testData := []struct {
-		name          string
-		command       []string
-		accessAllowed bool
-		wantError     string
-	}{
-		{
-			name:          "compose up - aws - no access",
-			command:       []string{"compose", "up", "--provider=aws", "--dry-run"},
-			accessAllowed: false,
-			wantError:     "current subscription tier does not allow this action: no access to use aws provider",
->>>>>>> 64d16b73
 		},
 		{
 			name:      "compose up - defang - has access",
