--- conflicted
+++ resolved
@@ -375,11 +375,7 @@
 
 message PublishRequest { Event event = 1; }
 
-<<<<<<< HEAD
 message SubscribeRequest { 
-=======
-message SubscribeRequest {
->>>>>>> 03fac8d9
   repeated string services = 1;
 }
 
