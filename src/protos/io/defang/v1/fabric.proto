// protos/io/defang/v1/fabric.proto
syntax = "proto3";

option go_package = "github.com/DefangLabs/defang/src/protos/io/defang/v1";

package io.defang.v1;

import "google/protobuf/empty.proto";
import "google/protobuf/timestamp.proto";

service FabricController {
  rpc GetStatus(google.protobuf.Empty) returns (Status) {
    option idempotency_level = NO_SIDE_EFFECTS;
  }; // public
  rpc GetVersion(google.protobuf.Empty) returns (Version) {
    option idempotency_level = NO_SIDE_EFFECTS;
  };                                               // public
  rpc Token(TokenRequest) returns (TokenResponse); // public

  rpc RevokeToken(google.protobuf.Empty) returns (google.protobuf.Empty);

  rpc Tail(TailRequest) returns (stream TailResponse);
  rpc Update(Service) returns (ServiceInfo) {
    option deprecated = true;
  }; // used by pulumi-defang provider; should use Deploy
  rpc Deploy(DeployRequest) returns (DeployResponse);
  rpc Get(GetRequest) returns (ServiceInfo) {
    option idempotency_level = NO_SIDE_EFFECTS;
  }; // should be GetService
  rpc Delete(DeleteRequest) returns (DeleteResponse) {
    option deprecated = true;
  }; // used by pulumi-defang provider; should use Deploy or Destroy
  rpc Destroy(DestroyRequest) returns (DestroyResponse) {
    option idempotency_level = IDEMPOTENT;
  }
  rpc Publish(PublishRequest) returns (google.protobuf.Empty) {
    option deprecated = true;
  }
  rpc Subscribe(SubscribeRequest) returns (stream SubscribeResponse);
  // rpc Promote(google.protobuf.Empty) returns (google.protobuf.Empty);
  rpc GetServices(GetServicesRequest) returns (GetServicesResponse) {
    option idempotency_level = NO_SIDE_EFFECTS;
  }; // should be ListServices

  rpc GenerateFiles(GenerateFilesRequest) returns (
      GenerateFilesResponse); // deprecated; use StartGenerate/GenerateStatus
  rpc StartGenerate(GenerateFilesRequest) returns (StartGenerateResponse);
  rpc GenerateStatus(GenerateStatusRequest) returns (GenerateFilesResponse) {
    option idempotency_level = NO_SIDE_EFFECTS;
  }
  rpc Debug(DebugRequest) returns (DebugResponse);

  rpc SignEULA(google.protobuf.Empty)
      returns (google.protobuf.Empty); // AgreeToS
  rpc CheckToS(google.protobuf.Empty) returns (google.protobuf.Empty) {
    option idempotency_level = NO_SIDE_EFFECTS;
  }

  // deprecate - change to use *Config functions
  rpc PutSecret(PutConfigRequest) returns (google.protobuf.Empty) {
    option deprecated = true;
  };
  rpc DeleteSecrets(Secrets) returns (google.protobuf.Empty) {
    option deprecated = true;
  };
  rpc ListSecrets(ListConfigsRequest) returns (Secrets) {
    option idempotency_level = NO_SIDE_EFFECTS;
    option deprecated = true;
  } // no values

  rpc GetConfigs(GetConfigsRequest) returns (GetConfigsResponse) {
    option idempotency_level = NO_SIDE_EFFECTS;
  }; // no values
  rpc PutConfig(PutConfigRequest) returns (google.protobuf.Empty) {
    option idempotency_level = IDEMPOTENT;
  };
  rpc DeleteConfigs(DeleteConfigsRequest) returns (google.protobuf.Empty) {
    option idempotency_level = IDEMPOTENT;
  }
  rpc ListConfigs(ListConfigsRequest) returns (ListConfigsResponse) {
    option idempotency_level = NO_SIDE_EFFECTS;
  }; // no values

  rpc PutDeployment(PutDeploymentRequest) returns (google.protobuf.Empty) {
    option idempotency_level = IDEMPOTENT;
  };
  rpc ListDeployments(ListDeploymentsRequest)
      returns (ListDeploymentsResponse) {
    option idempotency_level = NO_SIDE_EFFECTS;
  }; // no values

  rpc CreateUploadURL(UploadURLRequest) returns (UploadURLResponse);

  rpc DelegateSubdomainZone(DelegateSubdomainZoneRequest)
      returns (DelegateSubdomainZoneResponse);
  rpc DeleteSubdomainZone(google.protobuf.Empty)
      returns (google.protobuf.Empty);
  rpc GetDelegateSubdomainZone(google.protobuf.Empty)
      returns (DelegateSubdomainZoneResponse) {
    option idempotency_level = NO_SIDE_EFFECTS;
  };
  rpc SetOptions(SetOptionsRequest)
      returns (google.protobuf.Empty) {
    option idempotency_level = IDEMPOTENT;
  }
  rpc WhoAmI(google.protobuf.Empty) returns (WhoAmIResponse) {
    option idempotency_level = NO_SIDE_EFFECTS;
  };
  rpc Track(TrackRequest) returns (google.protobuf.Empty);

  // Endpoint for GDPR compliance
  rpc DeleteMe(google.protobuf.Empty) returns (google.protobuf.Empty) {
    option idempotency_level = IDEMPOTENT;
  }

  rpc VerifyDNSSetup(VerifyDNSSetupRequest) returns (google.protobuf.Empty) {
    option idempotency_level = NO_SIDE_EFFECTS;
  }

  rpc GetSelectedProvider(GetSelectedProviderRequest)
      returns (GetSelectedProviderResponse) {
    option idempotency_level = NO_SIDE_EFFECTS;
  }

  rpc SetSelectedProvider(SetSelectedProviderRequest)
      returns (google.protobuf.Empty) {
    option idempotency_level = IDEMPOTENT;
  }

  rpc CanIUse(CanIUseRequest) returns (CanIUseResponse) {
    option idempotency_level = NO_SIDE_EFFECTS;
  }
}

enum Provider {
  PROVIDER_UNSPECIFIED = 0;
  DEFANG = 1;
  AWS = 2;
  DIGITALOCEAN = 3;
  GCP = 4;
}

message GetSelectedProviderRequest { string project = 1; }

message GetSelectedProviderResponse { Provider provider = 1; }

message SetSelectedProviderRequest {
  string project = 1;
  Provider provider = 2;
}

message VerifyDNSSetupRequest {
  string domain = 1;
  repeated string targets = 2;
}

message DestroyRequest {
  string project = 1; // defaults to tenant ID
}

message DestroyResponse { string etag = 1; }

message DebugRequest {
  repeated File files = 1;
  string etag = 2;
  string project = 3;
  string logs = 4;
  repeated string services = 5;
<<<<<<< HEAD
  google.protobuf.Timestamp since = 6;
=======
  bool training_opt_out = 6; // only valid for Pro users
>>>>>>> 1c829466
}

message DebugResponse {
  string general = 1;
  repeated Issue issues = 2;
  repeated string requests = 3;
}

message Issue {
  string type = 1;
  string severity = 2;
  string details = 3;
  repeated CodeChange code_changes = 4;
}

message CodeChange {
  string file = 1;
  string change = 2;
}

message TrackRequest {
  string anon_id = 1;
  string event = 2;
  map<string, string> properties = 3;
  string os = 4;
  string arch = 5;
}

enum DeploymentMode {
  UNSPECIFIED_MODE = 0;
  DEVELOPMENT = 1;
  STAGING = 2;
  PRODUCTION = 3;
}

message CanIUseRequest {
  string project = 1;
  Provider provider = 2;
}

message CanIUseResponse {
  reserved 1;
  string cd_image = 2;
  bool gpu = 3;
}

message DeployRequest {
  repeated Service services = 1
      [ deprecated = true ];                // deprecated; use compose
  string project = 2 [ deprecated = true ]; // deprecated; use compose.name
  DeploymentMode mode = 3;
  bytes compose = 4; // yaml (or json)
  string delegate_domain = 5;
  string delegation_set_id = 6;
}

message DeployResponse {
  repeated ServiceInfo services = 1;
  string etag = 2;
}

message DeleteRequest {
  repeated string names = 1;
  string project = 2; // defaults to tenant ID
  string delegate_domain = 3;
}

message DeleteResponse { string etag = 1; }

message GenerateFilesRequest {
  string prompt = 1;
  string language = 2;
  bool agree_tos = 3;
  bool training_opt_out = 4; // only valid for Pro users
}

message File {
  string name = 1;
  string content = 2;
}

message GenerateFilesResponse { repeated File files = 1; }

message StartGenerateResponse { string uuid = 1; }

message GenerateStatusRequest { string uuid = 1; }

message UploadURLRequest {
  string digest = 1;
  string project = 2;
}

message UploadURLResponse { string url = 1; }

enum ServiceState {
  NOT_SPECIFIED = 0;

  // Build states
  BUILD_QUEUED = 1; // initial state for build
  BUILD_PROVISIONING = 2;
  BUILD_PENDING = 3;
  BUILD_ACTIVATING = 4;
  BUILD_RUNNING = 5;
  BUILD_STOPPING = 6;

  UPDATE_QUEUED = 7; // initial state for existing image

  // Deployment states
  DEPLOYMENT_PENDING = 8;
  DEPLOYMENT_COMPLETED = 9;
  DEPLOYMENT_FAILED = 10;

  BUILD_FAILED = 11;
  DEPLOYMENT_SCALED_IN = 12;
}

message ServiceInfo {
  Service service = 1;
  repeated string endpoints = 2; // list of endpoints, one for each port
  string project = 3;            // was: tenant; defaults to tenant ID
  string etag = 4;
  string status = 5;
  repeated string nat_ips = 6; // comma-separated list of NAT IPs
  repeated string lb_ips =
      7; // comma-separated list of internal CIDRs for the load-balancer
  string private_fqdn = 8; // fully qualified domain name (host)
  string public_fqdn = 9;  // fully qualified domain name (ingress)
  google.protobuf.Timestamp created_at = 10;
  google.protobuf.Timestamp updated_at = 11;
  string zone_id = 12; // zone ID for byod domain
  bool use_acme_cert =
      13; // If we should setup the facilities to use ACME(let's encrypt) certs
  reserved 14;             // was: string lb_dns
  ServiceState state = 15; // enumerated status of the service
  string domainname = 16;  // domain name for the service

  // bool is_function = 5; // true if service is a function
}

message Secrets {
  option deprecated = true;
  repeated string names = 1;
  string project = 2; // defaults to tenant ID
}

message SecretValue {
  option deprecated = true;
  string name = 1;
  string value = 2;
  string project = 3; // defaults to tenant ID
}

enum ConfigType {
  CONFIGTYPE_UNSPECIFIED = 0;
  CONFIGTYPE_SENSITIVE = 1;
}

message Config {
  string name = 1;
  string value = 2;
  string project = 3;
  ConfigType type = 4;
}

message ConfigKey {
  string name = 1;
  string project = 2; // defaults to tenant ID
}

message PutConfigRequest {
  string name = 1;
  string value = 2;
  string project = 3;
  ConfigType type = 4;
}

message GetConfigsRequest { repeated ConfigKey configs = 1; }

message GetConfigsResponse { repeated Config configs = 1; }

message DeleteConfigsRequest { repeated ConfigKey configs = 1; }

message ListConfigsRequest {
  string project = 1; // defaults to tenant ID
}

message ListConfigsResponse { repeated ConfigKey configs = 1; }

enum DeploymentAction {
  DEPLOYMENT_ACTION_UNSPECIFIED = 0;
  DEPLOYMENT_ACTION_UP = 1;
  DEPLOYMENT_ACTION_DOWN = 2;
}

message Deployment {
  string id = 1;
  string project = 2;
  string provider = 3;
  string provider_account_id = 4;
  google.protobuf.Timestamp timestamp = 5;
  DeploymentAction action = 6;
}

message PutDeploymentRequest { Deployment deployment = 1; }

message ListDeploymentsRequest { string project = 1; }

message ListDeploymentsResponse { repeated Deployment deployments = 1; }

message TokenRequest {
  string tenant = 1;
  string auth_code = 2;      // from GitHub authorization code flow
  repeated string scope = 3; // "tail", "read", etc.
  string assertion = 4;      // jwt-bearer
  uint32 expires_in = 5;     // seconds
  string anon_id = 6;
  string refresh_token = 7;
}

message TokenResponse {
  string access_token = 1; // short-lived token
  string refresh_token = 2;
  // string token_type = 3; // "Bearer"
  // uint32 expires_in = 4; // 3600
  // string id_token = 5; // "eyJhbGciOiJSUzI…"
}

message Status { string version = 1; }

message Version {
  string fabric = 1;
  reserved 2;            // was "nats"
  string cli_min = 3;    // minimum CLI version
  string pulumi_min = 4; // minimum Pulumi provider version
}

message TailRequest {
  repeated string services = 1;
  google.protobuf.Timestamp since = 2;
  string etag = 3;
  string project = 4;
  uint32 log_type = 5;
  string pattern = 6;
}

message LogEntry {
  string message = 1;
  google.protobuf.Timestamp timestamp = 2;
  bool stderr = 3;
  string service = 4;
  string etag = 5;
  string host = 6;
}

message TailResponse {
  reserved 1; // was "string raw"
  repeated LogEntry entries = 2;
  string service = 3;
  string etag = 4;
  string host = 5;
}

message GetServicesResponse {
  repeated ServiceInfo services = 1;
  string project = 2;
  google.protobuf.Timestamp expires_at = 3;
}

message ProjectUpdate {
  repeated ServiceInfo services = 1;
  string alb_arn = 2;
  string project = 3 [ deprecated = true ]; // deprecated; use compose.name
  bytes compose = 4;
  string cd_version = 5;
}

enum Platform {
  option deprecated = true; // still used by pulumi-defang provider
  LINUX_AMD64 = 0;
  LINUX_ARM64 = 1;
  LINUX_ANY = 2;
}

message GetRequest { // was GetRequest
  string name = 1;
  string project = 2;
}

message Device {
  option deprecated = true;         // still used by pulumi-defang provider
  repeated string capabilities = 1; // "gpu", "tpu", etc.
  string driver = 2;                // "nvidia", "amd", etc.
  uint32 count = 3;                 // number of devices to reserve
}

message Resource {
  option deprecated = true;    // still used by pulumi-defang provider
  float memory = 1;            // in MiB
  float cpus = 2;              // fractional vCPUs
  repeated Device devices = 3; // devices & capabilities
}

message Resources {
  option deprecated = true;  // still used by pulumi-defang provider
  Resource reservations = 1; // requested resources

  // Resource limits = 2; // hard limits
}

message Deploy {
  option deprecated = true; // still used by pulumi-defang provider
  uint32 replicas = 1;      // number of initial replicas
  Resources resources = 2;  // reservations and limits

  // Placement placement = 3;
  // EndpointMode endpoint_mode
  // Mode mode
}

enum Protocol {
  option deprecated = true; // still used by pulumi-defang provider
  ANY = 0;                  // unspecified means any protocol
  UDP = 1;
  TCP = 2;
  HTTP = 3;
  HTTP2 = 4;
  GRPC = 5; // HTTP/2 with gRPC health checks
}

enum Mode {
  option deprecated = true; // still used by pulumi-defang provider
  HOST = 0;    // no load-balancer; suitable for internal services and functions
  INGRESS = 1; // with load-balancer; suitable for public services
}

message Port {
  option deprecated = true; // still used by pulumi-defang provider
  uint32 target = 1;
  Protocol protocol = 2;
  Mode mode = 3; // load-balanced (ingress) or not (host)

  // string host_ip "127.0.0.1"
  // Range published "8080"
}

message Secret {
  option deprecated = true; // still used by pulumi-defang provider
  string source = 1;        // name of the secret
  // string target = 2;
}

message Build {
  option deprecated = true;     // still used by pulumi-defang provider
  string context = 1;           // path or URL to the build context
  string dockerfile = 2;        // path to the Dockerfile
  map<string, string> args = 3; // build-time variables
  float shm_size = 4;           // in MiB
  string target = 5;
}

message HealthCheck {
  option deprecated = true; // still used by pulumi-defang provider
  repeated string test = 1;
  uint32 interval = 2; // in seconds
  uint32 timeout = 3;  // in seconds; must be less than interval
  uint32 retries = 4;
}

enum Network {
  option deprecated = true; // still used by pulumi-defang provider
  UNSPECIFIED = 0;          // was: internal=false
  PRIVATE = 1;              // was: internal=true
  PUBLIC = 2;
}

message Service {
  option deprecated = true; // still used by pulumi-defang provider
  string name = 1;
  string image = 2;
  Platform platform = 3;
  bool internal = 4 [ deprecated = true ]; // deprecated: use networks
  Deploy deploy = 5;
  repeated Port ports = 6;
  map<string, string> environment = 7;
  Build build = 8;
  repeated Secret secrets = 9; // FIXME: these are actually env vars
  HealthCheck healthcheck = 10;
  repeated string command = 11;
  string domainname = 12;
  bool init = 13;
  string dns_role = 14; // x-defang-dns-role: role arn used to access route53 to
                        // create dns records
  StaticFiles static_files = 15; // x-defang-static-files: use a managed CDN
  Network networks = 16;         // currently only 1 network is supported
  repeated string aliases = 17;
  Redis redis = 18;    // x-defang-redis: use a managed redis
  string project = 20; // defaults to tenant ID
}

message StaticFiles {
  option deprecated = true; // still used by pulumi-defang provider
  string folder = 1;
  repeated string redirects = 2;
}

message Redis { option deprecated = true; }

// TODO: internal message; move to a separate proto file; was Event
message DeployEvent {
  DeploymentMode mode = 1;
  string type = 2; // required
  string source = 3;
  string id = 4; // etag
  string datacontenttype = 5;
  string dataschema = 6;
  string subject = 7; // tenant|stack; also used as SQS group ID
  google.protobuf.Timestamp time = 8;
  bytes data = 9;
}

message Event {
  option deprecated = true;
  string specversion = 1; // required (but we don't care)
  string type = 2;        // required
  string source = 3;      // required
  string id = 4;          // required
  string datacontenttype = 5;
  string dataschema = 6;
  string subject = 7;
  google.protobuf.Timestamp time = 8;
  bytes data = 9;
}

message PublishRequest { Event event = 1; }

message SubscribeRequest {
  repeated string services = 1;
  string etag = 2;
  string project = 3;
}

message SubscribeResponse {
  ServiceInfo service = 1 [ deprecated = true ];
  string name = 2;
  string status = 3;
  ServiceState state = 4;
}

message GetServicesRequest { string project = 1; }

message DelegateSubdomainZoneRequest {
  repeated string name_server_records = 1;
}

message DelegateSubdomainZoneResponse { string zone = 1; }

enum SubscriptionTier {
  SUBSCRIPTION_TIER_UNSPECIFIED = 0;
  HOBBY = 1;
  PERSONAL = 2;
  PRO = 3;
  TEAM = 4;
}

message SetOptionsRequest {
  bool training_opt_out = 1; // only valid for Pro users
}

message WhoAmIResponse {
  string tenant = 1;
  string account = 2;
  string region = 3;
  string user_id = 4;
  SubscriptionTier tier = 5;
  bool training_opt_out = 6;
}<|MERGE_RESOLUTION|>--- conflicted
+++ resolved
@@ -99,8 +99,7 @@
       returns (DelegateSubdomainZoneResponse) {
     option idempotency_level = NO_SIDE_EFFECTS;
   };
-  rpc SetOptions(SetOptionsRequest)
-      returns (google.protobuf.Empty) {
+  rpc SetOptions(SetOptionsRequest) returns (google.protobuf.Empty) {
     option idempotency_level = IDEMPOTENT;
   }
   rpc WhoAmI(google.protobuf.Empty) returns (WhoAmIResponse) {
@@ -166,11 +165,8 @@
   string project = 3;
   string logs = 4;
   repeated string services = 5;
-<<<<<<< HEAD
-  google.protobuf.Timestamp since = 6;
-=======
   bool training_opt_out = 6; // only valid for Pro users
->>>>>>> 1c829466
+  google.protobuf.Timestamp since = 7;
 }
 
 message DebugResponse {
