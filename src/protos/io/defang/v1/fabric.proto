--- conflicted
+++ resolved
@@ -74,11 +74,7 @@
   rpc ListConfigs(ListConfigsRequest) returns (ListConfigsResponse) {
     option idempotency_level = NO_SIDE_EFFECTS;
   }; // no values
-<<<<<<< HEAD
-  
-=======
-
->>>>>>> e5092b6b
+
   rpc CreateUploadURL(UploadURLRequest) returns (UploadURLResponse);
 
   rpc DelegateSubdomainZone(DelegateSubdomainZoneRequest)
