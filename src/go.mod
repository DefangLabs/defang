module github.com/defang-io/defang/src

go 1.20

require (
	github.com/AlecAivazis/survey/v2 v2.3.7
	github.com/aws/aws-sdk-go-v2 v1.24.0
	github.com/aws/aws-sdk-go-v2/config v1.26.2
	github.com/aws/aws-sdk-go-v2/service/cloudformation v1.42.5
	github.com/aws/aws-sdk-go-v2/service/cloudwatchlogs v1.30.1
	github.com/aws/aws-sdk-go-v2/service/ec2 v1.142.0
	github.com/aws/aws-sdk-go-v2/service/ecs v1.35.6
	github.com/aws/aws-sdk-go-v2/service/s3 v1.47.7
	github.com/aws/aws-sdk-go-v2/service/ssm v1.44.6
	github.com/aws/aws-sdk-go-v2/service/sts v1.26.6
	github.com/aws/smithy-go v1.19.0
	github.com/awslabs/goformation/v7 v7.12.15
	github.com/bufbuild/connect-go v1.10.0
	github.com/compose-spec/compose-go/v2 v2.0.0-beta.2
	github.com/docker/docker v24.0.7+incompatible
	github.com/google/uuid v1.5.0
	github.com/moby/patternmatcher v0.6.0
	github.com/opencontainers/image-spec v1.0.2
	github.com/sirupsen/logrus v1.9.3
	github.com/spf13/cobra v1.8.0
	github.com/spf13/pflag v1.0.5
	golang.org/x/mod v0.12.0
	golang.org/x/term v0.15.0
	google.golang.org/protobuf v1.32.0
	gopkg.in/yaml.v3 v3.0.1
)

require (
	github.com/Microsoft/go-winio v0.6.1 // indirect
	github.com/aws/aws-sdk-go-v2/aws/protocol/eventstream v1.5.4 // indirect
	github.com/aws/aws-sdk-go-v2/credentials v1.16.13 // indirect
	github.com/aws/aws-sdk-go-v2/feature/ec2/imds v1.14.10 // indirect
	github.com/aws/aws-sdk-go-v2/internal/configsources v1.2.9 // indirect
	github.com/aws/aws-sdk-go-v2/internal/endpoints/v2 v2.5.9 // indirect
	github.com/aws/aws-sdk-go-v2/internal/ini v1.7.2 // indirect
	github.com/aws/aws-sdk-go-v2/internal/v4a v1.2.9 // indirect
	github.com/aws/aws-sdk-go-v2/service/internal/accept-encoding v1.10.4 // indirect
	github.com/aws/aws-sdk-go-v2/service/internal/checksum v1.2.9 // indirect
	github.com/aws/aws-sdk-go-v2/service/internal/presigned-url v1.10.9 // indirect
	github.com/aws/aws-sdk-go-v2/service/internal/s3shared v1.16.9 // indirect
	github.com/aws/aws-sdk-go-v2/service/sso v1.18.5 // indirect
	github.com/aws/aws-sdk-go-v2/service/ssooidc v1.21.5 // indirect
	github.com/creack/pty v1.1.18 // indirect
	github.com/distribution/reference v0.5.0 // indirect
	github.com/docker/distribution v2.8.3+incompatible // indirect
	github.com/docker/go-connections v0.4.0 // indirect
	github.com/docker/go-units v0.5.0 // indirect
	github.com/gogo/protobuf v1.3.2 // indirect
	github.com/inconshreveable/mousetrap v1.1.0 // indirect
	github.com/jmespath/go-jmespath v0.4.0 // indirect
	github.com/kballard/go-shellquote v0.0.0-20180428030007-95032a82bc51 // indirect
	github.com/kr/pretty v0.3.1 // indirect
	github.com/mattn/go-colorable v0.1.13 // indirect
	github.com/mattn/go-isatty v0.0.20 // indirect
	github.com/mattn/go-shellwords v1.0.12 // indirect
	github.com/mgutz/ansi v0.0.0-20200706080929-d51e80ef957d // indirect
	github.com/mitchellh/mapstructure v1.5.0 // indirect
	github.com/moby/term v0.5.0 // indirect
	github.com/morikuni/aec v1.0.0 // indirect
	github.com/opencontainers/go-digest v1.0.0 // indirect
	github.com/pkg/errors v0.9.1 // indirect
	github.com/rogpeppe/go-internal v1.11.0 // indirect
	github.com/xeipuuv/gojsonpointer v0.0.0-20190905194746-02993c407bfb // indirect
	github.com/xeipuuv/gojsonreference v0.0.0-20180127040603-bd5ef7bd5415 // indirect
	github.com/xeipuuv/gojsonschema v1.2.0 // indirect
	golang.org/x/exp v0.0.0-20230713183714-613f0c0eb8a1 // indirect
<<<<<<< HEAD
	golang.org/x/mod v0.14.0 // indirect
	golang.org/x/net v0.19.0 // indirect
=======
	golang.org/x/net v0.17.0 // indirect
>>>>>>> d479c211
	golang.org/x/sync v0.5.0 // indirect
	golang.org/x/sys v0.15.0 // indirect
	golang.org/x/text v0.14.0 // indirect
	golang.org/x/time v0.5.0 // indirect
	golang.org/x/tools v0.16.1 // indirect
	gopkg.in/check.v1 v1.0.0-20201130134442-10cb98267c6c // indirect
)

replace github.com/imdario/mergo => dario.cat/mergo v0.3.16<|MERGE_RESOLUTION|>--- conflicted
+++ resolved
@@ -24,7 +24,7 @@
 	github.com/sirupsen/logrus v1.9.3
 	github.com/spf13/cobra v1.8.0
 	github.com/spf13/pflag v1.0.5
-	golang.org/x/mod v0.12.0
+	golang.org/x/mod v0.14.0
 	golang.org/x/term v0.15.0
 	google.golang.org/protobuf v1.32.0
 	gopkg.in/yaml.v3 v3.0.1
@@ -69,12 +69,7 @@
 	github.com/xeipuuv/gojsonreference v0.0.0-20180127040603-bd5ef7bd5415 // indirect
 	github.com/xeipuuv/gojsonschema v1.2.0 // indirect
 	golang.org/x/exp v0.0.0-20230713183714-613f0c0eb8a1 // indirect
-<<<<<<< HEAD
-	golang.org/x/mod v0.14.0 // indirect
 	golang.org/x/net v0.19.0 // indirect
-=======
-	golang.org/x/net v0.17.0 // indirect
->>>>>>> d479c211
 	golang.org/x/sync v0.5.0 // indirect
 	golang.org/x/sys v0.15.0 // indirect
 	golang.org/x/text v0.14.0 // indirect
