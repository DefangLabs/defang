--- conflicted
+++ resolved
@@ -10,18 +10,12 @@
       - fileName.env
     ports:
       - target: 80
-<<<<<<< HEAD
-        mode: host
-    secrets:
-      - dummy
-=======
         mode: ingress
     secrets:
       - dummy
     healthcheck:
       test: ["NONE"]
       disable: true
->>>>>>> 58d164d3
 
   # dfnx:
   #   build:
