--- conflicted
+++ resolved
@@ -2,16 +2,12 @@
   with-ext:
     image: postgres
     x-defang-postgres:
-<<<<<<< HEAD
       allow-downtime: true
-  y:
-=======
     ports:
       - target: 5432
         mode: host
 
   wrong-image:
->>>>>>> 58e1d3a0
     image: example
     x-defang-postgres:
     ports:
