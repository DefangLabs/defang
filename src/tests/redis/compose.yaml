--- conflicted
+++ resolved
@@ -2,26 +2,17 @@
   with-ext:
     image: redis
     x-defang-redis:
-<<<<<<< HEAD
       allow-downtime: true
-  y:
-=======
     ports:
       - target: 6379
         mode: host
-
   wrong-image:
->>>>>>> 58e1d3a0
     image: example
     x-defang-redis:
     ports:
       - target: 6379
         mode: host
 
-<<<<<<< HEAD
-  z:
-    image: redis
-=======
   no-ext:
     image: redis
     ports:
@@ -30,5 +21,4 @@
 
   no-ports:
     image: redis
-    x-defang-redis:
->>>>>>> 58e1d3a0
+    x-defang-redis: