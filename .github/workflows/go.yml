name: Go package

on:
  push:
    tags:
      - "v*" # push events to tagged commits
    branches:
      - "**"
  # schedule: # nightly release
  #   - cron: "15 9 * * 2-6" # Tuesday to Saturday at 2:15 AM

permissions:
  contents: read
  id-token: write # for GitHub id-token auth

jobs:
  go-test:
    runs-on: ubuntu-latest
    steps:
      - uses: actions/checkout@v4

      - name: Set up Go
        uses: actions/setup-go@v5
        with:
          go-version-file: src/go.mod
          cache-dependency-path: src/go.sum

      - name: Run Go unit tests
        run: go test -test.short -v ./...
        working-directory: src
        env:
          GITHUB_TOKEN: ${{ secrets.GITHUB_TOKEN }} # to avoid GH rate limits

      - name: Verify Go modules
        working-directory: src
        run: |
          go mod tidy
          git diff --exit-code go.mod go.sum || { echo "Go modules are not up to date"; exit 1; }

      - name: Verify Proto files
        working-directory: src
        run: |
          go run github.com/bufbuild/buf/cmd/buf@v1.31.0 generate protos
          git diff --exit-code protos || { echo "Proto files are not up to date"; exit 1; }

      - name: Build MacOS binary
        run: GOOS=darwin go build ./cmd/cli
        working-directory: src

      - name: Build Windows binary
        run: GOOS=windows go build ./cmd/cli
        working-directory: src

  nix-shell-test:
    runs-on: ubuntu-latest
    needs: go-test
    steps:
      - uses: actions/checkout@v4

      - name: Install Nix
        uses: cachix/install-nix-action@v26
        with:
          nix_path: nixpkgs=channel:nixos-unstable

      - name: Check nix-shell default.nix
        run: |
          set -o pipefail
          nix-shell --pure -E 'with import <nixpkgs> {}; mkShell { buildInputs = [ (import ./default.nix {}) ]; }' --run defang 2>&1 | sed -u 's|\s\+got:|::error file=pkgs/defang/cli.nix,line=9::Replace the vendorHash with the correct value:|'

  # go-byoc-test:
  #   runs-on: ubuntu-latest
  #   steps:
  #     - name: Configure AWS Credentials for CI
  #       uses: aws-actions/configure-aws-credentials@v4
  #       with:
  #         aws-region: us-west-2
  #         output-credentials: true
  #         role-to-assume: arn:aws:iam::488659951590:role/ci-role-d4fe904 # ciRoleArn from defang-io/infrastructure stack

  #     - name: Configure AWS Credentials for Staging
  #       uses: aws-actions/configure-aws-credentials@v4
  #       with:
  #         aws-region: us-west-2
  #         role-duration-seconds: 1200
  #         role-chaining: true
  #         role-to-assume: arn:aws:iam::426819183542:role/admin # adminUserRoleArn from defang-io/bootstrap stack

  #     - uses: actions/checkout@v4

  #     - name: Set up Go
  #       uses: actions/setup-go@v5
  #       with:
  #         go-version-file: src/go.mod
  #         cache-dependency-path: src/go.sum

  #     - name: Run sanity tests
  #       run: go run ./cmd/cli compose up -f testdata/compose.yaml
  #       working-directory: src

  go-playground-test:
    runs-on: ubuntu-latest
    needs: go-test
    env:
      COMPOSE_PROJECT_NAME: ${{ github.run_id }}
    steps:
      - uses: actions/checkout@v4

      - name: Set up Go
        uses: actions/setup-go@v5
        with:
          go-version-file: src/go.mod
          cache-dependency-path: src/go.sum

      - name: Login using GitHub token
        run: go run ./cmd/cli login --debug
        working-directory: src

      - name: Add dummy config
        run: echo blah | go run ./cmd/cli config set -n dummy -f testdata/sanity/compose.yaml --debug
        working-directory: src

      - name: Run sanity tests UP
        continue-on-error: true # until we have multi-project support in playground
        run: go run ./cmd/cli compose up -f testdata/sanity/compose.yaml --debug
        working-directory: src

      - name: Run sanity tests DOWN
        continue-on-error: true # until we have multi-project support in playground
        run: go run ./cmd/cli compose down --detach -f testdata/sanity/compose.yaml --debug
        working-directory: src

  build-and-sign:
    name: Build app and sign files (with Trusted Signing)
    if: startsWith(github.ref, 'refs/tags/v') || github.ref == 'refs/heads/main' # only run this step on tagged commits or the main branch
    environment: release # must use environment to be able to authenticate with Azure Federated Identity for Trusted Signing
    needs: go-test
    runs-on: windows-latest
    env: # from https://github.com/spiffe/spire/pull/5158
      GOPATH: 'D:\golang\go'
      GOCACHE: 'D:\golang\cache'
      GOMODCACHE: 'D:\golang\modcache'
    steps:
      - uses: actions/checkout@v4

      - name: Set up Go
        uses: actions/setup-go@v5
        with:
          go-version-file: src/go.mod
          cache-dependency-path: src/go.sum

      - name: Download Go dependencies
        run: go mod download
        working-directory: src

      - name: Run GoReleaser (Linux)
        uses: goreleaser/goreleaser-action@v6
        with:
          distribution: goreleaser-pro # either 'goreleaser' (default) or 'goreleaser-pro'
          # version: latest
          args: release --split ${{ !startsWith(github.ref, 'refs/tags/v') && '--snapshot' || '' }} ${{ github.event_name == 'schedule' && '--nightly' || ''}}
          workdir: src
        env:
          GGOOS: linux
          GORELEASER_KEY: ${{ secrets.GORELEASER_KEY }}

      - name: Run GoReleaser (Windows)
        uses: goreleaser/goreleaser-action@v6
        with:
          distribution: goreleaser-pro # either 'goreleaser' (default) or 'goreleaser-pro'
          # version: latest
          args: release --split ${{ !startsWith(github.ref, 'refs/tags/v') && '--snapshot' || '' }} ${{ github.event_name == 'schedule' && '--nightly' || ''}}
          workdir: src
        env:
          GGOOS: windows
          GORELEASER_KEY: ${{ secrets.GORELEASER_KEY }}

      # From https://github.com/Azure/trusted-signing-action/pull/37
      - name: Azure login
        uses: azure/login@v2
        with:
          client-id: ${{ secrets.AZURE_CLIENT_ID }}
          tenant-id: ${{ secrets.AZURE_TENANT_ID }}
          subscription-id: ${{ secrets.AZURE_SUBSCRIPTION_ID }}

      - name: Trusted Signing
        uses: Azure/trusted-signing-action@v0.3.20
        with:
          endpoint: https://wus2.codesigning.azure.net/ # from Azure portal
          trusted-signing-account-name: DefangLabs # from Azure portal
          certificate-profile-name: signed-binary${{ !startsWith(github.ref, 'refs/tags/v') && '-test' || '' }} # from Azure portal
          files-folder: ${{ github.workspace }}\src\dist
          files-folder-filter: exe # no dll
          files-folder-recurse: true
          file-digest: SHA256
          timestamp-rfc3161: http://timestamp.acs.microsoft.com
          timestamp-digest: SHA256
          exclude-environment-credential: true
          exclude-workload-identity-credential: true
          exclude-managed-identity-credential: true
          exclude-shared-token-cache-credential: true
          exclude-visual-studio-credential: true
          exclude-visual-studio-code-credential: true
          exclude-azure-cli-credential: false
          exclude-azure-powershell-credential: true
          exclude-azure-developer-cli-credential: true
          exclude-interactive-browser-credential: true

      - name: Update archives
        if: startsWith(github.ref, 'refs/tags/v') # skip this step for snapshots because we don't know the name of the archive
        env:
          GITHUB_REF_NAME: ${{ github.ref_name }}
          # the prefix "defang-win" should match the id in the build section of .goreleaser.yml
        run: |
          $version = $env:GITHUB_REF_NAME -replace '^v', ''
          Compress-Archive -Path defang-win_windows_amd64_v1\* -DestinationPath "defang_${version}_windows_amd64.zip" -Update
          Compress-Archive -Path defang-win_windows_arm64*\* -DestinationPath "defang_${version}_windows_arm64.zip" -Update
        shell: pwsh
        working-directory: src\dist\windows

      - name: Upload dist-win folder
        uses: actions/upload-artifact@v4
        with:
          name: dist-win
          path: src/dist
          if-no-files-found: error

  build-and-sign-mac:
    name: Build app and sign (MacOS)
    if: startsWith(github.ref, 'refs/tags/v') || github.ref == 'refs/heads/main' # only run this step on tagged commits or the main branch
    needs: go-test
    runs-on: macos-latest # for codesign and notarytool
    steps:
      - uses: actions/checkout@v4

      - name: Set up Go
        uses: actions/setup-go@v5
        with:
          go-version-file: src/go.mod
          cache-dependency-path: src/go.sum

      # - name: Download Go dependencies
      #   run: go mod download
      #   working-directory: src

      - name: Run GoReleaser (macOS)
        uses: goreleaser/goreleaser-action@v6
        with:
          distribution: goreleaser-pro # either 'goreleaser' (default) or 'goreleaser-pro'
          # version: latest
          args: release --split ${{ !startsWith(github.ref, 'refs/tags/v') && '--snapshot' || '' }} ${{ github.event_name == 'schedule' && '--nightly' || ''}}
          workdir: src
        env:
          GGOOS: darwin
          GORELEASER_KEY: ${{ secrets.GORELEASER_KEY }}
          MACOS_CERTIFICATE_NAME: ${{ secrets.MACOS_CERTIFICATE_NAME }}
          MACOS_P12_BASE64: ${{ secrets.MACOS_P12_BASE64 }}
          MACOS_P12_PASSWORD: ${{ secrets.MACOS_P12_PASSWORD }}
          KEYCHAIN_PASSWORD: ${{ secrets.KEYCHAIN_PASSWORD }}
          MACOS_NOTARIZATION_APPLE_ID: ${{ secrets.MACOS_NOTARIZATION_APPLE_ID }}
          MACOS_NOTARIZATION_TEAM_ID: ${{ secrets.MACOS_NOTARIZATION_TEAM_ID }}
          MACOS_NOTARIZATION_APP_PW: ${{ secrets.MACOS_NOTARIZATION_APP_PW }}

      - name: Upload dist-mac folder
        uses: actions/upload-artifact@v4
        with:
          name: dist-mac
          path: src/dist
          if-no-files-found: error

  go-release:
    if: startsWith(github.ref, 'refs/tags/v') # only run this step on tagged commits
    environment: release
    needs:
      - build-and-sign-mac
      - build-and-sign
    runs-on: ubuntu-latest
    permissions:
      contents: write # to upload archives as GitHub Releases
    steps:
      - uses: actions/checkout@v4
        with:
          fetch-depth: 0 # for release notes

      - name: Install Nix (for nix-prefetch-url)
        uses: cachix/install-nix-action@v26

      - name: Download dist-mac folder
        uses: actions/download-artifact@v4
        with:
          name: dist-mac
          path: src/dist

      - name: Download dist-win folder
        uses: actions/download-artifact@v4
        with:
          name: dist-win
          path: src/dist

      - name: List files
        run: ls -lR src/dist

      - name: Set up Go # not sure why this is needed for release
        uses: actions/setup-go@v5
        with:
          go-version-file: src/go.mod
          cache-dependency-path: src/go.sum

      - name: Run GoReleaser
        uses: goreleaser/goreleaser-action@v6
        with:
          distribution: goreleaser-pro # either 'goreleaser' (default) or 'goreleaser-pro'
          # version: latest
          args: continue --merge
          workdir: src
        env:
          GORELEASER_KEY: ${{ secrets.GORELEASER_KEY }}
          GH_PAT_WINGET: ${{ secrets.GH_PAT_WINGET }}
          GITHUB_TOKEN: ${{ secrets.GITHUB_TOKEN }} # GITHUB_TOKEN is limited to the current repository
          DISCORD_WEBHOOK_ID: ${{ secrets.DISCORD_WEBHOOK_ID }}
          DISCORD_WEBHOOK_TOKEN: ${{ secrets.DISCORD_WEBHOOK_TOKEN }}

  nightly-release:
    if: ${{ github.event_name == 'schedule' }}
    environment: release
    needs:
      - build-and-sign-mac
      - build-and-sign
    runs-on: ubuntu-latest
    permissions:
      contents: write # to upload archives as GitHub Releases
    steps:
      - uses: actions/checkout@v4
        with:
          fetch-depth: 0 # for release notes

      - name: Install Nix (for nix-prefetch-url)
        uses: cachix/install-nix-action@v26

      - name: Download dist-mac folder
        uses: actions/download-artifact@v4
        with:
          name: dist-mac
          path: src/dist

      - name: Download dist-win folder
        uses: actions/download-artifact@v4
        with:
          name: dist-win
          path: src/dist

      - name: List files
        run: ls -lR src/dist

      - name: Set up Go # not sure why this is needed for release
        uses: actions/setup-go@v5
        with:
          go-version-file: src/go.mod
          cache-dependency-path: src/go.sum

      - name: Run GoReleaser
        uses: goreleaser/goreleaser-action@v6
        with:
          distribution: goreleaser-pro # either 'goreleaser' (default) or 'goreleaser-pro'
          # version: latest
          args: continue --merge --skip announce
          workdir: src
        env:
          GORELEASER_KEY: ${{ secrets.GORELEASER_KEY }}
          GH_PAT_WINGET: ${{ secrets.GH_PAT_WINGET }}
          GITHUB_TOKEN: ${{ secrets.GITHUB_TOKEN }} # GITHUB_TOKEN is limited to the current repository

  post-release:
    runs-on: ubuntu-latest
    needs: go-release
    steps:
      - name: Trigger CLI Autodoc
        uses: peter-evans/repository-dispatch@v3
        with:
          token: ${{ secrets.DOCS_ACTION_TRIGGER_TOKEN }}
          repository: DefangLabs/defang-docs
          event-type: cli-autodoc
          client-payload: '{"version": "${{ github.ref_name }}"}'

      - name: Trigger Homebrew Formula Update
        uses: peter-evans/repository-dispatch@v3
        with:
          token: ${{ secrets.HOMEBREW_ACTION_TRIGGER_TOKEN }}
          repository: DefangLabs/homebrew-defang
          event-type: update-homebrew-formula
          client-payload: '{"version": "${{ github.ref_name }}"}'

      - name: Checkout tag
        uses: actions/checkout@v4

      - name: Install node
        uses: actions/setup-node@v4
        with:
          node-version: "20" # same as the version in flake.nix
          registry-url: https://registry.npmjs.org

      - name: Build npm package
        shell: bash
        working-directory: ./pkgs/npm
        run: |
          # Get version number without the 'v'
          export version_number=`echo "${{ github.ref_name }}" | cut -c2- `

          echo "Setting version number to ${version_number}"
          # update version placeholder in package.json with version matching binary.
          npm version ${version_number}

          # install dependencies
          npm ci --ignore-scripts

          # build
          npm run build

      - run: npm publish --access public
        shell: bash
        working-directory: ./pkgs/npm
        env:
          NODE_AUTH_TOKEN: ${{ secrets.NODE_AUTH_TOKEN }}

  cleanup-nightly:
    runs-on: ubuntu-latest
    needs: nightly-release
    steps:
      - name: "Clean up nightly releases"
        uses: dev-drprasad/delete-older-releases@v0.3.4
        with:
          keep_latest: 5
          delete_tags: true
          delete_tag_pattern: nightly
        env:
          GITHUB_TOKEN: ${{ secrets.GITHUB_TOKEN }} # GITHUB_TOKEN is limited to the current repository

  on-failure:
    runs-on: ubuntu-latest
<<<<<<< HEAD
    if: failure()
=======
    if: failure() && github.ref == 'refs/heads/main'
>>>>>>> 2cfe8f5b
    needs: [go-test, go-playground-test, build-and-sign-mac, build-and-sign, nix-shell-test]
    steps:
    - name: Slack Notification
      uses: rtCamp/action-slack-notify@v2
      env:
        SLACK_TITLE: Defang CLI workflow failed
        MSG_MINIMAL: actions url
        SLACK_WEBHOOK: ${{ secrets.SLACK_NOTIFIER_WEBHOOK_URL }}

  on-release-failure:
    runs-on: ubuntu-latest
    if: failure()
    needs: [go-release, post-release]
    steps:
    - name: Slack Notification
      uses: rtCamp/action-slack-notify@v2
      env:
        SLACK_TITLE: Defang CLI release workflow failed
        MSG_MINIMAL: actions url
        SLACK_WEBHOOK: ${{ secrets.SLACK_NOTIFIER_WEBHOOK_URL }}<|MERGE_RESOLUTION|>--- conflicted
+++ resolved
@@ -436,11 +436,7 @@
 
   on-failure:
     runs-on: ubuntu-latest
-<<<<<<< HEAD
-    if: failure()
-=======
     if: failure() && github.ref == 'refs/heads/main'
->>>>>>> 2cfe8f5b
     needs: [go-test, go-playground-test, build-and-sign-mac, build-and-sign, nix-shell-test]
     steps:
     - name: Slack Notification
