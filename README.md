--- conflicted
+++ resolved
@@ -162,10 +162,6 @@
 - `DEFANG_PULUMI_BACKEND` - The Pulumi backend URL or `"pulumi-cloud"`; defaults to a self-hosted backend
 - `DEFANG_PULUMI_DIR` - Run Pulumi from this folder, instead of spawning a cloud task; requires `--debug` (BYOC only)
 - `DEFANG_PULUMI_VERSION` - Override the version of the Pulumi image to use (`aws` provider only)
-<<<<<<< HEAD
-=======
-- `DEFANG_SUFFIX` - The suffix to use for all BYOC resources; defaults to the stack name, or `beta` if unset.
->>>>>>> 79029899
 - `NO_COLOR` - If set to any value, disables color output; by default, color output is enabled depending on the terminal
 - `PULUMI_ACCESS_TOKEN` - The Pulumi access token to use for authentication to Pulumi Cloud; see `DEFANG_PULUMI_BACKEND`
 - `PULUMI_CONFIG_PASSPHRASE` - Passphrase used to generate a unique key for your stack, and configuration and encrypted state values
